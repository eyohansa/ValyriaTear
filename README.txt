--- conflicted
+++ resolved
@@ -80,17 +80,10 @@
 - **libpng** (1.2 to 1.6)
 - **Ogg/Vorbis** - (libogg, libvorbis, libvorbisenc, libvorbisfile)
 - **OpenAL**
-<<<<<<< HEAD
-- **OpenGL** and **GLU**
+- **OpenGL**, **GLU** and **GLEW**
 - **SDL** (2.0.0+)
 - **SDL_ttf** (2.0.12+)
 - **SDL_image** (2.0.0)
-=======
-- **OpenGL**, **GLU**, and **GlEW**
-- **SDL** (1.2)
-- **SDL_ttf** (1.2)
-- **SDL_image** (1.2)
->>>>>>> d103e891
 
 **Map editor only:**
 - **Qt 4.8.x** (only if you wish to compile the map editor)
