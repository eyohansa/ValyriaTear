<?xml version="1.0" encoding="UTF-8" standalone="yes" ?>
<CodeBlocks_project_file>
	<FileVersion major="1" minor="6" />
	<Project>
		<Option title="Valyria Tear" />
		<Option pch_mode="2" />
		<Option compiler="gcc" />
		<Option extended_obj_names="1" />
		<Build>
			<Target title="Debug Win32">
				<Option platforms="Windows;" />
				<Option output="ValyriaTearWinDbg" prefix_auto="1" extension_auto="1" />
				<Option object_output="ValyriaTear-Debug" />
				<Option type="0" />
				<Option compiler="gcc" />
				<Compiler>
					<Add option="-Wextra" />
					<Add option="-Wall" />
					<Add option="-g" />
					<Add option="-W" />
					<Add option="-O0" />
					<Add option="-DWIN32" />
					<Add option="-D_DEBUG" />
					<Add option="-D_WINDOWS" />
					<Add option="-DDEBUG_FEATURES" />
					<Add directory="valyriatear-win32-depends/include" />
					<Add directory="valyriatear-win32-depends/include/AL" />
					<Add directory="valyriatear-win32-depends/include/boost" />
					<Add directory="valyriatear-win32-depends/include/lua5.1" />
					<Add directory="valyriatear-win32-depends/include/ogg" />
					<Add directory="valyriatear-win32-depends/include/SDL2" />
					<Add directory="valyriatear-win32-depends/include/vorbis" />
				</Compiler>
				<Linker>
					<Add library="shell32" />
					<Add library="user32" />
					<Add library="mingw32" />
					<Add library="SDL2main" />
					<Add library="SDL2" />
					<Add library="SDL2_TTF" />
					<Add library="gdi32" />
					<Add library="winmm" />
					<Add library="dxguid" />
					<Add library="OpenAL32" />
					<Add library="ogg" />
					<Add library="vorbis" />
					<Add library="Opengl32" />
					<Add library="glew" />
					<Add library="glu32" />
					<Add library="libpng15" />
					<Add library="Lua51" />
					<Add library="libintl" />
					<Add library="libiconv2" />
					<Add library="SDL2_image" />
					<Add library="m" />
					<Add library="imm32" />
					<Add library="ole32" />
					<Add library="oleaut32" />
					<Add library="version" />
					<Add library="uuid" />
					<Add library="dinput8" />
					<Add library="dxerr8" />
					<Add directory="valyriatear-win32-depends/lib" />
				</Linker>
			</Target>
			<Target title="Release Win32">
				<Option platforms="Windows;" />
				<Option output="ValyriaTear" prefix_auto="1" extension_auto="1" />
				<Option object_output="ValyriaTear-Release" />
				<Option type="0" />
				<Option compiler="gcc" />
				<Compiler>
					<Add option="-O3" />
					<Add option="-W" />
					<Add option="-DWIN32" />
					<Add option="-DNDEBUG" />
					<Add option="-D_WINDOWS" />
					<Add directory="valyriatear-win32-depends/include" />
					<Add directory="valyriatear-win32-depends/include/AL" />
					<Add directory="valyriatear-win32-depends/include/boost" />
					<Add directory="valyriatear-win32-depends/include/lua5.1" />
					<Add directory="valyriatear-win32-depends/include/ogg" />
					<Add directory="valyriatear-win32-depends/include/SDL2" />
					<Add directory="valyriatear-win32-depends/include/vorbis" />
				</Compiler>
				<Linker>
					<Add option="-s" />
<<<<<<< HEAD
                                        <Add library="shell32" />
                                        <Add library="user32" /> 
                                        <Add library="mingw32" />
                                        <Add library="SDL2main" />
                                        <Add library="SDL2" />
                                        <Add library="SDL2_TTF" />
                                        <Add library="gdi32" />
                                        <Add library="winmm" />
                                        <Add library="dxguid" />
                                        <Add library="OpenAL32" />
                                        <Add library="ogg" />
                                        <Add library="vorbis" />
                                        <Add library="Opengl32" />
                                        <Add library="glu32" />
                                        <Add library="libpng15" />
                                        <Add library="Lua51" />
                                        <Add library="libintl" />
                                        <Add library="libiconv2" />
                                        <Add library="SDL2_image" />
                                        <Add library="m" />
                                        <Add library="imm32" />
                                        <Add library="ole32" />
                                        <Add library="oleaut32" />
                                        <Add library="version" />
                                        <Add library="uuid" />
                                        <Add library="dinput8" />
                                        <Add library="dxerr8" />
=======
					<Add library="shell32" />
					<Add library="user32" />
					<Add library="mingw32" />
					<Add library="SDLMain" />
					<Add library="SDL" />
					<Add library="SDL_TTF" />
					<Add library="OpenAL32" />
					<Add library="ogg" />
					<Add library="vorbis" />
					<Add library="Opengl32" />
					<Add library="glew" />
					<Add library="glu32" />
					<Add library="libpng" />
					<Add library="Lua51" />
					<Add library="libintl" />
					<Add library="libiconv2" />
					<Add library="SDL_image" />
>>>>>>> 3cbeadb6
					<Add directory="valyriatear-win32-depends/lib" />
				</Linker>
			</Target>
			<Target title="Debug Linux">
				<Option platforms="Unix;" />
				<Option output="valyriatear" prefix_auto="1" extension_auto="1" />
				<Option object_output="ValyriaTear-Debug" />
				<Option type="1" />
				<Option compiler="gcc" />
				<Option use_console_runner="0" />
				<Compiler>
					<Add option="-g" />
					<Add option="-W" />
					<Add option="-O0" />
					<Add option="`sdl-config --cflags`" />
					<Add option='-DDATADIR=\\\&quot;/usr/local/share/games/valyriatear\\\&quot;' />
					<Add option='-DLOCALEDIR=\\\&quot;/usr/local/share/games/valyriatear/txt\\\&quot;' />
					<Add option='-DPACKAGE=\\\&quot;valyriatear\\\&quot;' />
					<Add directory="/usr/include" />
					<Add directory="/usr/include/AL" />
					<Add directory="/usr/include/lua5.1" />
					<Add directory="/usr/include/luabind" />
					<Add directory="/usr/include/GL" />
					<Add directory="/usr/include/SDL2" />
				</Compiler>
				<Linker>
					<Add option="`sdl-config --libs`" />
					<Add library="lua5.1" />
					<Add library="SDL2_ttf" />
					<Add library="vorbisfile" />
					<Add library="openal" />
					<Add library="png" />
					<Add library="GLU" />
					<Add library="GL" />
					<Add library="X11" />
					<Add directory="/usr/lib" />
				</Linker>
				<MakeCommands>
					<Build command="$make -f $makefile" />
					<CompileFile command="$make -f $makefile $file" />
					<Clean command="$make -f $makefile clean" />
					<DistClean command="$make -f $makefile distclean" />
					<AskRebuildNeeded command="$make -q -f $makefile $target" />
					<SilentBuild command="$make -s -f $makefile $target" />
				</MakeCommands>
			</Target>
			<Target title="Release Linux">
				<Option platforms="Unix;" />
				<Option output="valyriatear" prefix_auto="1" extension_auto="1" />
				<Option object_output="ValyriaTear-Release" />
				<Option type="0" />
				<Option compiler="gcc" />
				<Compiler>
					<Add option="-O3" />
					<Add option="-W" />
					<Add option="`sdl-config --cflags`" />
					<Add option='-DDATADIR=\\\&quot;/usr/local/share/games/valyriatear\\\&quot;' />
					<Add option='-DLOCALEDIR=\\\&quot;/usr/local/share/games/valyriatear/txt\\\&quot;' />
					<Add option='-DPACKAGE=\\\&quot;valyriatear\\\&quot;' />
					<Add directory="/usr/include" />
					<Add directory="/usr/include/AL" />
					<Add directory="/usr/include/lua5.1" />
					<Add directory="/usr/include/luabind" />
					<Add directory="/usr/include/GL" />
					<Add directory="/usr/include/SDL2" />
				</Compiler>
				<Linker>
					<Add option="`sdl-config --libs`" />
					<Add library="lua5.1" />
					<Add library="SDL2_ttf" />
					<Add library="vorbisfile" />
					<Add library="openal" />
					<Add library="png" />
					<Add library="GLU" />
					<Add library="GL" />
					<Add library="X11" />
					<Add directory="/usr/lib" />
				</Linker>
				<MakeCommands>
					<Build command="$make -f $makefile" />
					<CompileFile command="$make -f $makefile $file" />
					<Clean command="$make -f $makefile clean" />
					<DistClean command="$make -f $makefile distclean" />
					<AskRebuildNeeded command="$make -q -f $makefile $target" />
					<SilentBuild command="$make -s -f $makefile $target" />
				</MakeCommands>
			</Target>
		</Build>
		<Compiler>
			<Add option="-Winvalid-pch" />
			<Add directory="src" />
			<Add directory="src/common/gui" />
			<Add directory="src/common/global" />
			<Add directory="src/common" />
			<Add directory="src/engine/video" />
			<Add directory="src/editor" />
			<Add directory="src/engine/audio" />
			<Add directory="src/modes" />
			<Add directory="src/engine" />
			<Add directory="src/modes/battle" />
			<Add directory="src/modes/boot" />
			<Add directory="src/modes/map" />
			<Add directory="src/modes/menu" />
			<Add directory="src/modes/shop" />
			<Add directory="src/modes/save" />
			<Add directory="src/engine/script" />
			<Add directory="src/luabind/src" />
			<Add directory="src/luabind/luabind" />
			<Add directory="src/luabind/luabind/detail" />
			<Add directory="src/luabind" />
		</Compiler>
		<ResourceCompiler>
			<Add directory="src" />
			<Add directory="src/common/gui" />
			<Add directory="src/common/global" />
			<Add directory="src/common" />
			<Add directory="src/engine/video" />
			<Add directory="src/editor" />
			<Add directory="src/engine/audio" />
			<Add directory="src/modes" />
			<Add directory="src/engine" />
			<Add directory="src/modes/battle" />
			<Add directory="src/modes/boot" />
			<Add directory="src/modes/map" />
			<Add directory="src/modes/menu" />
			<Add directory="src/modes/shop" />
			<Add directory="src/modes/save" />
			<Add directory="src/engine/script" />
			<Add directory="src/luabind/src" />
			<Add directory="src/luabind/luabind" />
			<Add directory="src/luabind/luabind/detail" />
			<Add directory="src/luabind" />
		</ResourceCompiler>
		<Unit filename="icon.rc">
			<Option compilerVar="WINDRES" />
		</Unit>
		<Unit filename="src/common/common.cpp" />
		<Unit filename="src/common/common.h" />
		<Unit filename="src/common/common_bindings.cpp" />
		<Unit filename="src/common/dialogue.cpp" />
		<Unit filename="src/common/dialogue.h" />
		<Unit filename="src/common/global/global.cpp" />
		<Unit filename="src/common/global/global.h" />
		<Unit filename="src/common/global/global_actors.cpp" />
		<Unit filename="src/common/global/global_actors.h" />
		<Unit filename="src/common/global/global_effects.cpp" />
		<Unit filename="src/common/global/global_effects.h" />
		<Unit filename="src/common/global/global_objects.cpp" />
		<Unit filename="src/common/global/global_objects.h" />
		<Unit filename="src/common/global/global_skills.cpp" />
		<Unit filename="src/common/global/global_skills.h" />
		<Unit filename="src/common/global/global_utils.cpp" />
		<Unit filename="src/common/global/global_utils.h" />
		<Unit filename="src/common/gui/gui.cpp" />
		<Unit filename="src/common/gui/gui.h" />
		<Unit filename="src/common/gui/menu_window.cpp" />
		<Unit filename="src/common/gui/menu_window.h" />
		<Unit filename="src/common/gui/option.cpp" />
		<Unit filename="src/common/gui/option.h" />
		<Unit filename="src/common/gui/textbox.cpp" />
		<Unit filename="src/common/gui/textbox.h" />
		<Unit filename="src/common/message_window.cpp" />
		<Unit filename="src/common/message_window.h" />
		<Unit filename="src/common/options_handler.cpp" />
		<Unit filename="src/common/options_handler.h" />
		<Unit filename="src/engine/audio/audio.cpp" />
		<Unit filename="src/engine/audio/audio.h" />
		<Unit filename="src/engine/audio/audio_descriptor.cpp" />
		<Unit filename="src/engine/audio/audio_descriptor.h" />
		<Unit filename="src/engine/audio/audio_effects.cpp" />
		<Unit filename="src/engine/audio/audio_effects.h" />
		<Unit filename="src/engine/audio/audio_input.cpp" />
		<Unit filename="src/engine/audio/audio_input.h" />
		<Unit filename="src/engine/audio/audio_stream.cpp" />
		<Unit filename="src/engine/audio/audio_stream.h" />
		<Unit filename="src/engine/effect_supervisor.cpp" />
		<Unit filename="src/engine/effect_supervisor.h" />
		<Unit filename="src/engine/engine_bindings.cpp" />
		<Unit filename="src/engine/indicator_supervisor.cpp" />
		<Unit filename="src/engine/indicator_supervisor.h" />
		<Unit filename="src/engine/input.cpp" />
		<Unit filename="src/engine/input.h" />
		<Unit filename="src/engine/mode_manager.cpp" />
		<Unit filename="src/engine/mode_manager.h" />
		<Unit filename="src/engine/script/script.cpp" />
		<Unit filename="src/engine/script/script.h" />
		<Unit filename="src/engine/script/script_read.cpp" />
		<Unit filename="src/engine/script/script_read.h" />
		<Unit filename="src/engine/script/script_write.cpp" />
		<Unit filename="src/engine/script/script_write.h" />
		<Unit filename="src/engine/script_supervisor.cpp" />
		<Unit filename="src/engine/script_supervisor.h" />
		<Unit filename="src/engine/system.cpp" />
		<Unit filename="src/engine/system.h" />
		<Unit filename="src/engine/video/color.h" />
		<Unit filename="src/engine/video/context.h" />
		<Unit filename="src/engine/video/coord_sys.h" />
		<Unit filename="src/engine/video/fade.cpp" />
		<Unit filename="src/engine/video/fade.h" />
		<Unit filename="src/engine/video/gl/shader.cpp" />
		<Unit filename="src/engine/video/gl/shader.h" />
		<Unit filename="src/engine/video/gl/shader_definitions.h" />
		<Unit filename="src/engine/video/gl/shader_program.cpp" />
		<Unit filename="src/engine/video/gl/shader_program.h" />
		<Unit filename="src/engine/video/gl/shader_programs.h" />
		<Unit filename="src/engine/video/gl/shaders.h" />
		<Unit filename="src/engine/video/gl/sprite.cpp" />
		<Unit filename="src/engine/video/gl/sprite.h" />
		<Unit filename="src/engine/video/gl/transform.cpp" />
		<Unit filename="src/engine/video/gl/transform.h" />
		<Unit filename="src/engine/video/image.cpp" />
		<Unit filename="src/engine/video/image.h" />
		<Unit filename="src/engine/video/image_base.cpp" />
		<Unit filename="src/engine/video/image_base.h" />
		<Unit filename="src/engine/video/interpolator.cpp" />
		<Unit filename="src/engine/video/interpolator.h" />
		<Unit filename="src/engine/video/particle.h" />
		<Unit filename="src/engine/video/particle_effect.cpp" />
		<Unit filename="src/engine/video/particle_effect.h" />
		<Unit filename="src/engine/video/particle_emitter.h" />
		<Unit filename="src/engine/video/particle_keyframe.h" />
		<Unit filename="src/engine/video/particle_manager.cpp" />
		<Unit filename="src/engine/video/particle_manager.h" />
		<Unit filename="src/engine/video/particle_system.cpp" />
		<Unit filename="src/engine/video/particle_system.h" />
		<Unit filename="src/engine/video/screen_rect.h" />
		<Unit filename="src/engine/video/shake.h" />
		<Unit filename="src/engine/video/text.cpp" />
		<Unit filename="src/engine/video/text.h" />
		<Unit filename="src/engine/video/texture.cpp" />
		<Unit filename="src/engine/video/texture.h" />
		<Unit filename="src/engine/video/texture_controller.cpp" />
		<Unit filename="src/engine/video/texture_controller.h" />
		<Unit filename="src/engine/video/video.cpp" />
		<Unit filename="src/engine/video/video.h" />
		<Unit filename="src/luabind/luabind/adopt_policy.hpp" />
		<Unit filename="src/luabind/luabind/back_reference.hpp" />
		<Unit filename="src/luabind/luabind/back_reference_fwd.hpp" />
		<Unit filename="src/luabind/luabind/class.hpp" />
		<Unit filename="src/luabind/luabind/class_info.hpp" />
		<Unit filename="src/luabind/luabind/config.hpp" />
		<Unit filename="src/luabind/luabind/container_policy.hpp" />
		<Unit filename="src/luabind/luabind/copy_policy.hpp" />
		<Unit filename="src/luabind/luabind/dependency_policy.hpp" />
		<Unit filename="src/luabind/luabind/detail/calc_arity.hpp" />
		<Unit filename="src/luabind/luabind/detail/call.hpp" />
		<Unit filename="src/luabind/luabind/detail/call_function.hpp" />
		<Unit filename="src/luabind/luabind/detail/call_member.hpp" />
		<Unit filename="src/luabind/luabind/detail/call_operator_iterate.hpp" />
		<Unit filename="src/luabind/luabind/detail/class_cache.hpp" />
		<Unit filename="src/luabind/luabind/detail/class_registry.hpp" />
		<Unit filename="src/luabind/luabind/detail/class_rep.hpp" />
		<Unit filename="src/luabind/luabind/detail/compute_score.hpp" />
		<Unit filename="src/luabind/luabind/detail/constructor.hpp" />
		<Unit filename="src/luabind/luabind/detail/conversion_storage.hpp" />
		<Unit filename="src/luabind/luabind/detail/convert_to_lua.hpp" />
		<Unit filename="src/luabind/luabind/detail/debug.hpp" />
		<Unit filename="src/luabind/luabind/detail/decorate_type.hpp" />
		<Unit filename="src/luabind/luabind/detail/deduce_signature.hpp" />
		<Unit filename="src/luabind/luabind/detail/enum_maker.hpp" />
		<Unit filename="src/luabind/luabind/detail/format_signature.hpp" />
		<Unit filename="src/luabind/luabind/detail/garbage_collector.hpp" />
		<Unit filename="src/luabind/luabind/detail/has_get_pointer.hpp" />
		<Unit filename="src/luabind/luabind/detail/inheritance.hpp" />
		<Unit filename="src/luabind/luabind/detail/instance_holder.hpp" />
		<Unit filename="src/luabind/luabind/detail/is_indirect_const.hpp" />
		<Unit filename="src/luabind/luabind/detail/link_compatibility.hpp" />
		<Unit filename="src/luabind/luabind/detail/make_instance.hpp" />
		<Unit filename="src/luabind/luabind/detail/most_derived.hpp" />
		<Unit filename="src/luabind/luabind/detail/object_call.hpp" />
		<Unit filename="src/luabind/luabind/detail/object_funs.hpp" />
		<Unit filename="src/luabind/luabind/detail/object_rep.hpp" />
		<Unit filename="src/luabind/luabind/detail/open.hpp" />
		<Unit filename="src/luabind/luabind/detail/operator_id.hpp" />
		<Unit filename="src/luabind/luabind/detail/other.hpp" />
		<Unit filename="src/luabind/luabind/detail/pcall.hpp" />
		<Unit filename="src/luabind/luabind/detail/pointee_sizeof.hpp" />
		<Unit filename="src/luabind/luabind/detail/pointee_typeid.hpp" />
		<Unit filename="src/luabind/luabind/detail/policy.hpp" />
		<Unit filename="src/luabind/luabind/detail/primitives.hpp" />
		<Unit filename="src/luabind/luabind/detail/property.hpp" />
		<Unit filename="src/luabind/luabind/detail/ref.hpp" />
		<Unit filename="src/luabind/luabind/detail/signature_match.hpp" />
		<Unit filename="src/luabind/luabind/detail/stack_utils.hpp" />
		<Unit filename="src/luabind/luabind/detail/typetraits.hpp" />
		<Unit filename="src/luabind/luabind/detail/yes_no.hpp" />
		<Unit filename="src/luabind/luabind/discard_result_policy.hpp" />
		<Unit filename="src/luabind/luabind/error.hpp" />
		<Unit filename="src/luabind/luabind/exception_handler.hpp" />
		<Unit filename="src/luabind/luabind/from_stack.hpp" />
		<Unit filename="src/luabind/luabind/function.hpp" />
		<Unit filename="src/luabind/luabind/get_main_thread.hpp" />
		<Unit filename="src/luabind/luabind/get_pointer.hpp" />
		<Unit filename="src/luabind/luabind/handle.hpp" />
		<Unit filename="src/luabind/luabind/iterator_policy.hpp" />
		<Unit filename="src/luabind/luabind/lua_include.hpp" />
		<Unit filename="src/luabind/luabind/luabind.hpp" />
		<Unit filename="src/luabind/luabind/make_function.hpp" />
		<Unit filename="src/luabind/luabind/nil.hpp" />
		<Unit filename="src/luabind/luabind/object.hpp" />
		<Unit filename="src/luabind/luabind/open.hpp" />
		<Unit filename="src/luabind/luabind/operator.hpp" />
		<Unit filename="src/luabind/luabind/out_value_policy.hpp" />
		<Unit filename="src/luabind/luabind/prefix.hpp" />
		<Unit filename="src/luabind/luabind/raw_policy.hpp" />
		<Unit filename="src/luabind/luabind/return_reference_to_policy.hpp" />
		<Unit filename="src/luabind/luabind/scope.hpp" />
		<Unit filename="src/luabind/luabind/shared_ptr_converter.hpp" />
		<Unit filename="src/luabind/luabind/tag_function.hpp" />
		<Unit filename="src/luabind/luabind/typeid.hpp" />
		<Unit filename="src/luabind/luabind/value_wrapper.hpp" />
		<Unit filename="src/luabind/luabind/version.hpp" />
		<Unit filename="src/luabind/luabind/weak_ref.hpp" />
		<Unit filename="src/luabind/luabind/wrapper_base.hpp" />
		<Unit filename="src/luabind/luabind/yield_policy.hpp" />
		<Unit filename="src/luabind/src/class.cpp" />
		<Unit filename="src/luabind/src/class_info.cpp" />
		<Unit filename="src/luabind/src/class_registry.cpp" />
		<Unit filename="src/luabind/src/class_rep.cpp" />
		<Unit filename="src/luabind/src/create_class.cpp" />
		<Unit filename="src/luabind/src/error.cpp" />
		<Unit filename="src/luabind/src/exception_handler.cpp" />
		<Unit filename="src/luabind/src/function.cpp" />
		<Unit filename="src/luabind/src/inheritance.cpp" />
		<Unit filename="src/luabind/src/link_compatibility.cpp" />
		<Unit filename="src/luabind/src/object_rep.cpp" />
		<Unit filename="src/luabind/src/open.cpp" />
		<Unit filename="src/luabind/src/pcall.cpp" />
		<Unit filename="src/luabind/src/scope.cpp" />
		<Unit filename="src/luabind/src/stack_content_by_name.cpp" />
		<Unit filename="src/luabind/src/weak_ref.cpp" />
		<Unit filename="src/luabind/src/wrapper_base.cpp" />
		<Unit filename="src/main.cpp" />
		<Unit filename="src/main_options.cpp" />
		<Unit filename="src/main_options.h" />
		<Unit filename="src/modes/battle/battle.cpp" />
		<Unit filename="src/modes/battle/battle.h" />
		<Unit filename="src/modes/battle/battle_actions.cpp" />
		<Unit filename="src/modes/battle/battle_actions.h" />
		<Unit filename="src/modes/battle/battle_actors.cpp" />
		<Unit filename="src/modes/battle/battle_actors.h" />
		<Unit filename="src/modes/battle/battle_command.cpp" />
		<Unit filename="src/modes/battle/battle_command.h" />
		<Unit filename="src/modes/battle/battle_effects.cpp" />
		<Unit filename="src/modes/battle/battle_effects.h" />
		<Unit filename="src/modes/battle/battle_finish.cpp" />
		<Unit filename="src/modes/battle/battle_finish.h" />
		<Unit filename="src/modes/battle/battle_sequence.cpp" />
		<Unit filename="src/modes/battle/battle_sequence.h" />
		<Unit filename="src/modes/battle/battle_utils.cpp" />
		<Unit filename="src/modes/battle/battle_utils.h" />
		<Unit filename="src/modes/boot/boot.cpp" />
		<Unit filename="src/modes/boot/boot.h" />
		<Unit filename="src/modes/map/map_dialogue.cpp" />
		<Unit filename="src/modes/map/map_dialogue.h" />
		<Unit filename="src/modes/map/map_events.cpp" />
		<Unit filename="src/modes/map/map_events.h" />
		<Unit filename="src/modes/map/map_minimap.cpp" />
		<Unit filename="src/modes/map/map_minimap.h" />
		<Unit filename="src/modes/map/map_mode.cpp" />
		<Unit filename="src/modes/map/map_mode.h" />
		<Unit filename="src/modes/map/map_objects.cpp" />
		<Unit filename="src/modes/map/map_objects.h" />
		<Unit filename="src/modes/map/map_sprites.cpp" />
		<Unit filename="src/modes/map/map_sprites.h" />
		<Unit filename="src/modes/map/map_status_effects.cpp" />
		<Unit filename="src/modes/map/map_status_effects.h" />
		<Unit filename="src/modes/map/map_tiles.cpp" />
		<Unit filename="src/modes/map/map_tiles.h" />
		<Unit filename="src/modes/map/map_treasure.cpp" />
		<Unit filename="src/modes/map/map_treasure.h" />
		<Unit filename="src/modes/map/map_utils.cpp" />
		<Unit filename="src/modes/map/map_utils.h" />
		<Unit filename="src/modes/map/map_zones.cpp" />
		<Unit filename="src/modes/map/map_zones.h" />
		<Unit filename="src/modes/menu/menu.cpp" />
		<Unit filename="src/modes/menu/menu.h" />
		<Unit filename="src/modes/menu/menu_views.cpp" />
		<Unit filename="src/modes/menu/menu_views.h" />
		<Unit filename="src/modes/mode_bindings.cpp" />
		<Unit filename="src/modes/mode_help_window.cpp" />
		<Unit filename="src/modes/mode_help_window.h" />
		<Unit filename="src/modes/pause.cpp" />
		<Unit filename="src/modes/pause.h" />
		<Unit filename="src/modes/save/save_mode.cpp" />
		<Unit filename="src/modes/save/save_mode.h" />
		<Unit filename="src/modes/shop/shop.cpp" />
		<Unit filename="src/modes/shop/shop.h" />
		<Unit filename="src/modes/shop/shop_buy.cpp" />
		<Unit filename="src/modes/shop/shop_buy.h" />
		<Unit filename="src/modes/shop/shop_root.cpp" />
		<Unit filename="src/modes/shop/shop_root.h" />
		<Unit filename="src/modes/shop/shop_sell.cpp" />
		<Unit filename="src/modes/shop/shop_sell.h" />
		<Unit filename="src/modes/shop/shop_trade.cpp" />
		<Unit filename="src/modes/shop/shop_trade.h" />
		<Unit filename="src/modes/shop/shop_utils.cpp" />
		<Unit filename="src/modes/shop/shop_utils.h" />
		<Unit filename="src/utils/exception.cpp" />
		<Unit filename="src/utils/exception.h" />
		<Unit filename="src/utils/singleton.h" />
		<Unit filename="src/utils/ustring.cpp" />
		<Unit filename="src/utils/ustring.h" />
		<Unit filename="src/utils/utils_files.cpp" />
		<Unit filename="src/utils/utils_files.h" />
		<Unit filename="src/utils/utils_numeric.cpp" />
		<Unit filename="src/utils/utils_numeric.h" />
		<Unit filename="src/utils/utils_pch.cpp" />
		<Unit filename="src/utils/utils_pch.h">
			<Option compile="1" />
			<Option weight="0" />
		</Unit>
		<Unit filename="src/utils/utils_random.cpp" />
		<Unit filename="src/utils/utils_random.h" />
		<Unit filename="src/utils/utils_strings.cpp" />
		<Unit filename="src/utils/utils_strings.h" />
		<Extensions>
			<code_completion />
			<debugger />
			<envvars />
			<DoxyBlocks>
				<comment_style block="0" line="0" />
				<doxyfile_project />
				<doxyfile_build />
				<doxyfile_warnings />
				<doxyfile_output />
				<doxyfile_dot />
				<general />
			</DoxyBlocks>
		</Extensions>
	</Project>
</CodeBlocks_project_file><|MERGE_RESOLUTION|>--- conflicted
+++ resolved
@@ -85,7 +85,6 @@
 				</Compiler>
 				<Linker>
 					<Add option="-s" />
-<<<<<<< HEAD
                                         <Add library="shell32" />
                                         <Add library="user32" /> 
                                         <Add library="mingw32" />
@@ -100,6 +99,7 @@
                                         <Add library="vorbis" />
                                         <Add library="Opengl32" />
                                         <Add library="glu32" />
+					<Add library="glew" />
                                         <Add library="libpng15" />
                                         <Add library="Lua51" />
                                         <Add library="libintl" />
@@ -113,25 +113,6 @@
                                         <Add library="uuid" />
                                         <Add library="dinput8" />
                                         <Add library="dxerr8" />
-=======
-					<Add library="shell32" />
-					<Add library="user32" />
-					<Add library="mingw32" />
-					<Add library="SDLMain" />
-					<Add library="SDL" />
-					<Add library="SDL_TTF" />
-					<Add library="OpenAL32" />
-					<Add library="ogg" />
-					<Add library="vorbis" />
-					<Add library="Opengl32" />
-					<Add library="glew" />
-					<Add library="glu32" />
-					<Add library="libpng" />
-					<Add library="Lua51" />
-					<Add library="libintl" />
-					<Add library="libiconv2" />
-					<Add library="SDL_image" />
->>>>>>> 3cbeadb6
 					<Add directory="valyriatear-win32-depends/lib" />
 				</Linker>
 			</Target>
