--- conflicted
+++ resolved
@@ -65,9 +65,8 @@
     -- The dialogue constructed below offers the player instructions on how to do battle. It is displayed only once in the first few seconds
     -- of battle, before any action can be taken. The player is presented with several options that they can read to get more information on
     -- the battle system. One of the options that the player may select from will finish the dialogue, allow the battle to resume.
-<<<<<<< HEAD
     local main_dialogue = vt_common.Dialogue.Create(DialogueManager, "Battle tutorial dialogue");
-    local text = vt_system.Translate("Woah, I wouldn't have expected monsters so close to the village. Bronann, do you need a quick reminder about the basics in battles?");
+    local text = vt_system.Translate("Woah, I wouldn't have expected monsters so close to the village. Bronann, do you need a quick reminder about the basics of battle?");
     main_dialogue:AddLine(text, "Kalya");
     text = vt_system.Translate("...");
     main_dialogue:AddLine(text, "Bronann");
@@ -78,29 +77,29 @@
     -- [Line 2] After selecting option: Ask about battle basics.
     text = vt_system.Translate("Er, I could use a refresher on the fundamentals of combat.");
     main_dialogue:AddLine(text, "Bronann");
-    text = vt_system.Translate("Here you can find the Hit Points (HP) and Skill Points (SP) of all the ally party. Don't let our HP reach 0 or we're doomed!");
-    main_dialogue:AddLine(text, "Kalya");
-    text = vt_system.Translate("In battles, our stamina icons and the ones of our enemy are going up the Stamina Bar. The more Agility you have, the quickest you'll reach the upper part of it.");
-    main_dialogue:AddLine(text, "Kalya");
-    text = vt_system.Translate("Once one of us has reached the action level, you can select an action for the one concerned. Don't panic, the battle is then paused and you've got all the time needed to select one.");
-    main_dialogue:AddLine(text, "Kalya");
-    text = vt_system.Translate("There are several action types: The basic one 'Weapon', and later 'Magic' skills. Last but not least, you'll also be able to use our 'Items'. Simply choose one action and a target to trigger it.");
-    main_dialogue:AddLine(text, "Kalya");
-    text = vt_system.Translate("The icon will the reach the top of the Stamina Bar before being triggering it. It's called the 'preparation time'. The stronger is the skill, the longer it has to be prepared.");
-    main_dialogue:AddLine(text, "Kalya");
-    text = vt_system.Translate("By the way, you're not forced to wait for your icon to reach the action level before acting. The two little arrows here can be triggered, using your up and down keys, to preselect an action for either of us.");
-    main_dialogue:AddLine(text, "Kalya");
-    text = vt_system.Translate("As long as the little arrows there are visible, you can change the selected action.");
-    main_dialogue:AddLine(text, "Kalya");
-    text = vt_system.Translate("Don't forget you can press '") .. InputManager:GetHelpKeyName() .. vt_system.Translate("' if you need more details.");
-    main_dialogue:AddLine(text, "Kalya");
-    text = vt_system.Translate("Shall I repeat?");
+    text = vt_system.Translate("Here you can find the hit points (HP) and skill points (SP) of the ally party. Don't let our HP reach 0 or we're doomed!");
+    main_dialogue:AddLine(text, "Kalya");
+    text = vt_system.Translate("In battle, our icons and those of our enemies will rise up on the stamina bar. The more agility you have, the faster your icon will climb.");
+    main_dialogue:AddLine(text, "Kalya");
+    text = vt_system.Translate("Once an ally has reached the action level, you can select an action for that ally. The battle is then paused and you've got all the time you need to select one, so don't panic.");
+    main_dialogue:AddLine(text, "Kalya");
+    text = vt_system.Translate("There are two action types: The basic 'Weapon' to attack, and later you can also use 'Magic' skills. Last but not least, you'll also be able to use our 'Items'. Simply choose an action followed by a target to trigger it.");
+    main_dialogue:AddLine(text, "Kalya");
+    text = vt_system.Translate("The icon will still need to climb to the top of the stamina bar before the selected action is executed. This is called the 'preparation time'. Generally the more powerful the skill being executed, the longer it will take to prepare.");
+    main_dialogue:AddLine(text, "Kalya");
+    text = vt_system.Translate("By the way, you're not forced to wait for your icon to reach the action level before you can select an action. When these two little arrows here are highlighted, you can use your up and down keys to preselect an action for the corresponding ally.");
+    main_dialogue:AddLine(text, "Kalya");
+    text = vt_system.Translate("So long as the little arrows there are still visible, you can change the selected action at any time.");
+    main_dialogue:AddLine(text, "Kalya");
+    text = vt_system.Translate("Don't forget that you can press '") .. InputManager:GetHelpKeyName() .. vt_system.Translate("' if you need more details.");
+    main_dialogue:AddLine(text, "Kalya");
+    text = vt_system.Translate("Shall I repeat all that?");
     main_dialogue:AddLine(text, "Kalya");
     text = vt_system.Translate("...");
     main_dialogue:AddLine(text, "Bronann");
-    text = vt_system.Translate("Yes, please!");
+    text = vt_system.Translate("Yes, please.");
     main_dialogue:AddOption(text, 3);
-    text = vt_system.Translate("No, it's alright!");
+    text = vt_system.Translate("No, it's alright.");
     main_dialogue:AddOption(text, 14);
 
     -- [Line 13] End
@@ -112,55 +111,6 @@
     -- [Line 25] Final line of dialogue
     text = vt_system.Translate("Good. Let us quickly dispatch this minor threat.");
     main_dialogue:AddLine(text, "Kalya");
-=======
-    main_dialogue = vt_battle.BattleDialogue(1);
-        text = vt_system.Translate("Woah, I wouldn't have expected monsters so close to the village. Bronann, do you need a quick reminder about the basics of battle?");
-        main_dialogue:AddLine(text, 1002);
-        text = vt_system.Translate("...");
-        main_dialogue:AddLine(text, 1000);
-        text = vt_system.Translate("Ask about battle basics.");
-        main_dialogue:AddOption(text, 2);
-        text = vt_system.Translate("Ask nothing. I know how to fight.");
-        main_dialogue:AddOption(text, 13);
-        -- [Line 2] After selecting option: Ask about battle basics.
-        text = vt_system.Translate("Er, I could use a refresher on the fundamentals of combat.");
-        main_dialogue:AddLine(text, 1000);
-        text = vt_system.Translate("Here you can find the hit points (HP) and skill points (SP) of the ally party. Don't let our HP reach 0 or we're doomed!");
-        main_dialogue:AddLine(text, 1002);
-        text = vt_system.Translate("In battle, our icons and those of our enemies will rise up on the stamina bar. The more agility you have, the faster your icon will climb.");
-        main_dialogue:AddLine(text, 1002);
-        text = vt_system.Translate("Once an ally has reached the action level, you can select an action for that ally. The battle is then paused and you've got all the time you need to select one, so don't panic.");
-        main_dialogue:AddLine(text, 1002);
-        text = vt_system.Translate("There are two action types: The basic 'Weapon' to attack, and later you can also use 'Magic' skills. Last but not least, you'll also be able to use our 'Items'. Simply choose an action followed by a target to trigger it.");
-        main_dialogue:AddLine(text, 1002);
-        text = vt_system.Translate("The icon will still need to climb to the top of the stamina bar before the selected action is executed. This is called the 'preparation time'. Generally the more powerful the skill being executed, the longer it will take to prepare.");
-        main_dialogue:AddLine(text, 1002);
-        text = vt_system.Translate("By the way, you're not forced to wait for your icon to reach the action level before you can select an action. When these two little arrows here are highlighted, you can use your up and down keys to preselect an action for the corresponding ally.");
-        main_dialogue:AddLine(text, 1002);
-        text = vt_system.Translate("So long as the little arrows there are still visible, you can change the selected action at any time.");
-        main_dialogue:AddLine(text, 1002);
-        text = vt_system.Translate("Don't forget that you can press '") .. InputManager:GetHelpKeyName() .. vt_system.Translate("' if you need more details.");
-        main_dialogue:AddLine(text, 1002);
-        text = vt_system.Translate("Shall I repeat all that?");
-        main_dialogue:AddLine(text, 1002);
-        text = vt_system.Translate("...");
-        main_dialogue:AddLine(text, 1000);
-        text = vt_system.Translate("Yes, please.");
-        main_dialogue:AddOption(text, 3);
-        text = vt_system.Translate("No, it's alright.");
-        main_dialogue:AddOption(text, 14);
-
-        -- [Line 13] End
-        text = vt_system.Translate("Don't worry Kalya, I have not forgotten my training.");
-        main_dialogue:AddLine(text, 1000, 15);
-        -- [Line 14] After selecting option: Ask nothing. (After a topic has already been asked).
-        text = vt_system.Translate("Thanks Kalya, I'm prepared now.");
-        main_dialogue:AddLine(text, 1000);
-        -- [Line 25] Final line of dialogue
-        text = vt_system.Translate("Good. Let us quickly dispatch this minor threat.");
-        main_dialogue:AddLine(text, 1002);
-    DialogueManager:AddDialogue(main_dialogue);
->>>>>>> 4f7113d3
 
     -- Construct a timer so we can start the dialogue a couple seconds after the battle begins
     start_timer = vt_system.SystemTimer(100, 0);
