--- conflicted
+++ resolved
@@ -153,13 +153,8 @@
     CreateObject(Map, "Stone Sign1", 22, 10, vt_map.MapMode.GROUND_OBJECT);
 
     -- Create an invisible sprite, used to handle the dialogue
-<<<<<<< HEAD
     stone_sign = CreateSprite(Map, "Butterfly", 22, 11, vt_map.MapMode.GROUND_OBJECT);
     stone_sign:SetName(vt_system.Translate("Stone sign"));
-=======
-    stone_sign = CreateSprite(Map, "Butterfly", 22, 11);
-    stone_sign:SetName(vt_system.Translate("Stone Sign"));
->>>>>>> 4f7113d3
     stone_sign:SetCollisionMask(vt_map.MapMode.NO_COLLISION);
     stone_sign:SetVisible(false);
 
@@ -186,13 +181,8 @@
     stone_sign:ClearDialogueReferences();
 
     if (GlobalManager:DoesEventExist("story", "kalya_stone_sign_dialogue_done")) then
-<<<<<<< HEAD
         dialogue = vt_map.SpriteDialogue.Create();
-        text = vt_system.Translate("Only the last one standing shall pass ...");
-=======
-        dialogue = vt_map.SpriteDialogue();
         text = vt_system.Translate("Only the last one standing shall pass.");
->>>>>>> 4f7113d3
         dialogue:AddLine(text, stone_sign);
         stone_sign:AddDialogueReference(dialogue);
     else
@@ -259,13 +249,8 @@
     event:AddEventLinkAtEnd("Kalya reads the scripture");
     EventManager:RegisterEvent(event);
 
-<<<<<<< HEAD
     dialogue = vt_map.SpriteDialogue.Create();
-    text = vt_system.Translate("'Only the last one standing shall pass.' ...");
-=======
-    dialogue = vt_map.SpriteDialogue();
     text = vt_system.Translate("'Only the last one standing shall pass.'");
->>>>>>> 4f7113d3
     dialogue:AddLineEventEmote(text, kalya_sprite, "", "Bronann looks at Kalya", "thinking dots");
     text = vt_system.Translate("You are able to decipher this writing, Kalya?");
     dialogue:AddLineEmote(text, hero, "thinking dots");
@@ -289,13 +274,8 @@
     EventManager:RegisterEvent(event);
 
     -- Dialogue when all the enemies are dead.
-<<<<<<< HEAD
     dialogue = vt_map.SpriteDialogue.Create();
-    text = vt_system.Translate("... Something heavy seems to have fallen nearby.");
-=======
-    dialogue = vt_map.SpriteDialogue();
     text = vt_system.Translate("Something heavy seems to have fallen nearby.");
->>>>>>> 4f7113d3
     dialogue:AddLineEmote(text, hero, "exclamation");
     event = vt_map.DialogueEvent("Hero dialogue during tremor", dialogue);
     EventManager:RegisterEvent(event);
@@ -313,13 +293,8 @@
     event = vt_map.LookAtSpriteEvent("Kalya looks at the rock", kalya_sprite, 112, 92);
     EventManager:RegisterEvent(event);
 
-<<<<<<< HEAD
     dialogue = vt_map.SpriteDialogue.Create();
-    text = vt_system.Translate("... Look!");
-=======
-    dialogue = vt_map.SpriteDialogue();
     text = vt_system.Translate("Look!");
->>>>>>> 4f7113d3
     dialogue:AddLineEventEmote(text, kalya_sprite, "Kalya looks at the rock", "", "exclamation");
     event = vt_map.DialogueEvent("Kalya says 'Look!'", dialogue);
     event:AddEventLinkAtEnd("Set_Camera(kalya_sprite)");
@@ -335,13 +310,8 @@
     event:AddEventLinkAtEnd("Kalya tells there is an exit behind the rock");
     EventManager:RegisterEvent(event);
 
-<<<<<<< HEAD
     dialogue = vt_map.SpriteDialogue.Create();
-    text = vt_system.Translate("I can feel a breeze and see light escaping into the cave around this rock. Orlinn must have gone through here.");
-=======
-    dialogue = vt_map.SpriteDialogue();
     text = vt_system.Translate("I can feel a breeze and see light entering the cave from around this rock. Orlinn must have gone through here.");
->>>>>>> 4f7113d3
     dialogue:AddLine(text, kalya_sprite);
     text = vt_system.Translate("There are signs engraved on this rock, too. This looks like some kind of mechanism my family used long ago.");
     dialogue:AddLineEvent(text, kalya_sprite, "Kalya looks at Bronann", "");
