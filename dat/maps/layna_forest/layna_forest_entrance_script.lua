-- Set the namespace according to the map name.
local ns = {};
setmetatable(ns, {__index = _G});
layna_forest_entrance_script = ns;
setfenv(1, ns);

-- The map name, subname and location image
map_name = "Layna Forest"
map_image_filename = "img/menus/locations/layna_forest.png"
map_subname = "Forest entrance"

-- The music file used as default background music on this map.
-- Other musics will have to handled through scripting.
music_filename = "mus/house_in_a_forest_loop_horrorpen_oga.ogg"

-- c++ objects instances
local Map = nil
local DialogueManager = nil
local EventManager = nil

-- the main character handler
local hero = nil

-- Forest dialogue secondary hero
local kalya_sprite = nil

-- Name of the main sprite. Used to reload the good one at the end of the firt forest entrance event.
local main_sprite_name = "";

-- the main map loading code
function Load(m)

    Map = m;
    DialogueManager = Map:GetDialogueSupervisor();
    EventManager = Map:GetEventSupervisor();
    Map:SetUnlimitedStamina(false);

    Map:SetMinimapImage("dat/maps/layna_forest/minimaps/layna_forest_entrance_minimap.png");

    _CreateCharacters();
    _CreateObjects();
    _CreateEnemies();

    -- Set the camera focus on hero
    Map:SetCamera(hero);
    -- This is a dungeon map, we'll use the front battle member sprite as default sprite.
    Map:SetPartyMemberVisibleSprite(hero);

    _CreateEvents();
    _CreateZones();

    -- Add clouds overlay
    Map:GetEffectSupervisor():EnableAmbientOverlay("img/ambient/clouds.png", 5.0, -5.0, true);

    -- Trigger the save point and spring speech event once
    if (GlobalManager:DoesEventExist("story", "kalya_save_points_n_spring_speech_done") == false) then
        hero:SetMoving(false);
        hero:SetDirection(vt_map.MapMode.EAST);
        EventManager:StartEvent("Forest entrance dialogue", 800);

        -- Add the layna forest location on first time in this map.
        GlobalManager:ShowWorldLocation("layna forest");
    end

    -- Update the world map location
    GlobalManager:SetCurrentLocationId("layna forest");

    _HandleTwilight();

    -- Change the music according to the moment of the story.
    EventManager:StartEvent("Music start", 50);
end

-- Handle the twilight advancement after the crystal scene
function _HandleTwilight()

    -- If the characters have seen the crystal, then it's time to make the twilight happen
    if (GlobalManager:GetEventValue("story", "layna_forest_crystal_event_done") < 1) then
        return;
    end

    -- test if the day time is sufficiently advanced
    if (GlobalManager:GetEventValue("story", "layna_forest_twilight_value") < 3) then
        GlobalManager:SetEventValue("story", "layna_forest_twilight_value", 3);
    end

    Map:GetScriptSupervisor():AddScript("dat/maps/layna_forest/after_crystal_twilight.lua");
end

-- the map update function handles checks done on each game tick.
function Update()
    -- Check whether the character is in one of the zones
    _CheckZones();
end

-- Character creation
function _CreateCharacters()
    -- Default hero and position
    hero = CreateSprite(Map, "Bronann", 3, 30, vt_map.MapMode.GROUND_OBJECT);
    hero:SetDirection(vt_map.MapMode.EAST);
    hero:SetMovementSpeed(vt_map.MapMode.NORMAL_SPEED);

    -- Load previous save point data
    local x_position = GlobalManager:GetSaveLocationX();
    local y_position = GlobalManager:GetSaveLocationY();
    if (x_position ~= 0 and y_position ~= 0) then
        -- Use the save point position, and clear the save position data for next maps
        GlobalManager:UnsetSaveLocation();
        -- Make the character look at us in that case
        hero:SetDirection(vt_map.MapMode.SOUTH);
        hero:SetPosition(x_position, y_position);
    elseif (GlobalManager:GetPreviousLocation() == "from_layna_forest_NW") then
        hero:SetDirection(vt_map.MapMode.WEST);
        hero:SetPosition(61.0, 32.0);
    end

    -- Create secondary character - Kalya
    kalya_sprite = CreateSprite(Map, "Kalya",
                            hero:GetXPosition(), hero:GetYPosition(), vt_map.MapMode.GROUND_OBJECT);

    kalya_sprite:SetDirection(vt_map.MapMode.EAST);
    kalya_sprite:SetMovementSpeed(vt_map.MapMode.NORMAL_SPEED);
    kalya_sprite:SetCollisionMask(vt_map.MapMode.NO_COLLISION);
    kalya_sprite:SetVisible(false);
end

-- The heal particle effect map object
local heal_effect = nil

function _CreateObjects()
    local object = nil
    local npc = nil
    local event = nil

    vt_map.SavePoint.Create(19, 27);

    -- Load the spring heal effect.
    heal_effect = vt_map.ParticleObject.Create("dat/effects/particles/heal_particle.lua", 0, 0, vt_map.MapMode.GROUND_OBJECT);
    heal_effect:Stop(); -- Don't run it until the character heals itself

    -- Heal point
    npc = CreateSprite(Map, "Butterfly", 27, 23, vt_map.MapMode.GROUND_OBJECT);
    npc:SetCollisionMask(vt_map.MapMode.NO_COLLISION);
    npc:SetVisible(false);
    npc:SetName(""); -- Unset the speaker name
<<<<<<< HEAD
    dialogue = vt_map.SpriteDialogue.Create();
    text = vt_system.Translate("Your party feels better...");
=======
    Map:AddGroundObject(npc);
    dialogue = vt_map.SpriteDialogue();
    text = vt_system.Translate("Your party feels better.");
>>>>>>> 4f7113d3
    dialogue:AddLineEvent(text, npc, "Forest entrance heal", "");
    npc:AddDialogueReference(dialogue);

    -- Only add the squirrels and butterflies when the night isn't about to happen
    if (GlobalManager:GetEventValue("story", "layna_forest_crystal_event_done") < 1) then
        npc = CreateSprite(Map, "Butterfly", 42, 18, vt_map.MapMode.GROUND_OBJECT);
        npc:SetCollisionMask(vt_map.MapMode.NO_COLLISION);

        event = vt_map.RandomMoveSpriteEvent("Butterfly1 random move", npc, 1000, 1000);
        event:AddEventLinkAtEnd("Butterfly1 random move", 4500); -- Loop on itself
        EventManager:RegisterEvent(event);
        EventManager:StartEvent("Butterfly1 random move");

        npc = CreateSprite(Map, "Butterfly", 12, 30, vt_map.MapMode.GROUND_OBJECT);
        npc:SetCollisionMask(vt_map.MapMode.NO_COLLISION);
        event = vt_map.RandomMoveSpriteEvent("Butterfly2 random move", npc, 1000, 1000);
        event:AddEventLinkAtEnd("Butterfly2 random move", 4500); -- Loop on itself
        EventManager:RegisterEvent(event);
        EventManager:StartEvent("Butterfly2 random move", 2400);

        npc = CreateSprite(Map, "Butterfly", 50, 25, vt_map.MapMode.GROUND_OBJECT);
        npc:SetCollisionMask(vt_map.MapMode.NO_COLLISION);
        event = vt_map.RandomMoveSpriteEvent("Butterfly3 random move", npc, 1000, 1000);
        event:AddEventLinkAtEnd("Butterfly3 random move", 4500); -- Loop on itself
        EventManager:RegisterEvent(event);
        EventManager:StartEvent("Butterfly3 random move", 1050);

        npc = CreateSprite(Map, "Butterfly", 40, 30, vt_map.MapMode.GROUND_OBJECT);
        npc:SetCollisionMask(vt_map.MapMode.NO_COLLISION);
        event = vt_map.RandomMoveSpriteEvent("Butterfly4 random move", npc, 1000, 1000);
        event:AddEventLinkAtEnd("Butterfly4 random move", 4500); -- Loop on itself
        EventManager:RegisterEvent(event);
        EventManager:StartEvent("Butterfly4 random move", 3050);

        npc = CreateSprite(Map, "Squirrel", 18, 24, vt_map.MapMode.GROUND_OBJECT);
        -- Squirrels don't collide with the npcs.
        npc:SetCollisionMask(vt_map.MapMode.WALL_COLLISION);
        npc:SetSpriteAsScenery(true);
        event = vt_map.RandomMoveSpriteEvent("Squirrel1 random move", npc, 1000, 1000);
        event:AddEventLinkAtEnd("Squirrel1 random move", 4500); -- Loop on itself
        EventManager:RegisterEvent(event);
        EventManager:StartEvent("Squirrel1 random move");

        npc = CreateSprite(Map, "Squirrel", 40, 16, vt_map.MapMode.GROUND_OBJECT);
        -- Squirrels don't collide with the npcs.
        npc:SetCollisionMask(vt_map.MapMode.WALL_COLLISION);
        npc:SetSpriteAsScenery(true);
        event = vt_map.RandomMoveSpriteEvent("Squirrel2 random move", npc, 1000, 1000);
        event:AddEventLinkAtEnd("Squirrel2 random move", 4500); -- Loop on itself
        EventManager:RegisterEvent(event);
        EventManager:StartEvent("Squirrel2 random move", 1800);
    else
        -- add fireflies near the statue at night
        vt_map.ParticleObject.Create("dat/effects/particles/fireflies.lua", 27, 22, vt_map.MapMode.GROUND_OBJECT);
        vt_map.ParticleObject.Create("dat/effects/particles/fireflies.lua", 25, 23, vt_map.MapMode.GROUND_OBJECT);
        vt_map.ParticleObject.Create("dat/effects/particles/fireflies.lua", 29, 22.5, vt_map.MapMode.GROUND_OBJECT);
    end

    CreateObject(Map, "Tree Small3", 23, 18, vt_map.MapMode.GROUND_OBJECT);
    CreateObject(Map, "Tree Small3", 40, 14, vt_map.MapMode.GROUND_OBJECT);

    -- Trees above the pathway
    CreateObject(Map, "Tree Big1", 4, 41, vt_map.MapMode.GROUND_OBJECT);
    CreateObject(Map, "Tree Small1", 5, 21, vt_map.MapMode.GROUND_OBJECT);
    CreateObject(Map, "Tree Big2", 12, 7, vt_map.MapMode.GROUND_OBJECT);
    CreateObject(Map, "Tree Small2", 1, 17.2, vt_map.MapMode.GROUND_OBJECT);
    CreateObject(Map, "Rock2", 1, 27, vt_map.MapMode.GROUND_OBJECT);
    CreateObject(Map, "Rock2", 5, 27, vt_map.MapMode.GROUND_OBJECT);
    CreateObject(Map, "Rock2", 1, 33, vt_map.MapMode.GROUND_OBJECT);
    CreateObject(Map, "Rock2", 5, 33, vt_map.MapMode.GROUND_OBJECT);
    CreateObject(Map, "Tree Small3", 3, 5, vt_map.MapMode.GROUND_OBJECT);
    CreateObject(Map, "Tree Small5", 8, 6, vt_map.MapMode.GROUND_OBJECT);
    CreateObject(Map, "Tree Small6", 11, 2, vt_map.MapMode.GROUND_OBJECT);
    CreateObject(Map, "Tree Small4", 15, 4.5, vt_map.MapMode.GROUND_OBJECT);
    CreateObject(Map, "Tree Small6", 19, 6.2, vt_map.MapMode.GROUND_OBJECT);
    CreateObject(Map, "Tree Small3", 23, 7.2, vt_map.MapMode.GROUND_OBJECT);
    CreateObject(Map, "Tree Small5", 26, 4, vt_map.MapMode.GROUND_OBJECT);
    CreateObject(Map, "Tree Small3", 30, 5, vt_map.MapMode.GROUND_OBJECT);
    CreateObject(Map, "Tree Small4", 34, 7, vt_map.MapMode.GROUND_OBJECT);
    CreateObject(Map, "Tree Small3", 36, 8, vt_map.MapMode.GROUND_OBJECT);
    CreateObject(Map, "Tree Small6", 39, 9, vt_map.MapMode.GROUND_OBJECT);
    CreateObject(Map, "Tree Small6", 42, 7.5, vt_map.MapMode.GROUND_OBJECT);
    CreateObject(Map, "Tree Small3", 45, 6, vt_map.MapMode.GROUND_OBJECT);
    CreateObject(Map, "Tree Small5", 48, 10, vt_map.MapMode.GROUND_OBJECT);
    CreateObject(Map, "Tree Small4", 47.5, 8, vt_map.MapMode.GROUND_OBJECT);
    CreateObject(Map, "Tree Small3", 50, 12, vt_map.MapMode.GROUND_OBJECT);
    CreateObject(Map, "Tree Small5", 54, 15, vt_map.MapMode.GROUND_OBJECT);
    CreateObject(Map, "Tree Small3", 59, 17, vt_map.MapMode.GROUND_OBJECT);
    CreateObject(Map, "Tree Small4", 62, 20, vt_map.MapMode.GROUND_OBJECT);
    CreateObject(Map, "Tree Small6", 62, 12, vt_map.MapMode.GROUND_OBJECT);
    CreateObject(Map, "Tree Small3", 54, 8, vt_map.MapMode.GROUND_OBJECT);
    CreateObject(Map, "Tree Small5", 60, 4, vt_map.MapMode.GROUND_OBJECT);
    CreateObject(Map, "Tree Small4", 55, 20, vt_map.MapMode.GROUND_OBJECT);
    CreateObject(Map, "Tree Small3", 61, 26, vt_map.MapMode.GROUND_OBJECT);
    CreateObject(Map, "Tree Small6", 45, 23, vt_map.MapMode.GROUND_OBJECT);
    CreateObject(Map, "Tree Small5", 11, 20, vt_map.MapMode.GROUND_OBJECT);
    CreateObject(Map, "Tree Small3", 2, 24, vt_map.MapMode.GROUND_OBJECT);
    CreateObject(Map, "Tree Small3", 3, 14, vt_map.MapMode.GROUND_OBJECT);
    CreateObject(Map, "Tree Small6", 7, 10, vt_map.MapMode.GROUND_OBJECT);
    CreateObject(Map, "Tree Small4", 2, 8, vt_map.MapMode.GROUND_OBJECT);
    CreateObject(Map, "Tree Small5", 4, 17, vt_map.MapMode.GROUND_OBJECT);

    -- Trees below the pathway
    CreateObject(Map, "Tree Small3", 2, 40, vt_map.MapMode.GROUND_OBJECT);
    CreateObject(Map, "Tree Small6", 7, 38, vt_map.MapMode.GROUND_OBJECT);
    CreateObject(Map, "Tree Small5", 9, 42, vt_map.MapMode.GROUND_OBJECT);
    CreateObject(Map, "Tree Small4", 4, 47, vt_map.MapMode.GROUND_OBJECT);
    CreateObject(Map, "Tree Small3", 12, 41, vt_map.MapMode.GROUND_OBJECT);
    CreateObject(Map, "Tree Small3", 11, 45, vt_map.MapMode.GROUND_OBJECT);
    CreateObject(Map, "Tree Small3", 14, 46, vt_map.MapMode.GROUND_OBJECT);
    CreateObject(Map, "Tree Small4", 16.5, 48, vt_map.MapMode.GROUND_OBJECT);
    CreateObject(Map, "Tree Small3", 19, 46.5, vt_map.MapMode.GROUND_OBJECT);
    CreateObject(Map, "Tree Small5", 23, 48, vt_map.MapMode.GROUND_OBJECT);
    CreateObject(Map, "Tree Small3", 26, 39, vt_map.MapMode.GROUND_OBJECT);
    CreateObject(Map, "Tree Small6", 36, 43, vt_map.MapMode.GROUND_OBJECT);
    CreateObject(Map, "Tree Small3", 27, 49, vt_map.MapMode.GROUND_OBJECT);
    CreateObject(Map, "Tree Small4", 30.5, 51, vt_map.MapMode.GROUND_OBJECT);
    CreateObject(Map, "Tree Small5", 33, 50, vt_map.MapMode.GROUND_OBJECT);
    CreateObject(Map, "Tree Small3", 37, 48.5, vt_map.MapMode.GROUND_OBJECT);
    CreateObject(Map, "Tree Small4", 40.5, 51, vt_map.MapMode.GROUND_OBJECT);
    CreateObject(Map, "Tree Small3", 44, 50.5, vt_map.MapMode.GROUND_OBJECT);
    CreateObject(Map, "Tree Small6", 47, 49.5, vt_map.MapMode.GROUND_OBJECT);
    CreateObject(Map, "Tree Small3", 49.5, 48.5, vt_map.MapMode.GROUND_OBJECT);
    CreateObject(Map, "Tree Small4", 52, 50, vt_map.MapMode.GROUND_OBJECT);
    CreateObject(Map, "Tree Small3", 55, 48, vt_map.MapMode.GROUND_OBJECT);
    CreateObject(Map, "Tree Small3", 58, 50.5, vt_map.MapMode.GROUND_OBJECT);
    CreateObject(Map, "Tree Small5", 58, 47, vt_map.MapMode.GROUND_OBJECT);
    CreateObject(Map, "Tree Small3", 62, 46.5, vt_map.MapMode.GROUND_OBJECT);
    CreateObject(Map, "Tree Small5", 62, 49, vt_map.MapMode.GROUND_OBJECT);
    CreateObject(Map, "Tree Little2", 15, 8, vt_map.MapMode.GROUND_OBJECT);
    CreateObject(Map, "Tree Tiny4", 29, 37, vt_map.MapMode.GROUND_OBJECT);
    CreateObject(Map, "Tree Little3", 16, 40.2, vt_map.MapMode.GROUND_OBJECT);
    CreateObject(Map, "Tree Little1", 9, 12, vt_map.MapMode.GROUND_OBJECT);
    CreateObject(Map, "Tree Tiny3", 58, 22, vt_map.MapMode.GROUND_OBJECT);
    CreateObject(Map, "Tree Little1", 58, 9, vt_map.MapMode.GROUND_OBJECT);
    CreateObject(Map, "Tree Tiny3", 28, 8.5, vt_map.MapMode.GROUND_OBJECT);
    CreateObject(Map, "Tree Little3", 11, 44, vt_map.MapMode.GROUND_OBJECT);
end

function _CreateEnemies()
    local enemy = nil
    local roam_zone = nil

    -- Hint: left, right, top, bottom
    roam_zone = vt_map.EnemyZone.Create(49, 62, 26, 39);

    if (GlobalManager:GetEventValue("story", "layna_forest_twilight_value") >= 6) then
        -- Encounters at night (snakes, spiders and bats)
        enemy = CreateEnemySprite(Map, "bat");
        _SetBattleEnvironment(enemy);
        enemy:NewEnemyParty();
        enemy:AddEnemy(2);
        enemy:AddEnemy(2);
        enemy:AddEnemy(6);
        enemy:NewEnemyParty();
        enemy:AddEnemy(4);
        enemy:AddEnemy(6);
        roam_zone:AddEnemy(enemy, 1);
    else
        -- Day and first encounters (slimes and spiders)
        enemy = CreateEnemySprite(Map, "slime");
        _SetBattleEnvironment(enemy);
        enemy:NewEnemyParty();
        enemy:AddEnemy(1);
        enemy:AddEnemy(1);
        enemy:AddEnemy(1);
        enemy:NewEnemyParty();
        enemy:AddEnemy(1);
        enemy:AddEnemy(2);
        roam_zone:AddEnemy(enemy, 1);
    end
end

-- Special event references which destinations must be updated just before being called.
local move_next_to_hero_event = nil
local move_back_to_hero_event = nil

-- Creates all events and sets up the entire event sequence chain
function _CreateEvents()
    local event = nil
    local dialogue = nil
    local text = nil

    -- Music event
    event = vt_map.ScriptedEvent("Music start", "music_start", "");
    EventManager:RegisterEvent(event);

    -- Triggered events
    event = vt_map.MapTransitionEvent("exit forest", "dat/maps/layna_village/layna_village_center_map.lua",
                                       "dat/maps/layna_village/layna_village_center_script.lua", "from_layna_forest_entrance");
    EventManager:RegisterEvent(event);

    event = vt_map.MapTransitionEvent("to forest NW", "dat/maps/layna_forest/layna_forest_north_west_map.lua",
                                       "dat/maps/layna_forest/layna_forest_north_west_script.lua", "from_layna_forest_entrance");
    EventManager:RegisterEvent(event);

    -- After the forest dungeon
    event = vt_map.MapTransitionEvent("exit forest at night", "dat/maps/layna_village/layna_village_center_map.lua",
                                       "dat/maps/layna_village/layna_village_center_at_night_script.lua", "from_layna_forest_entrance");
    EventManager:RegisterEvent(event);

    -- Heal point
    event = vt_map.ScriptedEvent("Forest entrance heal", "heal_party", "heal_done");
    EventManager:RegisterEvent(event);

    -- Generic events
    event = vt_map.ScriptedEvent("Map:Popstate()", "Map_PopState", "");
    EventManager:RegisterEvent(event);

    event = vt_map.ScriptedSpriteEvent("kalya:SetCollision(ALL)", kalya_sprite, "Sprite_Collision_on", "");
    EventManager:RegisterEvent(event);
    event = vt_map.ScriptedSpriteEvent("hero:SetCollision(ALL)", hero, "Sprite_Collision_on", "");
    EventManager:RegisterEvent(event);
    event = vt_map.ScriptedSpriteEvent("second_hero:SetCollision(NONE)", kalya_sprite, "Sprite_Collision_off", "");
    EventManager:RegisterEvent(event);

    event = vt_map.LookAtSpriteEvent("Kalya looks at Bronann", kalya_sprite, hero);
    EventManager:RegisterEvent(event);
    event = vt_map.LookAtSpriteEvent("Bronann looks at Kalya", hero, kalya_sprite);
    EventManager:RegisterEvent(event);
    event = vt_map.LookAtSpriteEvent("Kalya looks at the statue", kalya_sprite, 27, 23);
    EventManager:RegisterEvent(event);

    -- First time forest entrance dialogue about save points and the heal spring.
    event = vt_map.ScriptedEvent("Forest entrance dialogue", "forest_statue_event_start", "");
    event:AddEventLinkAtEnd("Kalya moves next to Bronann", 50);
    EventManager:RegisterEvent(event);

    -- NOTE: The actual destination is set just before the actual start call
    move_next_to_hero_event = vt_map.PathMoveSpriteEvent("Kalya moves next to Bronann", kalya_sprite, 0, 0, false);
    move_next_to_hero_event:AddEventLinkAtEnd("Kalya looks at the statue");
    move_next_to_hero_event:AddEventLinkAtEnd("Kalya talks about the statue");
    move_next_to_hero_event:AddEventLinkAtEnd("kalya:SetCollision(ALL)");
    EventManager:RegisterEvent(move_next_to_hero_event);

    dialogue = vt_map.SpriteDialogue.Create();
    text = vt_system.Translate("Look!");
    dialogue:AddLineEventEmote(text, kalya_sprite, "Kalya looks at the statue", "", "exclamation");
    event = vt_map.DialogueEvent("Kalya talks about the statue", dialogue);
    event:AddEventLinkAtEnd("Kalya moves near the statue");
    event:AddEventLinkAtEnd("Bronann gets nearer as well", 1000);
    EventManager:RegisterEvent(event);

    event = vt_map.PathMoveSpriteEvent("Kalya moves near the statue", kalya_sprite, 21, 20, true);
    event:AddEventLinkAtEnd("Kalya talks about the statue 2", 1000);
    EventManager:RegisterEvent(event);

    event = vt_map.PathMoveSpriteEvent("Bronann gets nearer as well", hero, 14, 25, false);
    EventManager:RegisterEvent(event);

<<<<<<< HEAD
    dialogue = vt_map.SpriteDialogue.Create();
    text = vt_system.Translate("Have you seen one of these before? This is a Layna statue! Praying near it heals both your mind and body.");
=======
    dialogue = vt_map.SpriteDialogue();
    text = vt_system.Translate("Have you seen one of these before? This is a Layna statue. Praying near it heals both your mind and body.");
>>>>>>> 4f7113d3
    dialogue:AddLineEvent(text, kalya_sprite, "Kalya looks at Bronann", "");
    text = vt_system.VTranslate("Just stand in front of the goddess below the spring and push '%s'.", InputManager:GetConfirmKeyName());
    dialogue:AddLine(text, kalya_sprite);
    text = vt_system.Translate("Ok, thanks.");
    dialogue:AddLine(text, hero);
    text = vt_system.Translate("See? Now, let's find my brother before he gets hurt.");
    dialogue:AddLine(text, kalya_sprite);
    event = vt_map.DialogueEvent("Kalya talks about the statue 2", dialogue);
    event:AddEventLinkAtEnd("second_hero:SetCollision(NONE)");
    event:AddEventLinkAtEnd("Set Camera");
    EventManager:RegisterEvent(event);

    event = vt_map.ScriptedSpriteEvent("Set Camera", hero, "SetCamera", "");
    event:AddEventLinkAtEnd("2nd hero goes back to party");
    EventManager:RegisterEvent(event);

    move_back_to_hero_event = vt_map.PathMoveSpriteEvent("2nd hero goes back to party", kalya_sprite, hero, false);
    move_back_to_hero_event:AddEventLinkAtEnd("Map:Popstate()");
    move_back_to_hero_event:AddEventLinkAtEnd("end of statue event");
    EventManager:RegisterEvent(move_back_to_hero_event);

    event = vt_map.ScriptedEvent("end of statue event", "end_of_statue_event", "");
    EventManager:RegisterEvent(event);
end

-- zones
local forest_entrance_exit_zone = nil
local to_forest_nw_zone = nil

-- Create the different map zones triggering events
function _CreateZones()
    -- N.B.: left, right, top, bottom
    forest_entrance_exit_zone = vt_map.CameraZone.Create(0, 1, 26, 34);
    to_forest_nw_zone = vt_map.CameraZone.Create(62, 64, 29, 35);
end

-- Check whether the active camera has entered a zone. To be called within Update()
function _CheckZones()
    if (forest_entrance_exit_zone:IsCameraEntering() == true) then
        if (GlobalManager:GetEventValue("story", "layna_forest_crystal_event_done") == 0) then
            hero:SetMoving(false);
            EventManager:StartEvent("exit forest");
        else
            hero:SetMoving(false);
            EventManager:StartEvent("exit forest at night");
        end
    elseif (to_forest_nw_zone:IsCameraEntering() == true) then
        hero:SetMoving(false);
        EventManager:StartEvent("to forest NW");
    end
end

-- Sets common battle environment settings for enemy sprites
function _SetBattleEnvironment(enemy)
    -- default values
    enemy:SetBattleMusicTheme("mus/heroism-OGA-Edward-J-Blakeley.ogg");
    enemy:SetBattleBackground("img/backdrops/battle/forest_background.png");

    if (GlobalManager:GetEventValue("story", "layna_forest_crystal_event_done") < 1) then
        -- Add tutorial battle dialog with Kalya and Bronann
        enemy:AddBattleScript("dat/battles/tutorial_battle_dialogs.lua");
    else
        -- Setup time of the day lighting on battles
        enemy:AddBattleScript("dat/maps/layna_forest/after_crystal_twilight_battles.lua");
        if (GlobalManager:GetEventValue("story", "layna_forest_twilight_value") > 2) then
            enemy:SetBattleBackground("img/backdrops/battle/forest_background_evening.png");
        end
    end
end

-- Map Custom functions
-- Used through scripted events

-- Effect time used when applying the heal light effect
local heal_effect_time = 0;
local heal_color = vt_video.Color(0.0, 0.0, 1.0, 1.0);

map_functions = {

    heal_party = function()
        hero:SetMoving(false);
        -- Should be sufficient to heal anybody
        GlobalManager:GetActiveParty():AddHitPoints(10000);
        GlobalManager:GetActiveParty():AddSkillPoints(10000);
        Map:SetStamina(10000);
        AudioManager:PlaySound("snd/heal_spell.wav");
        heal_effect:SetPosition(hero:GetXPosition(), hero:GetYPosition());
        heal_effect:Start();
        heal_effect_time = 0;
    end,

    heal_done = function()
        heal_effect_time = heal_effect_time + SystemManager:GetUpdateTime();

        if (heal_effect_time < 300.0) then
            heal_color:SetAlpha(heal_effect_time / 300.0 / 3.0);
            Map:GetEffectSupervisor():EnableLightingOverlay(heal_color);
            return false;
        end

        if (heal_effect_time < 1000.0) then
            heal_color:SetAlpha(((1000.0 - heal_effect_time) / 700.0) / 3.0);
            Map:GetEffectSupervisor():EnableLightingOverlay(heal_color);
            return false;
        end
        return true;
    end,

    -- Kalya runs to the save point and tells Bronann about the spring.
    forest_statue_event_start = function()
        Map:PushState(vt_map.MapMode.STATE_SCENE);
        hero:SetMoving(false);
        -- Keep a reference of the correct sprite for the event end.
        main_sprite_name = hero:GetSpriteName();

        -- Make the hero be Bronann for the event.
        hero:ReloadSprite("Bronann");

        kalya_sprite:SetVisible(true);
        kalya_sprite:SetPosition(hero:GetXPosition(), hero:GetYPosition());
        hero:SetCollisionMask(vt_map.MapMode.ALL_COLLISION);
        kalya_sprite:SetCollisionMask(vt_map.MapMode.NO_COLLISION);

        Map:SetCamera(kalya_sprite, 800);

        move_next_to_hero_event:SetDestination(hero:GetXPosition(), hero:GetYPosition() + 2.0, false);
    end,

    SetCamera = function(sprite)
        Map:SetCamera(sprite, 800);
    end,

    Sprite_Collision_on = function(sprite)
        if (sprite ~= nil) then
            sprite:SetCollisionMask(vt_map.MapMode.ALL_COLLISION);
        end
    end,

    Sprite_Collision_off = function(sprite)
        if (sprite ~= nil) then
            sprite:SetCollisionMask(vt_map.MapMode.NO_COLLISION);
        end
    end,

    Map_PopState = function()
        Map:PopState();
    end,

    end_of_statue_event = function()
        kalya_sprite:SetPosition(0, 0);
        kalya_sprite:SetVisible(false);
        kalya_sprite:SetCollisionMask(vt_map.MapMode.NO_COLLISION);

        -- Reload the hero back to default
        hero:ReloadSprite(main_sprite_name);

        -- Set event as done
        GlobalManager:SetEventValue("story", "kalya_save_points_n_spring_speech_done", 1);
    end,

    music_start = function()
        -- If the night has fallen, let the music change
        if (GlobalManager:GetEventValue("story", "layna_forest_twilight_value") >= 6) then
            AudioManager:PlayMusic("mus/forest_at_night.ogg");
        end
    end
}<|MERGE_RESOLUTION|>--- conflicted
+++ resolved
@@ -143,14 +143,8 @@
     npc:SetCollisionMask(vt_map.MapMode.NO_COLLISION);
     npc:SetVisible(false);
     npc:SetName(""); -- Unset the speaker name
-<<<<<<< HEAD
     dialogue = vt_map.SpriteDialogue.Create();
-    text = vt_system.Translate("Your party feels better...");
-=======
-    Map:AddGroundObject(npc);
-    dialogue = vt_map.SpriteDialogue();
     text = vt_system.Translate("Your party feels better.");
->>>>>>> 4f7113d3
     dialogue:AddLineEvent(text, npc, "Forest entrance heal", "");
     npc:AddDialogueReference(dialogue);
 
@@ -401,13 +395,8 @@
     event = vt_map.PathMoveSpriteEvent("Bronann gets nearer as well", hero, 14, 25, false);
     EventManager:RegisterEvent(event);
 
-<<<<<<< HEAD
     dialogue = vt_map.SpriteDialogue.Create();
-    text = vt_system.Translate("Have you seen one of these before? This is a Layna statue! Praying near it heals both your mind and body.");
-=======
-    dialogue = vt_map.SpriteDialogue();
     text = vt_system.Translate("Have you seen one of these before? This is a Layna statue. Praying near it heals both your mind and body.");
->>>>>>> 4f7113d3
     dialogue:AddLineEvent(text, kalya_sprite, "Kalya looks at Bronann", "");
     text = vt_system.VTranslate("Just stand in front of the goddess below the spring and push '%s'.", InputManager:GetConfirmKeyName());
     dialogue:AddLine(text, kalya_sprite);
