-- Set the namespace according to the map name.
local ns = {};
setmetatable(ns, {__index = _G});
layna_forest_north_west_script = ns;
setfenv(1, ns);

-- The map name, subname and location image
map_name = "Layna Forest"
map_image_filename = "img/menus/locations/layna_forest.png"
map_subname = ""

-- The music file used as default background music on this map.
-- Other musics will have to handled through scripting.
music_filename = "mus/house_in_a_forest_loop_horrorpen_oga.ogg"

-- c++ objects instances
local Map = nil
local DialogueManager = nil
local EventManager = nil

-- the main character handler
local hero = nil

-- Orlinn's sprite
local orlinn = nil

-- Forest dialogue secondary hero
local kalya_sprite = nil

-- Name of the main sprite. Used to reload the good one at the end of the first forest entrance event.
local main_sprite_name = "";

-- the main map loading code
function Load(m)

    Map = m;
    DialogueManager = Map:GetDialogueSupervisor();
    EventManager = Map:GetEventSupervisor();
    Map:SetUnlimitedStamina(false);

    Map:SetMinimapImage("dat/maps/layna_forest/minimaps/layna_forest_north_west_minimap.png");

    _CreateCharacters();
    _CreateObjects();
    _CreateEnemies();

    -- Set the camera focus on hero
    Map:SetCamera(hero);
    -- This is a dungeon map, we'll use the front battle member sprite as default sprite.
    Map:SetPartyMemberVisibleSprite(hero);

    _CreateEvents();
    _CreateZones();

    -- Add clouds overlay
    Map:GetEffectSupervisor():EnableAmbientOverlay("img/ambient/clouds.png", 5.0, -5.0, true);

    _HandleTwilight();
end

-- Handle the twilight advancement after the crystal scene
function _HandleTwilight()

    -- If the characters have seen the crystal, then it's time to make the twilight happen
    if (GlobalManager:GetEventValue("story", "layna_forest_crystal_event_done") < 1) then
        return;
    end

    -- test if the day time is sufficiently advanced
    if (GlobalManager:GetEventValue("story", "layna_forest_twilight_value") < 2) then
        GlobalManager:SetEventValue("story", "layna_forest_twilight_value", 2);
    end

    Map:GetScriptSupervisor():AddScript("dat/maps/layna_forest/after_crystal_twilight.lua");
end

-- the map update function handles checks done on each game tick.
function Update()
    -- Check whether the character is in one of the zones
    _CheckZones();
end

-- Character creation
function _CreateCharacters()
    -- Default hero and position
    hero = CreateSprite(Map, "Bronann", 3, 86, vt_map.MapMode.GROUND_OBJECT);
    hero:SetDirection(vt_map.MapMode.EAST);
    hero:SetMovementSpeed(vt_map.MapMode.NORMAL_SPEED);

    if (GlobalManager:GetPreviousLocation() == "from_layna_forest_NE") then
        hero:SetPosition(124, 42);
        hero:SetDirection(vt_map.MapMode.WEST);
    elseif (GlobalManager:GetPreviousLocation() == "from forest SW") then
        hero:SetPosition(116, 94);
        hero:SetDirection(vt_map.MapMode.NORTH);
    elseif (GlobalManager:GetPreviousLocation() == "from_layna_cave_entrance") then
        hero:SetPosition(76, 40);
        hero:SetDirection(vt_map.MapMode.SOUTH);
    end

    orlinn = CreateSprite(Map, "Orlinn", 76, 40, vt_map.MapMode.GROUND_OBJECT);
    orlinn:SetDirection(vt_map.MapMode.NORTH);
    orlinn:SetMovementSpeed(vt_map.MapMode.NORMAL_SPEED);
    if (GlobalManager:DoesEventExist("story", "layna_forest_kalya sees_orlinn") == true) then
        orlinn:SetCollisionMask(vt_map.MapMode.NO_COLLISION);
        orlinn:SetVisible(false);
    end

    -- Create secondary character for the scene with Orlinn
    kalya_sprite = CreateSprite(Map, "Kalya",
                                hero:GetXPosition(), hero:GetYPosition(), vt_map.MapMode.GROUND_OBJECT);

    kalya_sprite:SetDirection(vt_map.MapMode.WEST);
    kalya_sprite:SetMovementSpeed(vt_map.MapMode.NORMAL_SPEED);
    kalya_sprite:SetCollisionMask(vt_map.MapMode.NO_COLLISION);
    kalya_sprite:SetVisible(false);
end

function _CreateObjects()
    local object = nil
    local npc = nil
    local event = nil

    -- Only add the squirrels and butterflies when the night isn't about to happen
    if (GlobalManager:GetEventValue("story", "layna_forest_crystal_event_done") < 1) then

        npc = CreateSprite(Map, "Butterfly", 42, 38, vt_map.MapMode.GROUND_OBJECT);
        npc:SetCollisionMask(vt_map.MapMode.NO_COLLISION);
        event = vt_map.RandomMoveSpriteEvent("Butterfly1 random move", npc, 1000, 1000);
        event:AddEventLinkAtEnd("Butterfly1 random move", 4500); -- Loop on itself
        EventManager:RegisterEvent(event);
        EventManager:StartEvent("Butterfly1 random move");

        npc = CreateSprite(Map, "Butterfly", 12, 30, vt_map.MapMode.GROUND_OBJECT);
        npc:SetCollisionMask(vt_map.MapMode.NO_COLLISION);
        event = vt_map.RandomMoveSpriteEvent("Butterfly2 random move", npc, 1000, 1000);
        event:AddEventLinkAtEnd("Butterfly2 random move", 4500); -- Loop on itself
        EventManager:RegisterEvent(event);
        EventManager:StartEvent("Butterfly2 random move", 2400);

        npc = CreateSprite(Map, "Butterfly", 50, 65, vt_map.MapMode.GROUND_OBJECT);
        npc:SetCollisionMask(vt_map.MapMode.NO_COLLISION);
        event = vt_map.RandomMoveSpriteEvent("Butterfly3 random move", npc, 1000, 1000);
        event:AddEventLinkAtEnd("Butterfly3 random move", 4500); -- Loop on itself
        EventManager:RegisterEvent(event);
        EventManager:StartEvent("Butterfly3 random move", 1050);

        npc = CreateSprite(Map, "Butterfly", 40, 10, vt_map.MapMode.GROUND_OBJECT);
        npc:SetCollisionMask(vt_map.MapMode.NO_COLLISION);
        event = vt_map.RandomMoveSpriteEvent("Butterfly4 random move", npc, 1000, 1000);
        event:AddEventLinkAtEnd("Butterfly4 random move", 4500); -- Loop on itself
        EventManager:RegisterEvent(event);
        EventManager:StartEvent("Butterfly4 random move", 3050);

        npc = CreateSprite(Map, "Squirrel", 58, 24, vt_map.MapMode.GROUND_OBJECT);
        -- Squirrels don't collide with the npcs.
        npc:SetCollisionMask(vt_map.MapMode.WALL_COLLISION);
        npc:SetSpriteAsScenery(true);
        event = vt_map.RandomMoveSpriteEvent("Squirrel1 random move", npc, 1000, 1000);
        event:AddEventLinkAtEnd("Squirrel1 random move", 4500); -- Loop on itself
        EventManager:RegisterEvent(event);
        EventManager:StartEvent("Squirrel1 random move");

        npc = CreateSprite(Map, "Squirrel", 40, 34, vt_map.MapMode.GROUND_OBJECT);
        -- Squirrels don't collide with the npcs.
        npc:SetCollisionMask(vt_map.MapMode.WALL_COLLISION);
        npc:SetSpriteAsScenery(true);
        event = vt_map.RandomMoveSpriteEvent("Squirrel2 random move", npc, 1000, 1000);
        event:AddEventLinkAtEnd("Squirrel2 random move", 4500); -- Loop on itself
        EventManager:RegisterEvent(event);
        EventManager:StartEvent("Squirrel2 random move", 1800);
    end

    -- Treasure chests
    local chest1 = CreateTreasure(Map, "layna_forest_nw_chest1", "Wood_Chest1", 6, 3, vt_map.MapMode.GROUND_OBJECT);
    chest1:AddItem(1, 1); -- small potion

    local chest2 = CreateTreasure(Map, "layna_forest_nw_chest2", "Wood_Chest1", 3, 58, vt_map.MapMode.GROUND_OBJECT);
    chest2:AddItem(1, 1); -- small potion

    event = vt_map.BattleEncounterEvent("Monster trap in chest");
    event:SetMusic("mus/heroism-OGA-Edward-J-Blakeley.ogg");
    event:SetBackground("img/backdrops/battle/forest_background.png");

    -- default values
    event:SetMusic("mus/heroism-OGA-Edward-J-Blakeley.ogg");
    event:SetBackground("img/backdrops/battle/forest_background.png");

    if (GlobalManager:GetEventValue("story", "layna_forest_crystal_event_done") < 1) then
        -- Add tutorial battle dialog with Kalya and Bronann
        event:AddScript("dat/battles/tutorial_battle_dialogs.lua");
    else
        -- Setup time of the day lighting on battles
        event:AddScript("dat/maps/layna_forest/after_crystal_twilight_battles.lua");
        if (GlobalManager:GetEventValue("story", "layna_forest_twilight_value") > 2) then
            event:SetBackground("img/backdrops/battle/forest_background_evening.png");
        end
    end

    event:AddEnemy(2, 0, 0);
    event:AddEnemy(2, 0, 0);
    event:AddEnemy(2, 0, 0);
    event:AddEnemy(2, 0, 0);
    EventManager:RegisterEvent(event);
    local chest3 = CreateTreasure(Map, "layna_forest_nw_chest3", "Wood_Chest1", 26, 42, vt_map.MapMode.GROUND_OBJECT);
    chest3:AddItem(40001, 1); -- prismatic ring
    chest3:AddEvent("Monster trap in chest");

    local chest4 = CreateTreasure(Map, "layna_forest_nw_chest4", "Wood_Chest1", 122, 5, vt_map.MapMode.GROUND_OBJECT);
    -- Empty chest, just to bother the player

    -- Trees of first path (the one next to the forest entrance).
    CreateObject(Map, "Tree Small3", 1, 80, vt_map.MapMode.GROUND_OBJECT);
    CreateObject(Map, "Tree Small3", 6, 78, vt_map.MapMode.GROUND_OBJECT);
    CreateObject(Map, "Tree Small4", 11, 80, vt_map.MapMode.GROUND_OBJECT);
    CreateObject(Map, "Tree Small3", 16, 81, vt_map.MapMode.GROUND_OBJECT);
    CreateObject(Map, "Tree Small5", 21, 82, vt_map.MapMode.GROUND_OBJECT);
    CreateObject(Map, "Tree Small3", 26, 80, vt_map.MapMode.GROUND_OBJECT);
    CreateObject(Map, "Tree Small6", 31, 82, vt_map.MapMode.GROUND_OBJECT);
    CreateObject(Map, "Tree Small3", 36, 80, vt_map.MapMode.GROUND_OBJECT);
    CreateObject(Map, "Tree Small5", 41, 78, vt_map.MapMode.GROUND_OBJECT);
    CreateObject(Map, "Tree Small4", 46, 80, vt_map.MapMode.GROUND_OBJECT);
    CreateObject(Map, "Tree Small3", 51, 82, vt_map.MapMode.GROUND_OBJECT);
    CreateObject(Map, "Tree Small3", 56, 80, vt_map.MapMode.GROUND_OBJECT);
    CreateObject(Map, "Tree Small4", 61, 82, vt_map.MapMode.GROUND_OBJECT);
    CreateObject(Map, "Tree Small6", 66, 80, vt_map.MapMode.GROUND_OBJECT);
    CreateObject(Map, "Tree Small5", 71, 82, vt_map.MapMode.GROUND_OBJECT);
    CreateObject(Map, "Tree Small3", 76, 81, vt_map.MapMode.GROUND_OBJECT);
    CreateObject(Map, "Tree Small4", 2, 96, vt_map.MapMode.GROUND_OBJECT);
    CreateObject(Map, "Tree Small5", 5, 93, vt_map.MapMode.GROUND_OBJECT);
    CreateObject(Map, "Tree Small3", 5.5, 100, vt_map.MapMode.GROUND_OBJECT);
    CreateObject(Map, "Tree Small6", 9, 95, vt_map.MapMode.GROUND_OBJECT);
    CreateObject(Map, "Tree Small3", 11, 92, vt_map.MapMode.GROUND_OBJECT);
    CreateObject(Map, "Tree Small5", 13, 99, vt_map.MapMode.GROUND_OBJECT);
    CreateObject(Map, "Tree Small3", 13.5, 93.5, vt_map.MapMode.GROUND_OBJECT);
    CreateObject(Map, "Tree Small4", 16, 96, vt_map.MapMode.GROUND_OBJECT);
    CreateObject(Map, "Tree Small3", 19, 93, vt_map.MapMode.GROUND_OBJECT);
    CreateObject(Map, "Tree Small4", 21, 93.5, vt_map.MapMode.GROUND_OBJECT);
    CreateObject(Map, "Tree Small3", 23, 98, vt_map.MapMode.GROUND_OBJECT);
    CreateObject(Map, "Tree Small4", 25, 94, vt_map.MapMode.GROUND_OBJECT);
    CreateObject(Map, "Tree Small6", 30, 96, vt_map.MapMode.GROUND_OBJECT);
    CreateObject(Map, "Tree Small3", 33, 93, vt_map.MapMode.GROUND_OBJECT);
    CreateObject(Map, "Tree Small4", 37, 94, vt_map.MapMode.GROUND_OBJECT);
    CreateObject(Map, "Tree Small3", 39, 92, vt_map.MapMode.GROUND_OBJECT);
    CreateObject(Map, "Tree Small5", 41, 95, vt_map.MapMode.GROUND_OBJECT);
    CreateObject(Map, "Tree Small3", 44, 99, vt_map.MapMode.GROUND_OBJECT);
    CreateObject(Map, "Tree Small5", 49, 98, vt_map.MapMode.GROUND_OBJECT);
    CreateObject(Map, "Tree Small4", 54, 100, vt_map.MapMode.GROUND_OBJECT);
    CreateObject(Map, "Tree Small3", 59, 98, vt_map.MapMode.GROUND_OBJECT);
    CreateObject(Map, "Tree Small5", 64, 97, vt_map.MapMode.GROUND_OBJECT);
    CreateObject(Map, "Tree Small6", 66, 83, vt_map.MapMode.GROUND_OBJECT);
    CreateObject(Map, "Tree Small3", 69, 98, vt_map.MapMode.GROUND_OBJECT);
    CreateObject(Map, "Tree Small6", 73, 99, vt_map.MapMode.GROUND_OBJECT);
    CreateObject(Map, "Tree Small3", 79, 100, vt_map.MapMode.GROUND_OBJECT);
    CreateObject(Map, "Tree Small6", 85, 98, vt_map.MapMode.GROUND_OBJECT);
    CreateObject(Map, "Tree Small5", 90, 97, vt_map.MapMode.GROUND_OBJECT);
    CreateObject(Map, "Tree Small3", 95, 95, vt_map.MapMode.GROUND_OBJECT);
    CreateObject(Map, "Tree Small4", 98, 93, vt_map.MapMode.GROUND_OBJECT);
    CreateObject(Map, "Tree Small3", 99, 96, vt_map.MapMode.GROUND_OBJECT);

    -- going up
    CreateObject(Map, "Tree Small3", 104, 99, vt_map.MapMode.GROUND_OBJECT);
    CreateObject(Map, "Tree Small4", 109, 100, vt_map.MapMode.GROUND_OBJECT);
    CreateObject(Map, "Tree Small3", 103, 94, vt_map.MapMode.GROUND_OBJECT);
    CreateObject(Map, "Tree Small5", 108, 95, vt_map.MapMode.GROUND_OBJECT);
    CreateObject(Map, "Tree Small3", 102, 88, vt_map.MapMode.GROUND_OBJECT);
    CreateObject(Map, "Tree Small4", 107, 89, vt_map.MapMode.GROUND_OBJECT);
    CreateObject(Map, "Tree Small3", 102, 91, vt_map.MapMode.GROUND_OBJECT);
    CreateObject(Map, "Tree Small6", 103, 81, vt_map.MapMode.GROUND_OBJECT);
    CreateObject(Map, "Tree Small3", 104, 90, vt_map.MapMode.GROUND_OBJECT);
    CreateObject(Map, "Tree Small5", 100, 84, vt_map.MapMode.GROUND_OBJECT);
    CreateObject(Map, "Tree Small3", 105, 85, vt_map.MapMode.GROUND_OBJECT);
    CreateObject(Map, "Tree Small5", 100, 79, vt_map.MapMode.GROUND_OBJECT);
    CreateObject(Map, "Tree Small3", 104, 80, vt_map.MapMode.GROUND_OBJECT);
    CreateObject(Map, "Tree Small4", 98, 75, vt_map.MapMode.GROUND_OBJECT);
    CreateObject(Map, "Tree Small3", 103, 76, vt_map.MapMode.GROUND_OBJECT);
    CreateObject(Map, "Tree Small5", 95, 72, vt_map.MapMode.GROUND_OBJECT);
    CreateObject(Map, "Tree Small3", 100, 71, vt_map.MapMode.GROUND_OBJECT);
    CreateObject(Map, "Tree Small6", 91, 69, vt_map.MapMode.GROUND_OBJECT);
    CreateObject(Map, "Tree Small3", 96, 68, vt_map.MapMode.GROUND_OBJECT);
    CreateObject(Map, "Tree Small5", 86, 66, vt_map.MapMode.GROUND_OBJECT);
    CreateObject(Map, "Tree Small4", 90, 65, vt_map.MapMode.GROUND_OBJECT);
    CreateObject(Map, "Tree Small3", 82, 63, vt_map.MapMode.GROUND_OBJECT);
    CreateObject(Map, "Tree Small4", 87, 61, vt_map.MapMode.GROUND_OBJECT);
    CreateObject(Map, "Tree Small3", 88, 83, vt_map.MapMode.GROUND_OBJECT);
    CreateObject(Map, "Tree Small4", 92, 78, vt_map.MapMode.GROUND_OBJECT);
    CreateObject(Map, "Tree Small5", 93, 85, vt_map.MapMode.GROUND_OBJECT);
    CreateObject(Map, "Tree Small3", 80, 70, vt_map.MapMode.GROUND_OBJECT);
    CreateObject(Map, "Tree Small5", 78, 91, vt_map.MapMode.GROUND_OBJECT);

    -- Going left
    CreateObject(Map, "Tree Small4", 77, 63.5, vt_map.MapMode.GROUND_OBJECT);
    CreateObject(Map, "Tree Small3", 74, 60, vt_map.MapMode.GROUND_OBJECT);
    CreateObject(Map, "Tree Small5", 70, 60.5, vt_map.MapMode.GROUND_OBJECT);
    CreateObject(Map, "Tree Small6", 66, 58, vt_map.MapMode.GROUND_OBJECT);
    CreateObject(Map, "Tree Small3", 62, 56, vt_map.MapMode.GROUND_OBJECT);
    CreateObject(Map, "Tree Small6", 62, 61, vt_map.MapMode.GROUND_OBJECT);
    CreateObject(Map, "Tree Small3", 58, 54.8, vt_map.MapMode.GROUND_OBJECT);
    CreateObject(Map, "Tree Small5", 56, 71, vt_map.MapMode.GROUND_OBJECT);
    CreateObject(Map, "Tree Small3", 55, 52.1, vt_map.MapMode.GROUND_OBJECT);
    CreateObject(Map, "Tree Small6", 50, 54.8, vt_map.MapMode.GROUND_OBJECT);
    CreateObject(Map, "Tree Small3", 52, 52, vt_map.MapMode.GROUND_OBJECT);
    CreateObject(Map, "Tree Small5", 47, 56.8, vt_map.MapMode.GROUND_OBJECT);
    CreateObject(Map, "Tree Small3", 49, 53, vt_map.MapMode.GROUND_OBJECT);
    CreateObject(Map, "Tree Small4", 41, 62, vt_map.MapMode.GROUND_OBJECT);
    CreateObject(Map, "Tree Small3", 50, 69, vt_map.MapMode.GROUND_OBJECT);

    -- Cutting the road.
    CreateObject(Map, "Tree Small5", 43, 59, vt_map.MapMode.GROUND_OBJECT);
    CreateObject(Map, "Tree Small3", 39, 61, vt_map.MapMode.GROUND_OBJECT);
    CreateObject(Map, "Tree Small5", 37, 63.5, vt_map.MapMode.GROUND_OBJECT);
    CreateObject(Map, "Tree Small4", 33, 65.4, vt_map.MapMode.GROUND_OBJECT);
    CreateObject(Map, "Tree Small3", 31, 70, vt_map.MapMode.GROUND_OBJECT);
    CreateObject(Map, "Tree Small4", 28, 67, vt_map.MapMode.GROUND_OBJECT);
    CreateObject(Map, "Tree Small3", 41, 70, vt_map.MapMode.GROUND_OBJECT);
    CreateObject(Map, "Tree Small6", 32, 61, vt_map.MapMode.GROUND_OBJECT);

    -- gap to get back the road.
    CreateObject(Map, "Tree Small5", 20, 66, vt_map.MapMode.GROUND_OBJECT);
    CreateObject(Map, "Tree Small3", 16, 67, vt_map.MapMode.GROUND_OBJECT);
    CreateObject(Map, "Tree Small3", 12, 63, vt_map.MapMode.GROUND_OBJECT);
    CreateObject(Map, "Tree Small4", 8, 60, vt_map.MapMode.GROUND_OBJECT);
    CreateObject(Map, "Tree Small3", 5, 57, vt_map.MapMode.GROUND_OBJECT);
    CreateObject(Map, "Tree Small3", 2, 55, vt_map.MapMode.GROUND_OBJECT);
    CreateObject(Map, "Tree Small5", 0.1, 58, vt_map.MapMode.GROUND_OBJECT);
    CreateObject(Map, "Tree Small3", 0.5, 65, vt_map.MapMode.GROUND_OBJECT);
    CreateObject(Map, "Tree Small6", 0.2, 70, vt_map.MapMode.GROUND_OBJECT);
    CreateObject(Map, "Tree Small3", 3, 71, vt_map.MapMode.GROUND_OBJECT);
    CreateObject(Map, "Tree Small4", 14, 70, vt_map.MapMode.GROUND_OBJECT);
    CreateObject(Map, "Tree Small3", 20, 75, vt_map.MapMode.GROUND_OBJECT);
    CreateObject(Map, "Tree Small5", 32, 76, vt_map.MapMode.GROUND_OBJECT);
    CreateObject(Map, "Tree Small3", 22, 74, vt_map.MapMode.GROUND_OBJECT);
    CreateObject(Map, "Tree Small4", 1, 35, vt_map.MapMode.GROUND_OBJECT);
    CreateObject(Map, "Tree Small3", 11, 38, vt_map.MapMode.GROUND_OBJECT);
    CreateObject(Map, "Tree Small5", 14, 35, vt_map.MapMode.GROUND_OBJECT);
    CreateObject(Map, "Tree Small5", 15, 31, vt_map.MapMode.GROUND_OBJECT);
    CreateObject(Map, "Tree Small4", 12, 40, vt_map.MapMode.GROUND_OBJECT);
    CreateObject(Map, "Tree Small3", 3, 27, vt_map.MapMode.GROUND_OBJECT);
    CreateObject(Map, "Tree Small4", 6, 24, vt_map.MapMode.GROUND_OBJECT);
    CreateObject(Map, "Tree Small3", 1, 23, vt_map.MapMode.GROUND_OBJECT);
    CreateObject(Map, "Tree Small4", 17, 28, vt_map.MapMode.GROUND_OBJECT);
    CreateObject(Map, "Tree Small3", 18, 25, vt_map.MapMode.GROUND_OBJECT);
    CreateObject(Map, "Tree Small5", 16, 22, vt_map.MapMode.GROUND_OBJECT);
    CreateObject(Map, "Tree Small3", 19, 20, vt_map.MapMode.GROUND_OBJECT);
    CreateObject(Map, "Tree Small4", 17, 33, vt_map.MapMode.GROUND_OBJECT);

    -- north-west gap to second item
    CreateObject(Map, "Tree Small3", 11, 14, vt_map.MapMode.GROUND_OBJECT);
    CreateObject(Map, "Tree Small5", 10, 11, vt_map.MapMode.GROUND_OBJECT);
    CreateObject(Map, "Tree Small3", 13, 10, vt_map.MapMode.GROUND_OBJECT);
    CreateObject(Map, "Tree Small3", 13.5, 7, vt_map.MapMode.GROUND_OBJECT);
    CreateObject(Map, "Tree Small6", 18, 8, vt_map.MapMode.GROUND_OBJECT);
    CreateObject(Map, "Tree Small3", 21, 5, vt_map.MapMode.GROUND_OBJECT);
    CreateObject(Map, "Tree Small4", 24, 2, vt_map.MapMode.GROUND_OBJECT);
    CreateObject(Map, "Tree Small3", 10, 1, vt_map.MapMode.GROUND_OBJECT);
    CreateObject(Map, "Tree Small3", 3, 2, vt_map.MapMode.GROUND_OBJECT);
    CreateObject(Map, "Tree Small3", 0.4, 7, vt_map.MapMode.GROUND_OBJECT);
    CreateObject(Map, "Tree Small4", 2, 13, vt_map.MapMode.GROUND_OBJECT);
    CreateObject(Map, "Tree Small5", 6, 2, vt_map.MapMode.GROUND_OBJECT);
    CreateObject(Map, "Tree Small3", 1, 16, vt_map.MapMode.GROUND_OBJECT);
    CreateObject(Map, "Tree Small5", 1, 74, vt_map.MapMode.GROUND_OBJECT);

    -- Going up again
    CreateObject(Map, "Tree Small3", 32, 59, vt_map.MapMode.GROUND_OBJECT);
    CreateObject(Map, "Tree Small4", 29, 56, vt_map.MapMode.GROUND_OBJECT);
    CreateObject(Map, "Tree Small3", 26, 54, vt_map.MapMode.GROUND_OBJECT);
    CreateObject(Map, "Tree Small5", 23, 52, vt_map.MapMode.GROUND_OBJECT);
    CreateObject(Map, "Tree Small3", 19, 51, vt_map.MapMode.GROUND_OBJECT);
    CreateObject(Map, "Tree Small4", 17, 48, vt_map.MapMode.GROUND_OBJECT);
    CreateObject(Map, "Tree Small3", 14, 46, vt_map.MapMode.GROUND_OBJECT);
    CreateObject(Map, "Tree Small6", 11, 44, vt_map.MapMode.GROUND_OBJECT);
    CreateObject(Map, "Tree Small6", 8, 42, vt_map.MapMode.GROUND_OBJECT);
    CreateObject(Map, "Tree Small6", 0.1, 44, vt_map.MapMode.GROUND_OBJECT);
    CreateObject(Map, "Tree Small6", 0.2, 47.3, vt_map.MapMode.GROUND_OBJECT);
    CreateObject(Map, "Tree Small6", 14, 52, vt_map.MapMode.GROUND_OBJECT);
    CreateObject(Map, "Tree Small5", 29, 60, vt_map.MapMode.GROUND_OBJECT);
    CreateObject(Map, "Tree Small3", 22, 44, vt_map.MapMode.GROUND_OBJECT);
    CreateObject(Map, "Tree Small4", 31, 47, vt_map.MapMode.GROUND_OBJECT);
    CreateObject(Map, "Tree Small3", 28, 40, vt_map.MapMode.GROUND_OBJECT);
    CreateObject(Map, "Tree Small5", 24, 24, vt_map.MapMode.GROUND_OBJECT);
    CreateObject(Map, "Tree Small3", 22, 31, vt_map.MapMode.GROUND_OBJECT);

    -- Going right
    CreateObject(Map, "Tree Small4", 23, 17, vt_map.MapMode.GROUND_OBJECT);
    CreateObject(Map, "Tree Small3", 26, 14, vt_map.MapMode.GROUND_OBJECT);
    CreateObject(Map, "Tree Small5", 28, 4, vt_map.MapMode.GROUND_OBJECT);
    CreateObject(Map, "Tree Small3", 33, 5, vt_map.MapMode.GROUND_OBJECT);
    CreateObject(Map, "Tree Small4", 38, 3, vt_map.MapMode.GROUND_OBJECT);
    CreateObject(Map, "Tree Small3", 43, 6, vt_map.MapMode.GROUND_OBJECT);
    CreateObject(Map, "Tree Small6", 47, 2, vt_map.MapMode.GROUND_OBJECT);
    CreateObject(Map, "Tree Small3", 52, 4, vt_map.MapMode.GROUND_OBJECT);
    CreateObject(Map, "Tree Small6", 56, 5, vt_map.MapMode.GROUND_OBJECT);
    CreateObject(Map, "Tree Small3", 61, 6, vt_map.MapMode.GROUND_OBJECT);
    CreateObject(Map, "Tree Small5", 64, 3, vt_map.MapMode.GROUND_OBJECT);
    CreateObject(Map, "Tree Small3", 66, 1, vt_map.MapMode.GROUND_OBJECT);
    CreateObject(Map, "Tree Small4", 70, 3, vt_map.MapMode.GROUND_OBJECT);
    CreateObject(Map, "Tree Small3", 73, 2, vt_map.MapMode.GROUND_OBJECT);
    CreateObject(Map, "Tree Small5", 77, 5, vt_map.MapMode.GROUND_OBJECT);
    CreateObject(Map, "Tree Small3", 81, 3, vt_map.MapMode.GROUND_OBJECT);
    CreateObject(Map, "Tree Small4", 82, 1, vt_map.MapMode.GROUND_OBJECT);
    CreateObject(Map, "Tree Small3", 86, 3, vt_map.MapMode.GROUND_OBJECT);
    CreateObject(Map, "Tree Small4", 91, 2, vt_map.MapMode.GROUND_OBJECT);
    CreateObject(Map, "Tree Small3", 96, 5, vt_map.MapMode.GROUND_OBJECT);
    CreateObject(Map, "Tree Small5", 101, 8, vt_map.MapMode.GROUND_OBJECT);
    CreateObject(Map, "Tree Small5", 102, 11, vt_map.MapMode.GROUND_OBJECT);
    CreateObject(Map, "Tree Small6", 31, 12, vt_map.MapMode.GROUND_OBJECT);
    CreateObject(Map, "Tree Small4", 35, 11, vt_map.MapMode.GROUND_OBJECT);
    CreateObject(Map, "Tree Small4", 38, 14, vt_map.MapMode.GROUND_OBJECT);
    CreateObject(Map, "Tree Small4", 105, 13, vt_map.MapMode.GROUND_OBJECT);
    CreateObject(Map, "Tree Small3", 108, 15, vt_map.MapMode.GROUND_OBJECT);
    CreateObject(Map, "Tree Small5", 110, 18, vt_map.MapMode.GROUND_OBJECT);
    CreateObject(Map, "Tree Small3", 110, 21, vt_map.MapMode.GROUND_OBJECT);
    CreateObject(Map, "Tree Small6", 113, 23, vt_map.MapMode.GROUND_OBJECT);

    -- after the last entrance gap
    CreateObject(Map, "Tree Small3", 116, 29, vt_map.MapMode.GROUND_OBJECT);
    CreateObject(Map, "Tree Small4", 118, 31, vt_map.MapMode.GROUND_OBJECT);
    CreateObject(Map, "Tree Small3", 119, 34, vt_map.MapMode.GROUND_OBJECT);
    CreateObject(Map, "Tree Small5", 123, 38, vt_map.MapMode.GROUND_OBJECT);
    CreateObject(Map, "Tree Small3", 126, 40, vt_map.MapMode.GROUND_OBJECT);

    -- east wall of gap
    CreateObject(Map, "Tree Small3", 126, 34, vt_map.MapMode.GROUND_OBJECT);
    CreateObject(Map, "Tree Small4", 127, 31, vt_map.MapMode.GROUND_OBJECT);
    CreateObject(Map, "Tree Small3", 125, 25, vt_map.MapMode.GROUND_OBJECT);
    CreateObject(Map, "Tree Small5", 126, 22, vt_map.MapMode.GROUND_OBJECT);
    CreateObject(Map, "Tree Small3", 127, 17, vt_map.MapMode.GROUND_OBJECT);
    CreateObject(Map, "Tree Small4", 124, 14, vt_map.MapMode.GROUND_OBJECT);
    CreateObject(Map, "Tree Small3", 127, 8, vt_map.MapMode.GROUND_OBJECT);
    CreateObject(Map, "Tree Small6", 125, 4, vt_map.MapMode.GROUND_OBJECT);
    CreateObject(Map, "Tree Small3", 125, 1, vt_map.MapMode.GROUND_OBJECT);
    CreateObject(Map, "Tree Small4", 121, 2, vt_map.MapMode.GROUND_OBJECT);
    CreateObject(Map, "Tree Small3", 116, 1, vt_map.MapMode.GROUND_OBJECT);
    CreateObject(Map, "Tree Small5", 112, 3, vt_map.MapMode.GROUND_OBJECT);
    CreateObject(Map, "Tree Small3", 108, 4, vt_map.MapMode.GROUND_OBJECT);
    CreateObject(Map, "Tree Small4", 103, 5, vt_map.MapMode.GROUND_OBJECT);
    CreateObject(Map, "Tree Small4", 112, 7, vt_map.MapMode.GROUND_OBJECT);
    CreateObject(Map, "Tree Small5", 119, 5, vt_map.MapMode.GROUND_OBJECT);
    CreateObject(Map, "Tree Small3", 117, 15, vt_map.MapMode.GROUND_OBJECT);
    CreateObject(Map, "Tree Small3", 33, 16, vt_map.MapMode.GROUND_OBJECT);
    CreateObject(Map, "Tree Small4", 30, 23, vt_map.MapMode.GROUND_OBJECT);
    CreateObject(Map, "Tree Small3", 94, 24.1, vt_map.MapMode.GROUND_OBJECT);

    -- tree wall below end line
    CreateObject(Map, "Tree Small3", 42, 15, vt_map.MapMode.GROUND_OBJECT);
    CreateObject(Map, "Tree Small4", 47, 14, vt_map.MapMode.GROUND_OBJECT);
    CreateObject(Map, "Tree Small3", 52, 13, vt_map.MapMode.GROUND_OBJECT);
    CreateObject(Map, "Tree Small6", 56, 15, vt_map.MapMode.GROUND_OBJECT);
    CreateObject(Map, "Tree Small3", 61, 16, vt_map.MapMode.GROUND_OBJECT);
    CreateObject(Map, "Tree Small4", 80, 8, vt_map.MapMode.GROUND_OBJECT);
    CreateObject(Map, "Tree Small4", 75, 19, vt_map.MapMode.GROUND_OBJECT);
    CreateObject(Map, "Tree Small5", 80, 18, vt_map.MapMode.GROUND_OBJECT);
    CreateObject(Map, "Tree Small3", 84, 20, vt_map.MapMode.GROUND_OBJECT);
    CreateObject(Map, "Tree Small6", 89, 18, vt_map.MapMode.GROUND_OBJECT);
    CreateObject(Map, "Tree Small3", 93, 16, vt_map.MapMode.GROUND_OBJECT);
    CreateObject(Map, "Tree Small4", 97, 18, vt_map.MapMode.GROUND_OBJECT);
    CreateObject(Map, "Tree Small3", 99, 21, vt_map.MapMode.GROUND_OBJECT);
    CreateObject(Map, "Tree Small5", 100, 24, vt_map.MapMode.GROUND_OBJECT);
    CreateObject(Map, "Tree Small3", 102, 27, vt_map.MapMode.GROUND_OBJECT);
    CreateObject(Map, "Tree Small6", 104, 30, vt_map.MapMode.GROUND_OBJECT);
    CreateObject(Map, "Tree Small6", 105, 32, vt_map.MapMode.GROUND_OBJECT);
    CreateObject(Map, "Tree Small3", 107, 35, vt_map.MapMode.GROUND_OBJECT);
    CreateObject(Map, "Tree Small5", 105, 38, vt_map.MapMode.GROUND_OBJECT);
    CreateObject(Map, "Tree Small5", 106, 41, vt_map.MapMode.GROUND_OBJECT);
    CreateObject(Map, "Tree Small3", 108, 44, vt_map.MapMode.GROUND_OBJECT);
    CreateObject(Map, "Tree Small4", 111, 46, vt_map.MapMode.GROUND_OBJECT);
    CreateObject(Map, "Tree Small4", 115, 48, vt_map.MapMode.GROUND_OBJECT);
    CreateObject(Map, "Tree Small3", 120, 50, vt_map.MapMode.GROUND_OBJECT);
    CreateObject(Map, "Tree Small4", 125, 51, vt_map.MapMode.GROUND_OBJECT);
    CreateObject(Map, "Tree Small3", 100, 49, vt_map.MapMode.GROUND_OBJECT);
    CreateObject(Map, "Tree Small4", 107, 47, vt_map.MapMode.GROUND_OBJECT);
    CreateObject(Map, "Tree Small3", 116, 50.1, vt_map.MapMode.GROUND_OBJECT);

    -- Trees array
    local map_trees = {
        --  bottom-right entrance right side
        { "Tree Small3", 121, 96 },
        { "Tree Small4", 125, 95 },
        { "Tree Small3", 127, 91 },
        { "Tree Small6", 124, 88 },
        { "Tree Small3", 121, 84 },
        { "Tree Small6", 120, 80 },
        { "Tree Small3", 126, 85 },
        { "Tree Small3", 125, 81 },
        { "Tree Small4", 118, 77 },
        { "Tree Small3", 123, 74 },
        { "Tree Small5", 126, 72 },
        { "Tree Small3", 118, 71 },
        { "Tree Small4", 120, 69 },
        { "Tree Small3", 114, 63 },
        { "Tree Small6", 117, 61 },
        { "Tree Small5", 121, 59 },
        { "Tree Small3", 125, 57 },
        { "Tree Small4", 114, 56 },
        { "Tree Small3", 126, 65 },
        { "Tree Small5", 124, 60 },

        { "Tree Small3", 83, 51 },
        { "Tree Small4", 88, 52 },
        { "Tree Small5", 90, 53 },
        { "Tree Small6", 94, 52 },
        { "Tree Small3", 99, 51 },
        { "Tree Small6", 105, 50 },
        { "Tree Small6", 78, 50 },
        { "Tree Small3", 74, 47 },
        { "Tree Small5", 69, 45 },
        { "Tree Small5", 65, 44 },
        { "Tree Small3", 64, 41 },
        { "Tree Small4", 68, 39 },
        { "Tree Small5", 59, 40 },

        { "Tree Small3", 56, 35 },
        { "Tree Small4", 49, 37 },
        { "Tree Small5", 44, 38 },
        { "Tree Small3", 52, 32 },
        { "Tree Small6", 47, 30 },
        { "Tree Small5", 42, 28 },
        { "Tree Small3", 99, 54 },
        { "Tree Small4", 107, 56 },
        { "Tree Small3", 61, 36 },
        { "Tree Small3", 40, 31 },

        { "Tree Small1", 86, 35 },
        { "Tree Big1", 77, 31 },

        { "Tree Little2", 7, 81 },
        { "Tree Tiny1", 17, 82 },
        { "Tree Little1", 27, 81 },
        { "Tree Little2", 54, 93 },
        { "Tree Tiny2", 41, 69.5 },
        { "Tree Tiny1", 40, 80 },
        { "Tree Little3", 58, 84 },
        { "Tree Small2", 87, 92 },
        { "Tree Tiny1", 74, 83 },
        { "Tree Tiny3", 35, 97 },
        { "Tree Big1", 18, 53 },
        { "Tree Little1", 11, 46.2 },
        { "Tree Tiny3", 26, 17.2 },
        { "Tree Little1", 48, 75 },
        { "Tree Little2", 50, 16 },
        { "Tree Tiny3", 62, 17 },
        { "Tree Little1", 70, 18 },
        { "Tree Little1", 36, 18 },
        { "Tree Big2", 90, 4 },
        { "Tree Tiny2", 111, 33 },
        { "Tree Little2", 100, 29 },
        { "Tree Small1", 112, 49 },
    }

    -- Loads the trees according to the array
    for my_index, my_array in pairs(map_trees) do
        --print(my_array[1], my_array[2], my_array[3]);
        CreateObject(Map, my_array[1], my_array[2], my_array[3], vt_map.MapMode.GROUND_OBJECT);
    end

    -- Shortcut trees
    if (GlobalManager:DoesEventExist("story", "layna_forest_trees_shorcut_open") == false) then
        CreateObject(Map, "Tree Small5", 66, 15, vt_map.MapMode.GROUND_OBJECT);
        CreateObject(Map, "Tree Small3", 71, 17, vt_map.MapMode.GROUND_OBJECT);
    else -- If the event happened
        CreateObject(Map, "Tree Small3 Tilting", 73, 17, vt_map.MapMode.GROUND_OBJECT);
        CreateObject(Map, "Tree Small5 Fallen", 70, 16.5, vt_map.MapMode.GROUND_OBJECT);
    end

    -- grass array
    local map_grass = {
    { "Grass Clump1", 76, 38 },
    { "Grass Clump1", 81, 35 },
    { "Grass Clump1", 85, 36 },
    { "Grass Clump1", 90, 38 },
    }

    -- Loads the trees according to the array
    for my_index, my_array in pairs(map_grass) do
        --print(my_array[1], my_array[2], my_array[3]);
        object = CreateObject(Map, my_array[1], my_array[2], my_array[3], vt_map.MapMode.GROUND_OBJECT);
        object:SetCollisionMask(vt_map.MapMode.NO_COLLISION);
    end
end

function _CreateEnemies()
    local enemy = nil
    local roam_zone = nil

    -- Enemy near chest 1
    -- Hint: left, right, top, bottom
    roam_zone = vt_map.EnemyZone.Create(2, 10, 58, 75);

    enemy = CreateEnemySprite(Map, "slime");
    _SetBattleEnvironment(enemy);
    enemy:NewEnemyParty();
    enemy:AddEnemy(1);
    enemy:AddEnemy(1);
    enemy:AddEnemy(1);
    enemy:NewEnemyParty();
    enemy:AddEnemy(1);
    enemy:AddEnemy(2);
    roam_zone:AddEnemy(enemy, 1);

    -- Enemy near chest 2
    -- Hint: left, right, top, bottom
    roam_zone = vt_map.EnemyZone.Create(2, 20, 5, 23);

    enemy = CreateEnemySprite(Map, "slime");
    _SetBattleEnvironment(enemy);
    enemy:NewEnemyParty();
    enemy:AddEnemy(1);
    enemy:AddEnemy(1);
    enemy:AddEnemy(1);
    enemy:NewEnemyParty();
    enemy:AddEnemy(1);
    enemy:AddEnemy(2);
    roam_zone:AddEnemy(enemy, 1);

    -- Enemy near chest 3 - Trap chest and zone
    -- Hint: left, right, top, bottom
    roam_zone = vt_map.EnemyZone.Create(103, 126, 2, 40);

    enemy = CreateEnemySprite(Map, "slime");
    _SetBattleEnvironment(enemy);
    enemy:NewEnemyParty();
    enemy:AddEnemy(1);
    enemy:AddEnemy(1);
    enemy:AddEnemy(1);
    enemy:NewEnemyParty();
    enemy:AddEnemy(1);
    enemy:AddEnemy(2);
    roam_zone:AddEnemy(enemy, 2);

    -- Wandering enemy
    -- Hint: left, right, top, bottom
    roam_zone = vt_map.EnemyZone.Create(41, 97, 81, 95);

    enemy = CreateEnemySprite(Map, "slime");
    _SetBattleEnvironment(enemy);
    enemy:NewEnemyParty();
    enemy:AddEnemy(1);
    enemy:AddEnemy(1);
    enemy:AddEnemy(1);
    enemy:NewEnemyParty();
    enemy:AddEnemy(1);
    enemy:AddEnemy(2);
    roam_zone:AddEnemy(enemy, 1);

    -- Wandering enemy
    -- Hint: left, right, top, bottom
    roam_zone = vt_map.EnemyZone.Create(23, 88, 58, 76);

    enemy = CreateEnemySprite(Map, "slime");
    _SetBattleEnvironment(enemy);
    enemy:NewEnemyParty();
    enemy:AddEnemy(1);
    enemy:AddEnemy(1);
    enemy:AddEnemy(1);
    enemy:NewEnemyParty();
    enemy:AddEnemy(1);
    enemy:AddEnemy(2);
    roam_zone:AddEnemy(enemy, 2);

    -- Wandering enemy
    -- Hint: left, right, top, bottom
    roam_zone = vt_map.EnemyZone.Create(62, 100, 4, 13);

    enemy = CreateEnemySprite(Map, "slime");
    _SetBattleEnvironment(enemy);
    enemy:NewEnemyParty();
    enemy:AddEnemy(1);
    enemy:AddEnemy(1);
    enemy:AddEnemy(1);
    enemy:NewEnemyParty();
    enemy:AddEnemy(1);
    enemy:AddEnemy(2);
    roam_zone:AddEnemy(enemy, 1);
end

-- Special event references which destinations must be updated just before being called.
local move_next_to_hero_event = nil
local move_back_to_hero_event = nil

-- used in the scene when returning to the village
local move_next_to_hero_event2 = nil
local move_next_to_hero_event3 = nil

-- Creates all events and sets up the entire event sequence chain
function _CreateEvents()
    local event = nil
    local dialogue = nil
    local text = nil

    event = vt_map.MapTransitionEvent("to forest entrance", "dat/maps/layna_forest/layna_forest_entrance_map.lua",
                                       "dat/maps/layna_forest/layna_forest_entrance_script.lua", "from_layna_forest_NW");
    EventManager:RegisterEvent(event);

    event = vt_map.MapTransitionEvent("to forest NE", "dat/maps/layna_forest/layna_forest_north_east_map.lua",
                                       "dat/maps/layna_forest/layna_forest_north_east_script.lua", "from_layna_forest_NW");
    EventManager:RegisterEvent(event);

    event = vt_map.MapTransitionEvent("to forest SW", "dat/maps/layna_forest/layna_forest_south_west_map.lua",
                                       "dat/maps/layna_forest/layna_forest_south_west_script.lua", "from_layna_forest_NW");
    EventManager:RegisterEvent(event);

    event = vt_map.MapTransitionEvent("to cave entrance", "dat/maps/layna_forest/layna_forest_cave1_1_map.lua",
                                       "dat/maps/layna_forest/layna_forest_cave1_1_script.lua", "from_layna_forest_NW");
    EventManager:RegisterEvent(event);

    -- dialogue events
    event = vt_map.LookAtSpriteEvent("Kalya looks at Bronann", kalya_sprite, hero);
    EventManager:RegisterEvent(event);
    event = vt_map.LookAtSpriteEvent("Bronann looks at Kalya", hero, kalya_sprite);
    EventManager:RegisterEvent(event);
    event = vt_map.LookAtSpriteEvent("Kalya looks at Orlinn", kalya_sprite, orlinn);
    EventManager:RegisterEvent(event);
    event = vt_map.LookAtSpriteEvent("Orlinn looks at Kalya", orlinn, kalya_sprite);
    EventManager:RegisterEvent(event);
    event = vt_map.LookAtSpriteEvent("Bronann looks at Orlinn", hero, orlinn);
    EventManager:RegisterEvent(event);
    event = vt_map.ChangeDirectionSpriteEvent("Kalya looks west", kalya_sprite, vt_map.MapMode.WEST);
    EventManager:RegisterEvent(event);
    event = vt_map.ScriptedSpriteEvent("kalya_sprite:SetCollision(NONE)", kalya_sprite, "Sprite_Collision_off", "");
    EventManager:RegisterEvent(event);
    event = vt_map.ScriptedSpriteEvent("kalya_sprite:SetCollision(ALL)", kalya_sprite, "Sprite_Collision_on", "");
    EventManager:RegisterEvent(event);
    event = vt_map.ScriptedSpriteEvent("orlinn:SetCollision(NONE)", orlinn, "Sprite_Collision_off", "");
    EventManager:RegisterEvent(event);
    event = vt_map.ScriptedSpriteEvent("orlinn:SetCollision(ALL)", orlinn, "Sprite_Collision_on", "");
    EventManager:RegisterEvent(event);

    -- First time forest entrance dialogue about save points and the heal spring.
    event = vt_map.ScriptedEvent("Start - Kalya sees Orlinn", "layna_forest_kalya_sees_orlinn_start", "");
    event:AddEventLinkAtEnd("Kalya moves next to Bronann", 50);
    EventManager:RegisterEvent(event);

    -- NOTE: The actual destination is set just before the actual start call
    move_next_to_hero_event = vt_map.PathMoveSpriteEvent("Kalya moves next to Bronann", kalya_sprite, 0, 0, false);
    move_next_to_hero_event:AddEventLinkAtEnd("Kalya calls Orlinn");
    move_next_to_hero_event:AddEventLinkAtEnd("kalya_sprite:SetCollision(ALL)");
    EventManager:RegisterEvent(move_next_to_hero_event);

    dialogue = vt_map.SpriteDialogue.Create();
    text = vt_system.Translate("Orlinn!");
    dialogue:AddLineEventEmote(text, kalya_sprite, "Kalya looks at Orlinn", "", "exclamation");
    event = vt_map.DialogueEvent("Kalya calls Orlinn", dialogue);
    event:AddEventLinkAtEnd("Kalya runs above cave entrance");
    event:AddEventLinkAtEnd("Bronann runs above cave entrance next to Kalya");
    EventManager:RegisterEvent(event);

    event = vt_map.PathMoveSpriteEvent("Kalya runs above cave entrance", kalya_sprite, 80, 33, true);
    EventManager:RegisterEvent(event);
    event = vt_map.PathMoveSpriteEvent("Bronann runs above cave entrance next to Kalya", hero, 82, 33, true);
    event:AddEventLinkAtEnd("Kalya tries to discuss with Orlinn");
    EventManager:RegisterEvent(event);

    dialogue = vt_map.SpriteDialogue.Create();
    text = vt_system.Translate("Orlinn, stop it RIGHT NOW!!");
    dialogue:AddLineEmote(text, kalya_sprite, "exclamation");
    text = vt_system.Translate("I can't sis. I can feel it... calling me.");
    dialogue:AddLine(text, orlinn);
    event = vt_map.DialogueEvent("Kalya tries to discuss with Orlinn", dialogue);
    event:AddEventLinkAtEnd("Orlinn enters the cave");
    EventManager:RegisterEvent(event);

    event = vt_map.PathMoveSpriteEvent("Orlinn enters the cave", orlinn, 76, 38, true);
    event:AddEventLinkAtEnd("Orlinn disappears");
    EventManager:RegisterEvent(event);

    event = vt_map.ScriptedSpriteEvent("Orlinn disappears", orlinn, "SetVisible_false", "");
    event:AddEventLinkAtEnd("orlinn:SetCollision(NONE)");
    event:AddEventLinkAtEnd("Kalya tells Bronann to follow him");
    event:AddEventLinkAtEnd("Bronann looks at Kalya");
    event:AddEventLinkAtEnd("Kalya looks at Bronann");
    EventManager:RegisterEvent(event);

    dialogue = vt_map.SpriteDialogue.Create();
    text = vt_system.Translate("Quick! Let's follow him.");
    dialogue:AddLine(text, kalya_sprite);
    text = vt_system.Translate("Right!");
    dialogue:AddLine(text, hero);
    event = vt_map.DialogueEvent("Kalya tells Bronann to follow him", dialogue);
    event:AddEventLinkAtEnd("kalya_sprite:SetCollision(NONE)");
    event:AddEventLinkAtEnd("Set Camera back to Bronann");
    EventManager:RegisterEvent(event);

    event = vt_map.ScriptedSpriteEvent("Set Camera back to Bronann", hero, "SetCamera", "");
    event:AddEventLinkAtEnd("kalya goes back to party");
    EventManager:RegisterEvent(event);

    move_back_to_hero_event = vt_map.PathMoveSpriteEvent("kalya goes back to party", kalya_sprite, hero, false);
    move_back_to_hero_event:AddEventLinkAtEnd("end of dialogue with Orlinn");
    EventManager:RegisterEvent(move_back_to_hero_event);

    event = vt_map.ScriptedEvent("end of dialogue with Orlinn", "end_of_dialogue_with_orlinn", "");
    EventManager:RegisterEvent(event);

    -- Dialogue: the hero sees the tree shortcut
    event = vt_map.ScriptedEvent("Show tree shortcut", "show_trees_shortcut", "is_camera_moving_finished");
    event:AddEventLinkAtEnd("The Hero sees the created shortcut");
    EventManager:RegisterEvent(event);

    dialogue = vt_map.SpriteDialogue.Create();
    text = vt_system.Translate("Great! The tremor has opened a path back to the village!");
    dialogue:AddLine(text, hero);
    text = vt_system.Translate("Now we can get back to the village more quickly.");
    dialogue:AddLine(text, hero);
    event = vt_map.DialogueEvent("The Hero sees the created shortcut", dialogue);
    event:AddEventLinkAtEnd("Set Camera back to Hero")
    EventManager:RegisterEvent(event);

    event = vt_map.ScriptedSpriteEvent("Set Camera back to Hero", hero, "SetCamera2", "is_camera2_moving_finished");
    EventManager:RegisterEvent(event);

    -- scene when returning to the village

    -- NOTE: The actual destination is set just before the actual start call
    move_next_to_hero_event2 = vt_map.PathMoveSpriteEvent("Kalya moves next to Orlinn", kalya_sprite, 0, 0, false);
    move_next_to_hero_event2:AddEventLinkAtEnd("Kalya looks at Orlinn");
    EventManager:RegisterEvent(move_next_to_hero_event2);

    -- NOTE: The actual destination is set just before the actual start call
    move_next_to_hero_event3 = vt_map.PathMoveSpriteEvent("Bronann moves next to Orlinn", hero, 0, 0, false);
    move_next_to_hero_event3:AddEventLinkAtEnd("Bronann looks at Orlinn");
    EventManager:RegisterEvent(move_next_to_hero_event3);

    event = vt_map.ScriptedEvent("Start of dialogue when returning to the village", "start_of_dialogue_return_to_village", "");
    event:AddEventLinkAtEnd("Kalya moves next to Orlinn");
    event:AddEventLinkAtEnd("Bronann moves next to Orlinn");
    event:AddEventLinkAtEnd("Dialogue when returning to the village", 800);
    EventManager:RegisterEvent(event);

    dialogue = vt_map.SpriteDialogue.Create();
    text = vt_system.Translate("We're almost there!");
    dialogue:AddLine(text, orlinn);
    text = vt_system.Translate("Say sis, do you think Herth will be angry at me for what happened?");
    dialogue:AddLineEventEmote(text, orlinn, "Orlinn looks at Kalya", "", "sweat drop");
    text = vt_system.Translate("I don't think so, Orlinn. We both know you didn't do it on purpose, right?");
    dialogue:AddLine(text, kalya_sprite);
    text = vt_system.Translate("Ok.");
    dialogue:AddLine(text, orlinn);
    event = vt_map.DialogueEvent("Dialogue when returning to the village", dialogue);
    event:AddEventLinkAtEnd("Orlinn goes to the village", 800);
    EventManager:RegisterEvent(event);

    event = vt_map.PathMoveSpriteEvent("Orlinn goes to the village", orlinn, 1, 84, true);
    event:AddEventLinkAtEnd("Make Orlinn invisible");
    EventManager:RegisterEvent(event);

    event = vt_map.ScriptedEvent("Make Orlinn invisible", "make_orlinn_invisible", "");
    event:AddEventLinkAtEnd("Dialogue when returning to the village - part 2", 800);
    EventManager:RegisterEvent(event);

<<<<<<< HEAD
    dialogue = vt_map.SpriteDialogue.Create();
    text = vt_system.Translate("Kalya, ... Err ...");
=======
    dialogue = vt_map.SpriteDialogue();
    text = vt_system.Translate("Kalya, err...");
>>>>>>> 4f7113d3
    dialogue:AddLine(text, hero);
    text = vt_system.Translate("What is it, Bronann?");
    dialogue:AddLineEvent(text, kalya_sprite, "Kalya looks at Bronann", "");
    text = vt_system.Translate("Hmm. Nevermind.");
    dialogue:AddLine(text, hero);
    text = vt_system.Translate("Don't worry too much, Bronann. Herth will be able to help you.");
    dialogue:AddLine(text, kalya_sprite);
    text = vt_system.Translate("Me? But...");
    dialogue:AddLine(text, hero);
    text = vt_system.Translate("Thanks...");
    dialogue:AddLineEvent(text, kalya_sprite, "Kalya looks west", "");
    text = vt_system.Translate("Thanks for your help.");
    dialogue:AddLine(text, kalya_sprite);
    text = vt_system.Translate("You're welcome.");
    dialogue:AddLine(text, hero);
    event = vt_map.DialogueEvent("Dialogue when returning to the village - part 2", dialogue);
    event:AddEventLinkAtEnd("Bronann goes to the village");
    event:AddEventLinkAtEnd("Kalya goes to the village");
    event:AddEventLinkAtEnd("to forest entrance");
    EventManager:RegisterEvent(event);

    event = vt_map.PathMoveSpriteEvent("Bronann goes to the village", hero, 1, 83, false);
    EventManager:RegisterEvent(event);
    event = vt_map.PathMoveSpriteEvent("Kalya goes to the village", kalya_sprite, 1, 85, false);
    EventManager:RegisterEvent(event);
end

-- zones
local to_forest_entrance_zone = nil
local to_forest_NE_zone = nil
local to_forest_SW_zone = nil
local to_cave_entrance_zone = nil
local orlinn_scene_zone = nil
local dialogue_near_forest_entrance_zone = nil

-- Create the different map zones triggering events
function _CreateZones()
    -- N.B.: left, right, top, bottom
    to_forest_entrance_zone = vt_map.CameraZone.Create(0, 1, 80, 90);
    dialogue_near_forest_entrance_zone = vt_map.CameraZone.Create(5, 7, 80, 90);
    to_forest_NE_zone = vt_map.CameraZone.Create(126, 128, 40, 45);
    to_forest_SW_zone = vt_map.CameraZone.Create(111, 119, 95, 97);
    to_cave_entrance_zone = vt_map.CameraZone.Create(74, 78, 36, 38);
    orlinn_scene_zone = vt_map.CameraZone.Create(81, 83, 18, 28);
end

-- Check whether the active camera has entered a zone. To be called within Update()
function _CheckZones()
    if (to_forest_entrance_zone:IsCameraEntering() == true) then
        hero:SetMoving(false);
        EventManager:StartEvent("to forest entrance");
    elseif (dialogue_near_forest_entrance_zone:IsCameraEntering() == true
            and GlobalManager:GetEventValue("story", "layna_forest_return_to_village_dialogue_done") == 0) then
        if (GlobalManager:GetEventValue("story", "layna_forest_crystal_event_done") == 1) then
            -- Start the return to village dialogue
            hero:SetMoving(false);
            EventManager:StartEvent("Start of dialogue when returning to the village");
        end
    elseif (to_forest_NE_zone:IsCameraEntering() == true) then
        hero:SetMoving(false);
        EventManager:StartEvent("to forest NE");
    elseif (to_forest_SW_zone:IsCameraEntering() == true) then
        hero:SetMoving(false);
        EventManager:StartEvent("to forest SW");
    elseif (to_cave_entrance_zone:IsCameraEntering() == true) then
        hero:SetMoving(false);
        EventManager:StartEvent("to cave entrance");
    elseif (orlinn_scene_zone:IsCameraEntering() == true) then
        if (Map:CurrentState() ~= vt_map.MapMode.STATE_SCENE) then
            if (GlobalManager:DoesEventExist("story", "layna_forest_kalya sees_orlinn") == false) then
                hero:SetMoving(false);
                EventManager:StartEvent("Start - Kalya sees Orlinn");
            elseif (GlobalManager:DoesEventExist("story", "layna_forest_trees_shorcut_open") == true
                    and GlobalManager:DoesEventExist("story", "layna_forest_trees_shortcut_seen") == false) then
                hero:SetMoving(false);
                EventManager:StartEvent("Show tree shortcut");
                GlobalManager:SetEventValue("story", "layna_forest_trees_shortcut_seen", 1);
            end
        end
    end
end

-- Sets common battle environment settings for enemy sprites
function _SetBattleEnvironment(enemy)
    -- default values
    enemy:SetBattleMusicTheme("mus/heroism-OGA-Edward-J-Blakeley.ogg");
    enemy:SetBattleBackground("img/backdrops/battle/forest_background.png");

    if (GlobalManager:GetEventValue("story", "layna_forest_crystal_event_done") < 1) then
        -- Add tutorial battle dialog with Kalya and Bronann
        enemy:AddBattleScript("dat/battles/tutorial_battle_dialogs.lua");
    else
        -- Setup time of the day lighting on battles
        enemy:AddBattleScript("dat/maps/layna_forest/after_crystal_twilight_battles.lua");
        if (GlobalManager:GetEventValue("story", "layna_forest_twilight_value") > 2) then
            enemy:SetBattleBackground("img/backdrops/battle/forest_background_evening.png");
        end
    end
end

-- Map Custom functions
-- Used through scripted events
map_functions = {

    layna_forest_kalya_sees_orlinn_start = function()
        Map:PushState(vt_map.MapMode.STATE_SCENE);
        hero:SetMoving(false);
        -- Keep a reference of the correct sprite for the event end.
        main_sprite_name = hero:GetSpriteName();

        -- Make the hero be Bronann for the event.
        hero:ReloadSprite("Bronann");

        kalya_sprite:SetVisible(true);
        kalya_sprite:SetPosition(hero:GetXPosition(), hero:GetYPosition());
        hero:SetCollisionMask(vt_map.MapMode.ALL_COLLISION);
        kalya_sprite:SetCollisionMask(vt_map.MapMode.NO_COLLISION);

        Map:SetCamera(kalya_sprite, 800);

        move_next_to_hero_event:SetDestination(hero:GetXPosition() + 2.0, hero:GetYPosition(), false);

        AudioManager:FadeOutActiveMusic(1000);
    end,

    end_of_dialogue_with_orlinn = function()
        Map:PopState();
        kalya_sprite:SetPosition(0, 0);
        kalya_sprite:SetVisible(false);
        kalya_sprite:SetCollisionMask(vt_map.MapMode.NO_COLLISION);

        -- Reload the hero back to default
        hero:ReloadSprite(main_sprite_name);

        AudioManager:FadeInActiveMusic(1000);

        -- Set event as done
        GlobalManager:SetEventValue("story", "layna_forest_kalya sees_orlinn", 1);
    end,

    SetCamera = function(sprite)
        Map:SetCamera(sprite, 800);
    end,

    Sprite_Collision_on = function(sprite)
        if (sprite ~= nil) then
            sprite:SetCollisionMask(vt_map.MapMode.ALL_COLLISION);
        end
    end,

    Sprite_Collision_off = function(sprite)
        if (sprite ~= nil) then
            sprite:SetCollisionMask(vt_map.MapMode.NO_COLLISION);
        end
    end,

    SetVisible_false = function(sprite)
        if (sprite ~= nil) then
            sprite:SetVisible(false);
        end
    end,

    show_trees_shortcut = function()
        -- Focus the camera on the shortcut
        Map:PushState(vt_map.MapMode.STATE_SCENE);
        Map:MoveVirtualFocus(64, 16);
        Map:SetCamera(Map:GetVirtualFocus(), 2500);
    end,

    SetCamera2 = function(sprite)
        Map:SetCamera(sprite, 2500);
    end,

    is_camera_moving_finished = function()
        if (Map:IsCameraMoving() == true) then
            return false;
        end
        return true;
    end,

    is_camera2_moving_finished = function(sprite)
        if (Map:IsCameraMoving() == true) then
            return false;
        end
        Map:PopState();
        return true;
    end,

    start_of_dialogue_return_to_village = function()
        Map:PushState(vt_map.MapMode.STATE_SCENE);
        hero:SetMoving(false);
        -- Keep a reference of the correct sprite for the event end.
        main_sprite_name = hero:GetSpriteName();

        -- Make the hero be Bronann for the event.
        hero:ReloadSprite("Bronann");

        kalya_sprite:SetVisible(true);
        kalya_sprite:SetPosition(hero:GetXPosition(), hero:GetYPosition());
        hero:SetCollisionMask(vt_map.MapMode.NO_COLLISION);
        kalya_sprite:SetCollisionMask(vt_map.MapMode.NO_COLLISION);

        orlinn:SetPosition(hero:GetXPosition(), hero:GetYPosition());
        orlinn:SetVisible(true);
        orlinn:SetDirection(vt_map.MapMode.WEST);

        move_next_to_hero_event2:SetDestination(hero:GetXPosition() + 2.0, hero:GetYPosition(), false);
        move_next_to_hero_event3:SetDestination(hero:GetXPosition() + 2.0, hero:GetYPosition() - 2.0, false);

        -- Set the event as done now to avoid retriggering it
        GlobalManager:SetEventValue("story", "layna_forest_return_to_village_dialogue_done", 1);
    end,

    make_orlinn_invisible = function()
        orlinn:SetPosition(0, 0);
        orlinn:SetVisible(false);
    end
}<|MERGE_RESOLUTION|>--- conflicted
+++ resolved
@@ -847,13 +847,8 @@
     event:AddEventLinkAtEnd("Dialogue when returning to the village - part 2", 800);
     EventManager:RegisterEvent(event);
 
-<<<<<<< HEAD
     dialogue = vt_map.SpriteDialogue.Create();
-    text = vt_system.Translate("Kalya, ... Err ...");
-=======
-    dialogue = vt_map.SpriteDialogue();
     text = vt_system.Translate("Kalya, err...");
->>>>>>> 4f7113d3
     dialogue:AddLine(text, hero);
     text = vt_system.Translate("What is it, Bronann?");
     dialogue:AddLineEvent(text, kalya_sprite, "Kalya looks at Bronann", "");
