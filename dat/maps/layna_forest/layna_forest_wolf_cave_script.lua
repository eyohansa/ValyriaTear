--- conflicted
+++ resolved
@@ -102,6 +102,7 @@
     local object = nil
     local npc = nil
     local event = nil
+    local text = nil
 
     -- Adapt the light color according to the time of the day.
     local light_color_red = 1.0;
@@ -161,15 +162,9 @@
     necklace_npc:SetCollisionMask(vt_map.MapMode.NO_COLLISION);
     necklace_npc:SetVisible(false);
     necklace_npc:SetName(""); -- Unset the speaker name
-<<<<<<< HEAD
 
     dialogue = vt_map.SpriteDialogue.Create();
-    text = vt_system.Translate("(Bronann looks on the ground ...)");
-=======
-    Map:AddGroundObject(necklace_npc);
-    dialogue = vt_map.SpriteDialogue();
     text = vt_system.Translate("(Bronann looks an the ground)");
->>>>>>> 4f7113d3
     dialogue:AddLineEvent(text, necklace_npc, "", "wolfpain necklace dialogue start");
     necklace_npc:AddDialogueReference(dialogue);
 
@@ -277,13 +272,8 @@
     move_next_to_hero_event:AddEventLinkAtEnd("Kalya Tells about the smell");
     EventManager:RegisterEvent(move_next_to_hero_event);
 
-<<<<<<< HEAD
     dialogue = vt_map.SpriteDialogue.Create();
-    text = vt_system.Translate("Yiek, it's stinking in here.");
-=======
-    dialogue = vt_map.SpriteDialogue();
     text = vt_system.Translate("Yiek, it stinks in here.");
->>>>>>> 4f7113d3
     dialogue:AddLineEventEmote(text, kalya_sprite, "Bronann looks at Kalya", "Kalya looks at Bronann", "exclamation");
     text = vt_system.Translate("Look at all those bones. We should be careful.");
     dialogue:AddLine(text, hero);
@@ -346,13 +336,8 @@
     event:AddEventLinkAtEnd("Kalya realizes for the Fenrir");
     EventManager:RegisterEvent(event);
 
-<<<<<<< HEAD
     dialogue = vt_map.SpriteDialogue.Create();
-    text = vt_system.Translate("Ah well, you were serious, weren't you?");
-=======
-    dialogue = vt_map.SpriteDialogue();
     text = vt_system.Translate("Ah, well. You were serious, weren't you?");
->>>>>>> 4f7113d3
     dialogue:AddLineEmote(text, kalya_sprite, "sweat drop");
     event = vt_map.DialogueEvent("Kalya realizes for the Fenrir", dialogue);
     event:AddEventLinkAtEnd("The Fenrir runs toward the hero");
@@ -380,13 +365,8 @@
     event:AddEventLinkAtEnd("Kalya talks after the battle");
     EventManager:RegisterEvent(event);
 
-<<<<<<< HEAD
     dialogue = vt_map.SpriteDialogue.Create();
-    text = vt_system.Translate("It ran away again... I'm glad we survived... Let's get out of here before it comes back.");
-=======
-    dialogue = vt_map.SpriteDialogue();
     text = vt_system.Translate("It ran away again. I'm glad we survived. Let's get out of here before it comes back.");
->>>>>>> 4f7113d3
     dialogue:AddLineEventEmote(text, kalya_sprite, "Kalya looks at Bronann", "", "sweat drop");
     event = vt_map.DialogueEvent("Kalya talks after the battle", dialogue);
     event:AddEventLinkAtEnd("kalya_sprite:SetCollision(NONE)");
