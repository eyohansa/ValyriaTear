--- conflicted
+++ resolved
@@ -58,30 +58,17 @@
     DialogueManager:AddSpeaker("Herth", vt_system.Translate("Herth"), "img/portraits/npcs/herth.png");
     DialogueManager:AddSpeaker("Lilly", vt_system.Translate("Lilly"), "");
 
-<<<<<<< HEAD
     dialogue = vt_common.Dialogue.Create(DialogueManager, "Battle intro dialogue");
-    text = vt_system.Translate("So... You think you can hurt me?");
-    dialogue:AddLine(text, "Banesore");
-=======
-    dialogue = vt_battle.BattleDialogue(1);
     text = vt_system.Translate("So, you think you can wound me?");
-    dialogue:AddLine(text, 1001);
->>>>>>> 4f7113d3
+    dialogue:AddLine(text, "Banesore");
     text = vt_system.Translate("You? A child with an old wooden stick?");
     dialogue:AddLine(text, "Banesore");
     text = vt_system.Translate("...");
     dialogue:AddLine(text, "Bronann");
 
-<<<<<<< HEAD
     dialogue = vt_common.Dialogue.Create(DialogueManager, "'Stronger than I thought' dialogue");
-    text = vt_system.Translate("You're stronger than I thought... but still ... You are too weak to challenge me!");
-    dialogue:AddLine(text, "Banesore");
-=======
-    dialogue = vt_battle.BattleDialogue(2);
     text = vt_system.Translate("You're stronger than I thought. But you are still too weak to challenge me!");
-    dialogue:AddLine(text, 1001);
-    DialogueManager:AddDialogue(dialogue);
->>>>>>> 4f7113d3
+    dialogue:AddLine(text, "Banesore");
 
     dialogue = vt_common.Dialogue.Create(DialogueManager, "Herth appears");
     text = vt_system.Translate("Argh! It hurts!");
@@ -97,28 +84,15 @@
     text = vt_system.Translate("I will... try.");
     dialogue:AddLine(text, "Bronann");
     text = vt_system.Translate("Hmph. Soldiers, leave that man to me!");
-<<<<<<< HEAD
-    dialogue:AddLine(text, "Banesore");
-    text = vt_system.Translate("So... It appears that you remember me, Banesore. Is that correct...?");
+    dialogue:AddLine(text, "Banesore");
+    text = vt_system.Translate("So, it appears that you remember me, Banesore. Is that correct?");
     dialogue:AddLine(text, "Banesore");
     text = vt_system.Translate("I do remember you, old man...");
     dialogue:AddLine(text, "Banesore");
-    text = vt_system.Translate("Then, you already know that your zombified soldiers are of no match to me...");
+    text = vt_system.Translate("Then, you already know that your zombified soldiers are no match for me.");
     dialogue:AddLine(text, "Herth");
-    text = vt_system.Translate("Argh! My chest is burning!!");
+    text = vt_system.Translate("Argh! My chest is burning!");
     dialogue:AddLine(text, "Bronann");
-=======
-    dialogue:AddLine(text, 1001);
-    text = vt_system.Translate("So, it appears that you remember me, Banesore. Is that correct?");
-    dialogue:AddLine(text, 1002);
-    text = vt_system.Translate("I do remember you, old man.");
-    dialogue:AddLine(text, 1001);
-    text = vt_system.Translate("Then, you already know that your zombified soldiers are no match for me.");
-    dialogue:AddLine(text, 1002);
-    text = vt_system.Translate("Argh! My chest is burning!");
-    dialogue:AddLine(text, 1000);
-    DialogueManager:AddDialogue(dialogue);
->>>>>>> 4f7113d3
 
     -- Lilly helps Bronann
     dialogue = vt_common.Dialogue.Create(DialogueManager, "Lilly helps Bronann dialogue");
