-- Set the namespace according to the map name.
local ns = {};
setmetatable(ns, {__index = _G});
layna_village_bronanns_home_script = ns;
setfenv(1, ns);

-- The map name, subname and location image
map_name = ""
map_image_filename = ""
map_subname = "Bronann's home"

-- The music file used as default background music on this map.
-- Other musics will have to handled through scripting.
music_filename = "mus/Caketown_1-OGA-mat-pablo.ogg"

-- c++ objects instances
local Map = nil
local DialogueManager = nil
local EventManager = nil

-- The main character handlers
local bronann = nil
local bronanns_dad = nil
local bronanns_mother = nil
local quest2_start_scene = false

-- the main map loading code
function Load(m)

    Map = m;
    DialogueManager = Map:GetDialogueSupervisor();
    EventManager = Map:GetEventSupervisor();

    Map:SetUnlimitedStamina(true);

    _CreateCharacters();
    _CreateNPCs();
    _CreateObjects();

    -- Set the camera focus on bronann
    Map:SetCamera(bronann);

    _CreateEvents();
    _CreateZones();
end

function Update()
    -- Check whether the character is in one of the zones
    _CheckZones();
end


-- Character creation
function _CreateCharacters()
    -- default position and direction
    bronann = CreateSprite(Map, "Bronann", 46.5, 11.5, vt_map.MapMode.GROUND_OBJECT);
    bronann:SetDirection(vt_map.MapMode.SOUTH);
    bronann:SetMovementSpeed(vt_map.MapMode.NORMAL_SPEED);

    -- set up the position according to the previous map
    if (GlobalManager:GetPreviousLocation() == "from_village_center") then
        bronann:SetPosition(39.5, 22.5);
        bronann:SetDirection(vt_map.MapMode.NORTH);
        AudioManager:PlaySound("snd/door_close.wav");
    end
end

function _CreateNPCs()
    local event = nil
    local dialogue = nil
    local text = nil

    bronanns_dad = CreateSprite(Map, "Carson", 33.5, 11.5, vt_map.MapMode.GROUND_OBJECT);

    event = vt_map.RandomMoveSpriteEvent("Dad random move", bronanns_dad, 2000, 2000);
    event:AddEventLinkAtEnd("Dad random move", 3000); -- Loop on itself
    EventManager:RegisterEvent(event);

    if (GlobalManager:DoesEventExist("story", "Quest2_forest_event_done") == true) then
        -- Carson isn't here anymore
        bronanns_dad:SetVisible(false);
        bronanns_dad:SetCollisionMask(vt_map.MapMode.NO_COLLISION);
        bronanns_dad:SetPosition(0, 0);
    else
        EventManager:StartEvent("Dad random move");
    end

    dialogue = vt_map.SpriteDialogue.Create("ep1_bronann_home_talk_with_dad");
    text = vt_system.Translate("Hey son! Did you sleep well? Hmm, now where did I leave that oil lamp?");
    dialogue:AddLine(text, bronanns_dad);
    text = vt_system.Translate("Hi Dad! Um, I don't know. Sorry.");
    dialogue:AddLineEmote(text, bronann, "thinking dots");
    text = vt_system.Translate("Nah, no problem, I'll find it somewhere, eventually.");
    dialogue:AddLine(text, bronanns_dad);
    bronanns_dad:AddDialogueReference(dialogue);

    bronanns_mother = CreateSprite(Map, "Malta", 33.1, 17.5, vt_map.MapMode.GROUND_OBJECT);
    bronanns_mother:SetDirection(vt_map.MapMode.SOUTH);

    _UpdateMotherDialogue();

    -- Make her walk in front of the table to prepare the lunch.
    event = vt_map.PathMoveSpriteEvent("Kitchen: Mother goes middle", bronanns_mother, 33.1, 19.9, false);
    event:AddEventLinkAtEnd("Kitchen: Mother looks left");
    EventManager:RegisterEvent(event);
    event = vt_map.ChangeDirectionSpriteEvent("Kitchen: Mother looks left", bronanns_mother, vt_map.MapMode.WEST);
    event:AddEventLinkAtEnd("Kitchen: Mother goes right", 2000);
    EventManager:RegisterEvent(event);
    event = vt_map.PathMoveSpriteEvent("Kitchen: Mother goes right", bronanns_mother, 35, 19.9, false);
    event:AddEventLinkAtEnd("Kitchen: Mother looks down");
    EventManager:RegisterEvent(event);
    event = vt_map.ChangeDirectionSpriteEvent("Kitchen: Mother looks down", bronanns_mother, vt_map.MapMode.SOUTH);
    event:AddEventLinkAtEnd("Kitchen: Mother goes middle 2", 2000);
    EventManager:RegisterEvent(event);
    event = vt_map.PathMoveSpriteEvent("Kitchen: Mother goes middle 2", bronanns_mother, 33.1, 19.9, false);
    event:AddEventLinkAtEnd("Kitchen: Mother goes up");
    EventManager:RegisterEvent(event);
    event = vt_map.PathMoveSpriteEvent("Kitchen: Mother goes up", bronanns_mother, 33.1, 17.5, false);
    event:AddEventLinkAtEnd("Kitchen: Mother looks left 2");
    EventManager:RegisterEvent(event);
    event = vt_map.ChangeDirectionSpriteEvent("Kitchen: Mother looks left 2", bronanns_mother, vt_map.MapMode.WEST);
    event:AddEventLinkAtEnd("Kitchen: Mother goes middle", 2000);
    EventManager:RegisterEvent(event);
    -- The mother routine event
    EventManager:StartEvent("Kitchen: Mother goes middle");

    -- The Hero's first noble quest briefing...
    event = vt_map.ScriptedSpriteEvent("Start Quest1", bronanns_mother, "StartQuest1", "");
    EventManager:RegisterEvent(event);

    event = vt_map.ChangeDirectionSpriteEvent("Quest1: Mother looks south", bronanns_mother, vt_map.MapMode.SOUTH);
    event:AddEventLinkAtEnd("Mother calls Bronann");
    EventManager:RegisterEvent(event);

    dialogue = vt_map.SpriteDialogue.Create();
    text = vt_system.Translate("Bronann!");
    dialogue:AddLine(text, bronanns_mother);

    event = vt_map.DialogueEvent("Mother calls Bronann", dialogue);
    event:SetStopCameraMovement(true);
    event:AddEventLinkAtEnd("SetCameraOnMother");
    event:AddEventLinkAtEnd("BronannLooksUp");
    EventManager:RegisterEvent(event);

    event = vt_map.ChangeDirectionSpriteEvent("BronannLooksUp", bronann, vt_map.MapMode.NORTH);
    EventManager:RegisterEvent(event);

    event = vt_map.ScriptedSpriteEvent("SetCameraOnMother", bronanns_mother, "Map_SetCamera", "");
    event:AddEventLinkAtEnd("ClearDialogueRefOnMother");
    EventManager:RegisterEvent(event);
    event = vt_map.ScriptedSpriteEvent("ClearDialogueRefOnMother", bronanns_mother, "ClearDialogueReferences", "");
    event:AddEventLinkAtEnd("Mother moves near entrance1");
    EventManager:RegisterEvent(event);

    event = vt_map.PathMoveSpriteEvent("Mother moves near entrance1", bronanns_mother, 38, 20, false);
    event:AddEventLinkAtEnd("MotherLooksSouth2");
    EventManager:RegisterEvent(event);

    event = vt_map.ChangeDirectionSpriteEvent("MotherLooksSouth2", bronanns_mother, vt_map.MapMode.SOUTH);
    event:AddEventLinkAtEnd("Mother quest1 dialogue");
    EventManager:RegisterEvent(event);

<<<<<<< HEAD
    dialogue = vt_map.SpriteDialogue.Create();
    text = vt_system.Translate("Now that you're *finally* up, could you go buy some barley meal for us three?");
=======
    dialogue = vt_map.SpriteDialogue();
    text = vt_system.Translate("Now that you're *finally* up, could you go buy some barley meal for us?");
>>>>>>> 4f7113d3
    dialogue:AddLine(text, bronanns_mother);
    text = vt_system.Translate("Barley meal? Again?");
    dialogue:AddLineEmote(text, bronann, "sweat drop");
    text = vt_system.Translate("Hmph, just go boy. You'll be free after that, ok?");
    dialogue:AddLine(text, bronanns_mother);

    event = vt_map.DialogueEvent("Mother quest1 dialogue", dialogue);
    event:AddEventLinkAtEnd("Map_PopState");
    event:AddEventLinkAtEnd("SetQuest1DialogueDone");
    event:AddEventLinkAtEnd("SetCameraOnBronann");
    event:AddEventLinkAtEnd("Kitchen: Mother goes middle", 300);
    EventManager:RegisterEvent(event);

    -- Common events.
    -- Pop Map state
    event = vt_map.ScriptedEvent("Map_PopState", "Map_PopState", "");
    EventManager:RegisterEvent(event);

    -- Set the opening dialogue as done
    event = vt_map.ScriptedEvent("SetQuest1DialogueDone", "Quest1MotherStartDialogueDone", "");
    EventManager:RegisterEvent(event);

    event = vt_map.ScriptedSpriteEvent("SetCameraOnBronann", bronann, "Map_SetCamera", "");
    EventManager:RegisterEvent(event);
end


function _CreateObjects()
    local object = nil

    CreateObject(Map, "Chair1", 47, 18, vt_map.MapMode.GROUND_OBJECT);

    CreateObject(Map, "Chair1_inverted", 41, 18, vt_map.MapMode.GROUND_OBJECT);
    CreateObject(Map, "Chair1_north", 44, 15.3, vt_map.MapMode.GROUND_OBJECT);
    CreateObject(Map, "Table1", 44, 19, vt_map.MapMode.GROUND_OBJECT);
    CreateObject(Map, "Barrel1", 31, 14, vt_map.MapMode.GROUND_OBJECT);
    CreateObject(Map, "Vase1", 31, 16, vt_map.MapMode.GROUND_OBJECT);
    CreateObject(Map, "Flower Pot1", 48.5, 11, vt_map.MapMode.GROUND_OBJECT);
    CreateObject(Map, "Flower Pot1", 31, 9, vt_map.MapMode.GROUND_OBJECT);

    --lights
    object = CreateObject(Map, "Left Window Light 2", 31, 15, vt_map.MapMode.GROUND_OBJECT);
    object:SetDrawOnSecondPass(true); -- Above any other ground object
    object:SetCollisionMask(vt_map.MapMode.NO_COLLISION);

    object = CreateObject(Map, "Right Window Light 2", 49, 15, vt_map.MapMode.GROUND_OBJECT);
    object:SetDrawOnSecondPass(true); -- Above any other ground object
    object:SetCollisionMask(vt_map.MapMode.NO_COLLISION);

    -- Turn the food and dishes are objects to permit the update of their visible status.
    plate_pile = CreateObject(Map, "Plate Pile1", 31, 22, vt_map.MapMode.GROUND_OBJECT);
    salad = CreateObject(Map, "Salad1", 31, 18, vt_map.MapMode.GROUND_OBJECT);
    green_pepper = CreateObject(Map, "Green Pepper1", 31, 20, vt_map.MapMode.GROUND_OBJECT);
    bread = CreateObject(Map, "Bread1", 31, 22, vt_map.MapMode.GROUND_OBJECT);
    sauce_pot = CreateObject(Map, "Sauce Pot1", 33, 22, vt_map.MapMode.GROUND_OBJECT);
    knife = CreateObject(Map, "Knife1", 35, 22, vt_map.MapMode.GROUND_OBJECT);

    _UpdateDishesAndFood();
end

-- Creates all events and sets up the entire event sequence chain
function _CreateEvents()
    local event = nil
    local text = nil
    local dialogue = nil

    -- Triggered Events
    event = vt_map.MapTransitionEvent("to village", "dat/maps/layna_village/layna_village_center_map.lua",
                                       "dat/maps/layna_village/layna_village_center_script.lua", "from_bronanns_home");
    EventManager:RegisterEvent(event);

    event = vt_map.MapTransitionEvent("to Bronann's 1st floor", "dat/maps/layna_village/layna_village_bronanns_home_first_floor_map.lua",
                                       "dat/maps/layna_village/layna_village_bronanns_home_first_floor_script.lua", "from_bronanns_home");
    EventManager:RegisterEvent(event);

    -- Generic events
    event = vt_map.ScriptedEvent("Audio:FadeOutMusic()", "Audio_FadeOutMusic", "");
    EventManager:RegisterEvent(event);
    event = vt_map.ScriptedEvent("Audio:ResumeMusic()", "Audio_ResumeMusic", "");
    EventManager:RegisterEvent(event);

    -- Quest events

    -- End quest 1 (Barley meal retrieval) and prepare map for what's next.
    event = vt_map.ScriptedEvent("Quest1: end and transition to after-dinner", "Quest1Done", "");
    event:AddEventLinkAtEnd("Quest1: Terminate mother and father events");
    EventManager:RegisterEvent(event);

    event = vt_map.ScriptedEvent("Quest1: Terminate mother and father events", "TerminateMotherAndFatherEvents", "");
    event:AddEventLinkAtEnd("Fade out to after dinner");
    EventManager:RegisterEvent(event);

    event = vt_map.ScriptedEvent("Fade out to after dinner", "FadeOutToAfterDinner", "CheckFadeInOrOut");
    event:AddEventLinkAtEnd("Fade in to after dinner");
    EventManager:RegisterEvent(event);
    event = vt_map.ScriptedEvent("Fade in to after dinner", "FadeInToAfterDinner", "CheckFadeInOrOut");
    event:AddEventLinkAtEnd("Quest2: Bronann is told not to leave town - part 1");
    event:AddEventLinkAtEnd("Quest2: Father looks west");
    EventManager:RegisterEvent(event);

    -- Quest 2 start: Bronann is told to not leave town
    event = vt_map.ChangeDirectionSpriteEvent("Quest2: Father looks west", bronanns_dad, vt_map.MapMode.WEST);
    EventManager:RegisterEvent(event);

    dialogue = vt_map.SpriteDialogue.Create();
    text = vt_system.Translate("Thanks for helping me out with the dishes.");
    dialogue:AddLine(text, bronanns_mother);
    text = vt_system.Translate("Say, mom? Why is the village entrance blocked?");
    dialogue:AddLineEmote(text, bronann, "thinking dots");
    text = vt_system.Translate("...");
    dialogue:AddLineEmote(text, bronanns_mother, "sweat drop");
    event = vt_map.DialogueEvent("Quest2: Bronann is told not to leave town - part 1", dialogue)
    -- Make a pause here
    event:AddEventLinkAtEnd("Quest2: Father looks south to think");
    event:AddEventLinkAtEnd("Audio:FadeOutMusic()");
    EventManager:RegisterEvent(event);

    event = vt_map.ChangeDirectionSpriteEvent("Quest2: Father looks south to think", bronanns_dad, vt_map.MapMode.SOUTH);
    event:AddEventLinkAtEnd("Quest2: Father looks at Bronann", 2000);
    EventManager:RegisterEvent(event);

    event = vt_map.LookAtSpriteEvent("Quest2: Father looks at Bronann", bronanns_dad, bronann);
    event:AddEventLinkAtEnd("Quest2: Bronann is told not to leave town - part 2");
    EventManager:RegisterEvent(event);

    event = vt_map.AnimateSpriteEvent("Quest2: Bronann looks at both parents", bronann, "searching", 1000);
    EventManager:RegisterEvent(event);

    dialogue = vt_map.SpriteDialogue.Create();
    text = vt_system.Translate("Bronann, I'd like for you to not leave the village today.");
    dialogue:AddLine(text, bronanns_dad);
    text = vt_system.Translate("Huh?! What? Why? You told me that I could go into the forest and...");
    dialogue:AddLineEmote(text, bronann, "exclamation");
    text = vt_system.Translate("Sorry, son. It's maybe a bit early, but I'd like you to be careful.");
    dialogue:AddLine(text, bronanns_dad);
    text = vt_system.Translate("Hey, wait! All of the village elders' nerves are on edge. There is something going on here! Why won't you tell me?");
    dialogue:AddLineEventEmote(text, bronann, "", "Quest2: Bronann looks at both parents", "interrogation");
    text = vt_system.Translate("Neither of you?");
    dialogue:AddLine(text, bronann);
    text = vt_system.Translate("You really won't tell me?");
    dialogue:AddLineEmote(text, bronann, "exclamation");
    text = vt_system.Translate("... It's not that simple, Bronann. Believe me.");
    dialogue:AddLineEmote(text, bronanns_dad, "thinking dots");
    event = vt_map.DialogueEvent("Quest2: Bronann is told not to leave town - part 2", dialogue)
    event:AddEventLinkAtEnd("Quest2: Mother looks at Bronann", 2000);
    EventManager:RegisterEvent(event);

    event = vt_map.ChangeDirectionSpriteEvent("Quest2: Mother looks at Bronann", bronanns_mother, vt_map.MapMode.NORTH);
    event:AddEventLinkAtEnd("Quest2: Bronann is told not to leave town - part 3");
    EventManager:RegisterEvent(event);

    dialogue = vt_map.SpriteDialogue.Create();
    text = vt_system.Translate("Bronann, this time I want you to listen to your father very carefully. Please, my dear.");
    dialogue:AddLine(text, bronanns_mother);
    text = vt_system.Translate("But mom!");
    dialogue:AddLine(text, bronann);
    text = vt_system.Translate("Bronann, please.");
    dialogue:AddLine(text, bronanns_dad);
    text = vt_system.Translate("(grumble)... Crap!");
    dialogue:AddLineEmote(text, bronann, "exclamation");
    event = vt_map.DialogueEvent("Quest2: Bronann is told not to leave town - part 3", dialogue);
    event:AddEventLinkAtEnd("Quest2: Bronann is frustrated");
    EventManager:RegisterEvent(event);

    event = vt_map.AnimateSpriteEvent("Quest2: Bronann is frustrated", bronann, "hero_stance", 1000);
    event:AddEventLinkAtEnd("Quest2: Bronann runs out of the house");
    EventManager:RegisterEvent(event);

    -- Make Bronann leave house
    event = vt_map.PathMoveSpriteEvent("Quest2: Bronann runs out of the house", bronann, 40, 24.5, true);
    event:AddEventLinkAtEnd("Quest2: Bronann disappears after running out of the house");
    EventManager:RegisterEvent(event);

    event = vt_map.ScriptedSpriteEvent("Quest2: Bronann disappears after running out of the house", bronann, "MakeInvisible", "");
    event:AddEventLinkAtEnd("Quest2: Bronann is told not to leave town - part 4", 2000);
    event:AddEventLinkAtEnd("Quest2: Mother looks at father", 1000);
    event:AddEventLinkAtEnd("Quest2: SetCamera on mother", 1000);
    event:AddEventLinkAtEnd("Quest2: Father looks at mother", 2000);
    EventManager:RegisterEvent(event);

    event = vt_map.ChangeDirectionSpriteEvent("Quest2: Father looks at mother", bronanns_dad, vt_map.MapMode.WEST);
    EventManager:RegisterEvent(event);
    event = vt_map.ChangeDirectionSpriteEvent("Quest2: Mother looks at father", bronanns_mother, vt_map.MapMode.EAST);
    EventManager:RegisterEvent(event);
    event = vt_map.ScriptedSpriteEvent("Quest2: SetCamera on mother", bronanns_mother, "Map_SetCamera", "");
    EventManager:RegisterEvent(event);

<<<<<<< HEAD
    dialogue = vt_map.SpriteDialogue.Create();
    text = vt_system.Translate("Maybe we should tell him...");
=======
    dialogue = vt_map.SpriteDialogue();
    text = vt_system.Translate("Maybe we should tell him.");
>>>>>>> 4f7113d3
    dialogue:AddLine(text, bronanns_mother);
    text = vt_system.Translate("It's too early, darling. We might be wrong.");
    dialogue:AddLineEmote(text, bronanns_dad, "thinking dots");
    text = vt_system.Translate("I really hope we are.");
    dialogue:AddLine(text, bronanns_dad);
    event = vt_map.DialogueEvent("Quest2: Bronann is told not to leave town - part 4", dialogue);
    event:AddEventLinkAtEnd("Map_PopState");
    event:AddEventLinkAtEnd("to village");
    EventManager:RegisterEvent(event);
end

-- zones
local home_exit_zone = nil
local to_bronanns_room_zone = nil

function _CreateZones()
    -- N.B.: left, right, top, bottom
    home_exit_zone = vt_map.CameraZone.Create(38, 41, 24, 25);
    to_bronanns_room_zone = vt_map.CameraZone.Create(44, 47, 8, 9);

    quest2_start_scene = false;
end

function _CheckZones()
    -- Don't check that zone when dealing with the quest 2 start scene.
    if (quest2_start_scene == false and home_exit_zone:IsCameraEntering() == true) then
        -- Prevent Bronann from exiting until his mother talked to him
        if (GlobalManager:DoesEventExist("bronanns_home", "quest1_mother_start_dialogue_done") == false) then
            Map:PushState(vt_map.MapMode.STATE_SCENE);
            EventManager:StartEvent("Start Quest1");
        else
            EventManager:StartEvent("to village");
            AudioManager:PlaySound("snd/door_open2.wav");
        end
    end
    if (to_bronanns_room_zone:IsCameraEntering() == true) then
        EventManager:StartEvent("to Bronann's 1st floor");
    end
end


-- Internal Custom functions
function _UpdateDishesAndFood()
        if (GlobalManager:DoesEventExist("story", "Quest2_started") == true) then
        -- Show the plate pile, hide the rest
        plate_pile:SetVisible(true);
        plate_pile:SetCollisionMask(vt_map.MapMode.ALL_COLLISION);

        salad:SetVisible(false);
        salad:SetCollisionMask(vt_map.MapMode.NO_COLLISION);
        green_pepper:SetVisible(false);
        green_pepper:SetCollisionMask(vt_map.MapMode.NO_COLLISION);
        bread:SetVisible(false);
        bread:SetCollisionMask(vt_map.MapMode.NO_COLLISION);
        sauce_pot:SetVisible(false);
        sauce_pot:SetCollisionMask(vt_map.MapMode.NO_COLLISION);
        knife:SetVisible(false);
        knife:SetCollisionMask(vt_map.MapMode.NO_COLLISION);
    else
        -- Show the food, hide the plate pile
        plate_pile:SetVisible(false);
        plate_pile:SetCollisionMask(vt_map.MapMode.NO_COLLISION);

        salad:SetVisible(true);
        salad:SetCollisionMask(vt_map.MapMode.ALL_COLLISION);
        green_pepper:SetVisible(true);
        green_pepper:SetCollisionMask(vt_map.MapMode.ALL_COLLISION);
        bread:SetVisible(true);
        bread:SetCollisionMask(vt_map.MapMode.ALL_COLLISION);
        sauce_pot:SetVisible(true);
        sauce_pot:SetCollisionMask(vt_map.MapMode.ALL_COLLISION);
        knife:SetVisible(true);
        knife:SetCollisionMask(vt_map.MapMode.ALL_COLLISION);
    end
end

function _UpdateMotherDialogue()
    bronanns_mother:ClearDialogueReferences();

    if (GlobalManager:DoesEventExist("story", "Quest2_forest_event_done") == true) then
        local dialogue = vt_map.SpriteDialogue.Create();
        local text = vt_system.Translate("Bronann, promise me that you'll be careful, ok?");
        dialogue:AddLine(text, bronanns_mother);
        bronanns_mother:AddDialogueReference(dialogue);
        return;
    end
    if (GlobalManager:DoesEventExist("story", "quest1_barley_meal_done") == true) then
        -- Got some barley meal, Mom!
        -- Begining dialogue
<<<<<<< HEAD
        local dialogue = vt_map.SpriteDialogue.Create();
        local text = vt_system.Translate("(Sigh)... got it, mom!");
=======
        local dialogue = vt_map.SpriteDialogue();
        local text = vt_system.Translate("(sigh)... Got it, mom!");
>>>>>>> 4f7113d3
        dialogue:AddLine(text, bronann);
        text = vt_system.Translate("Perfect timing, let's have dinner.");
        dialogue:AddLineEvent(text, bronanns_mother, "", "Quest1: end and transition to after-dinner");
        bronanns_mother:AddDialogueReference(dialogue);
    elseif (GlobalManager:DoesEventExist("bronanns_home", "quest1_mother_start_dialogue_done") == true) then
        -- 1st quest dialogue
<<<<<<< HEAD
        local dialogue = vt_map.SpriteDialogue.Create("ep1_bronann_home_talk_about_barley_meal");
        local text = vt_system.Translate("Could you go and buy some barley meal for us three?");
=======
        local dialogue = vt_map.SpriteDialogue("ep1_bronann_home_talk_about_barley_meal");
        local text = vt_system.Translate("Could you go and buy some barley meal for the three of us?");
>>>>>>> 4f7113d3
        dialogue:AddLine(text, bronanns_mother);
        bronanns_mother:AddDialogueReference(dialogue);
    elseif (GlobalManager:DoesEventExist("bronanns_home", "quest1_mother_start_dialogue_done") == false) then
        -- Begining dialogue
        local dialogue = vt_map.SpriteDialogue.Create("ep1_bronann_home_talk_with_mother1");
        local text = vt_system.Translate("Hi son, did you have a nightmare again last night?");
        dialogue:AddLine(text, bronanns_mother);
        text = vt_system.Translate("Hi mom. Huh, how did you know?");
        dialogue:AddLineEmote(text, bronann, "interrogation");
        text = vt_system.Translate("Eh eh? Have you already forgotten that I'm your mother?");
        dialogue:AddLine(text, bronanns_mother);
        bronanns_mother:AddDialogueReference(dialogue);
    else
        -- Last default dialogue
        local dialogue = vt_map.SpriteDialogue.Create();
        local text = vt_system.Translate("Don't venture too far, I'll need your help soon!");
        dialogue:AddLine(text, bronanns_mother);
        bronanns_mother:AddDialogueReference(dialogue);
    end
end


-- Map Custom functions
map_functions = {

    Map_PopState = function()
        Map:PopState();
    end,

    Map_SetCamera = function(sprite)
        Map:SetCamera(sprite, 800);
    end,

    Audio_FadeOutMusic = function()
        AudioManager:FadeOutActiveMusic(2000);
    end,

    MakeInvisible = function(sprite)
        if (sprite ~= nil) then
            sprite:SetVisible(false);
            sprite:SetCollisionMask(vt_map.MapMode.NO_COLLISION);
        end
    end,

    ClearDialogueReferences = function(sprite)
        sprite:ClearDialogueReferences();
    end,

    StartQuest1 =  function(sprite)
        EventManager:EndAllEvents(sprite);
        sprite:SetMoving(false); -- in case she's moving
        EventManager:StartEvent("Quest1: Mother looks south");
    end,

    Quest1MotherStartDialogueDone = function()
        GlobalManager:SetEventValue("bronanns_home", "quest1_mother_start_dialogue_done", 1);
        _UpdateMotherDialogue();
        GlobalManager:AddQuestLog("get_barley");
    end,

    Quest1Done = function()
        GlobalManager:SetEventValue("story", "Quest1_done", 1);
    end,

    TerminateMotherAndFatherEvents = function()
        -- Start scene
        Map:PushState(vt_map.MapMode.STATE_SCENE);
        -- Stop everyone
        bronanns_dad:SetMoving(false);
        bronanns_dad:ClearDialogueReferences();
        EventManager:EndAllEvents(bronanns_dad);
        bronanns_mother:SetMoving(false);
        bronanns_mother:ClearDialogueReferences();
        EventManager:EndAllEvents(bronanns_mother);

        bronann:SetMoving(false);
    end,

    FadeOutToAfterDinner = function()
        VideoManager:FadeScreen(vt_video.Color(0.0, 0.0, 0.0, 1.0), 1000);
    end,

    CheckFadeInOrOut = function()
        if (VideoManager:IsFading() == true) then
            return false;
        end
        return true;
    end,

    FadeInToAfterDinner = function()
        -- Place characters
        bronann:SetPosition(41.5, 15.0);
        bronann:SetDirection(vt_map.MapMode.SOUTH);

        bronanns_mother:SetPosition(40, 19);
        bronanns_mother:SetDirection(vt_map.MapMode.EAST);
        bronanns_dad:SetPosition(48, 19);
        bronanns_dad:SetDirection(vt_map.MapMode.WEST);

        -- Remove the barley meal key item from inventory
        local barley_meal_item_id = 70002;
        if (GlobalManager:IsItemInInventory(barley_meal_item_id) == true) then
            GlobalManager:RemoveFromInventory(barley_meal_item_id);
        end

        -- Set the quest 2 as started
        GlobalManager:SetEventValue("story", "Quest2_started", 1);
        GlobalManager:AddQuestLog("wants_to_go_into_the_forest");
        -- Make the food and dishes not appear anymore, once the dinner is done.
        _UpdateDishesAndFood();

        VideoManager:FadeIn(1000);

        -- Flag used to disable the warp zone temporarily
        quest2_start_scene = true;
    end
}<|MERGE_RESOLUTION|>--- conflicted
+++ resolved
@@ -160,13 +160,8 @@
     event:AddEventLinkAtEnd("Mother quest1 dialogue");
     EventManager:RegisterEvent(event);
 
-<<<<<<< HEAD
     dialogue = vt_map.SpriteDialogue.Create();
-    text = vt_system.Translate("Now that you're *finally* up, could you go buy some barley meal for us three?");
-=======
-    dialogue = vt_map.SpriteDialogue();
     text = vt_system.Translate("Now that you're *finally* up, could you go buy some barley meal for us?");
->>>>>>> 4f7113d3
     dialogue:AddLine(text, bronanns_mother);
     text = vt_system.Translate("Barley meal? Again?");
     dialogue:AddLineEmote(text, bronann, "sweat drop");
@@ -354,13 +349,8 @@
     event = vt_map.ScriptedSpriteEvent("Quest2: SetCamera on mother", bronanns_mother, "Map_SetCamera", "");
     EventManager:RegisterEvent(event);
 
-<<<<<<< HEAD
     dialogue = vt_map.SpriteDialogue.Create();
-    text = vt_system.Translate("Maybe we should tell him...");
-=======
-    dialogue = vt_map.SpriteDialogue();
     text = vt_system.Translate("Maybe we should tell him.");
->>>>>>> 4f7113d3
     dialogue:AddLine(text, bronanns_mother);
     text = vt_system.Translate("It's too early, darling. We might be wrong.");
     dialogue:AddLineEmote(text, bronanns_dad, "thinking dots");
@@ -450,26 +440,16 @@
     if (GlobalManager:DoesEventExist("story", "quest1_barley_meal_done") == true) then
         -- Got some barley meal, Mom!
         -- Begining dialogue
-<<<<<<< HEAD
         local dialogue = vt_map.SpriteDialogue.Create();
-        local text = vt_system.Translate("(Sigh)... got it, mom!");
-=======
-        local dialogue = vt_map.SpriteDialogue();
         local text = vt_system.Translate("(sigh)... Got it, mom!");
->>>>>>> 4f7113d3
         dialogue:AddLine(text, bronann);
         text = vt_system.Translate("Perfect timing, let's have dinner.");
         dialogue:AddLineEvent(text, bronanns_mother, "", "Quest1: end and transition to after-dinner");
         bronanns_mother:AddDialogueReference(dialogue);
     elseif (GlobalManager:DoesEventExist("bronanns_home", "quest1_mother_start_dialogue_done") == true) then
         -- 1st quest dialogue
-<<<<<<< HEAD
         local dialogue = vt_map.SpriteDialogue.Create("ep1_bronann_home_talk_about_barley_meal");
-        local text = vt_system.Translate("Could you go and buy some barley meal for us three?");
-=======
-        local dialogue = vt_map.SpriteDialogue("ep1_bronann_home_talk_about_barley_meal");
         local text = vt_system.Translate("Could you go and buy some barley meal for the three of us?");
->>>>>>> 4f7113d3
         dialogue:AddLine(text, bronanns_mother);
         bronanns_mother:AddDialogueReference(dialogue);
     elseif (GlobalManager:DoesEventExist("bronanns_home", "quest1_mother_start_dialogue_done") == false) then
