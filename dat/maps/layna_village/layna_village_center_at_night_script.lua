-- Set the namespace according to the map name.
local ns = {};
setmetatable(ns, {__index = _G});
layna_village_center_at_night_script = ns;
setfenv(1, ns);

-- The map name, subname and location image
map_name = "Mountain Village of Layna"
map_image_filename = "img/menus/locations/mountain_village.png"
map_subname = "Village center"

-- The music file used as default background music on this map.
-- Other musics will have to handled through scripting.
music_filename = "mus/forest_at_night.ogg"

-- c++ objects instances
local Map = nil
local DialogueManager = nil
local EventManager = nil
local Effects = nil

local bronann = nil
local kalya = nil

-- The soldiers bringing Kalya to the riverbank
local soldier1 = nil
local soldier2 = nil
local soldier3 = nil
local soldier4 = nil

-- the main map loading code
function Load(m)

    Map = m;
    Effects = Map:GetEffectSupervisor();
    DialogueManager = Map:GetDialogueSupervisor();
    EventManager = Map:GetEventSupervisor();

    Map:SetUnlimitedStamina(true);

    _CreateCharacters();
    -- Set the camera focus on Bronann
    Map:SetCamera(bronann);

    _CreateNPCs();
    _CreateObjects();

    _CreateEvents();
    _CreateZones();

    -- Add clouds overlay
    Effects:EnableAmbientOverlay("img/ambient/clouds.png", 5.0, -5.0, true);
    Map:GetScriptSupervisor():AddScript("dat/maps/common/at_night.lua");

    -- Set the world map current position
    GlobalManager:SetCurrentLocationId("layna village");

    -- Start the return to village dialogue if it hasn't been done already.
    if (GlobalManager:GetEventValue("story", "return_to_layna_village_dialogue_done") ~= 1) then
        EventManager:StartEvent("Return to village dialogue");
    end

    -- Preload the soldier music
    AudioManager:LoadMusic("mus/Welcome to Com-Mecha-Mattew_Pablo_OGA.ogg", Map);
end

function Update()
    -- Check whether the character is in one of the zones
    _CheckZones();
end

-- Character creation
function _CreateCharacters()
    bronann = CreateSprite(Map, "Bronann", 12, 63, vt_map.MapMode.GROUND_OBJECT);
    bronann:SetDirection(vt_map.MapMode.SOUTH);
    bronann:SetMovementSpeed(vt_map.MapMode.NORMAL_SPEED);

    -- set up the position according to the previous map
    if (GlobalManager:GetPreviousLocation() == "from_riverbank") then
        bronann:SetPosition(30, 77);
        bronann:SetDirection(vt_map.MapMode.NORTH);
    elseif (GlobalManager:GetPreviousLocation() == "from_village_south") then
        bronann:SetPosition(79, 77);
        bronann:SetDirection(vt_map.MapMode.NORTH);
    elseif (GlobalManager:GetPreviousLocation() == "from_kalya_house_path") then
        bronann:SetPosition(3, 11);
        bronann:SetDirection(vt_map.MapMode.EAST);
    elseif (GlobalManager:GetPreviousLocation() == "from_shop") then
        bronann:SetPosition(94, 72);
        bronann:SetDirection(vt_map.MapMode.SOUTH);
        AudioManager:PlaySound("snd/door_close.wav");
    elseif (GlobalManager:GetPreviousLocation() == "from_secret_path") then
        bronann:SetPosition(3, 60);
        bronann:SetDirection(vt_map.MapMode.EAST);
    elseif (GlobalManager:GetPreviousLocation() == "from sophia's house") then
        AudioManager:PlaySound("snd/door_close.wav");
        bronann:SetPosition(22, 20);
        bronann:SetDirection(vt_map.MapMode.NORTH);
    elseif (GlobalManager:GetPreviousLocation() == "from_layna_forest_entrance") then
        bronann:SetPosition(115, 37);
        bronann:SetDirection(vt_map.MapMode.WEST);
    elseif (GlobalManager:GetPreviousLocation() == "from_bronanns_home") then
        AudioManager:PlaySound("snd/door_close.wav");
    end
end

function _CreateNPCs()
    local npc = nil
    local text = nil
    local dialogue = nil
    local event = nil

    kalya = CreateSprite(Map, "Kalya", 0, 0, vt_map.MapMode.GROUND_OBJECT);
    kalya:SetVisible(false);
    kalya:SetCollisionMask(vt_map.MapMode.NO_COLLISION);

    soldier1 = CreateNPCSprite(Map, "Dark Soldier", vt_system.Translate("Soldier"), 0, 0, vt_map.MapMode.GROUND_OBJECT);
    soldier1:SetVisible(false);
    soldier1:SetCollisionMask(vt_map.MapMode.NO_COLLISION);

    soldier2 = CreateNPCSprite(Map, "Dark Soldier", vt_system.Translate("Soldier"), 0, 0, vt_map.MapMode.GROUND_OBJECT);
    soldier2:SetVisible(false);
    soldier2:SetCollisionMask(vt_map.MapMode.NO_COLLISION);

    soldier3 = CreateNPCSprite(Map, "Dark Soldier", vt_system.Translate("Soldier"), 0, 0, vt_map.MapMode.GROUND_OBJECT);
    soldier3:SetVisible(false);
    soldier3:SetCollisionMask(vt_map.MapMode.NO_COLLISION);

    soldier4 = CreateNPCSprite(Map, "Dark Soldier", vt_system.Translate("Soldier"), 0, 0, vt_map.MapMode.GROUND_OBJECT);
    soldier4:SetVisible(false);
    soldier4:SetCollisionMask(vt_map.MapMode.NO_COLLISION);
end

function _CreateObjects()
    CreateObject(Map, "Tree Big2", 22, 78, vt_map.MapMode.GROUND_OBJECT);
    CreateObject(Map, "Tree Small1", 22, 16, vt_map.MapMode.GROUND_OBJECT);
    CreateObject(Map, "Tree Big1", 9, 16, vt_map.MapMode.GROUND_OBJECT);
    CreateObject(Map, "Tree Big1", 65, 18, vt_map.MapMode.GROUND_OBJECT);
    CreateObject(Map, "Tree Big2", 74, 20, vt_map.MapMode.GROUND_OBJECT);
    CreateObject(Map, "Tree Big1", 67, 32, vt_map.MapMode.GROUND_OBJECT);
    CreateObject(Map, "Tree Big2", 80, 36, vt_map.MapMode.GROUND_OBJECT);
    CreateObject(Map, "Tree Small1", 92, 22, vt_map.MapMode.GROUND_OBJECT);
    CreateObject(Map, "Tree Big2", 98, 24, vt_map.MapMode.GROUND_OBJECT);
    CreateObject(Map, "Tree Small2", 79, 16, vt_map.MapMode.GROUND_OBJECT);

    CreateObject(Map, "Rock1", 3, 64, vt_map.MapMode.GROUND_OBJECT);
    CreateObject(Map, "Rock2", 2, 62, vt_map.MapMode.GROUND_OBJECT);
    CreateObject(Map, "Rock1", 33, 12, vt_map.MapMode.GROUND_OBJECT);
    CreateObject(Map, "Rock2", 29, 16, vt_map.MapMode.GROUND_OBJECT);
    CreateObject(Map, "Rock2", 109, 34, vt_map.MapMode.GROUND_OBJECT);
    CreateObject(Map, "Rock2", 113, 34, vt_map.MapMode.GROUND_OBJECT);
    CreateObject(Map, "Rock2", 117, 34, vt_map.MapMode.GROUND_OBJECT);
    CreateObject(Map, "Rock2", 109, 42, vt_map.MapMode.GROUND_OBJECT);
    CreateObject(Map, "Rock2", 117, 42, vt_map.MapMode.GROUND_OBJECT);
    CreateObject(Map, "Rock2", 113, 42, vt_map.MapMode.GROUND_OBJECT);

    -- collision bug hidders
    CreateObject(Map, "Barrel1", 14, 38, vt_map.MapMode.GROUND_OBJECT);
    CreateObject(Map, "Vase1", 15, 39, vt_map.MapMode.GROUND_OBJECT);
    CreateObject(Map, "Barrel1", 30, 38, vt_map.MapMode.GROUND_OBJECT);

    -- A village with drinkable water
    CreateObject(Map, "Well", 59.0, 32.0, vt_map.MapMode.GROUND_OBJECT);

    -- Treasure vase
    local nekko_vase = CreateTreasure(Map, "layna_center_nekko_vase", "Vase1", 27, 37, vt_map.MapMode.GROUND_OBJECT);
    nekko_vase:AddItem(11, 1);
end

-- Special event references which destinations must be updated just before being called.
local move_next_to_hero_event = nil

-- Creates all events and sets up the entire event sequence chain
function _CreateEvents()
    local event = nil
    local text = nil
    local dialogue = nil

    -- Triggered Events
    event = vt_map.MapTransitionEvent("to Riverbank", "dat/maps/layna_village/layna_village_riverbank_map.lua",
                                       "dat/maps/layna_village/layna_village_riverbank_at_night_script.lua", "from_village_center");
    EventManager:RegisterEvent(event);

    event = vt_map.MapTransitionEvent("to Village south entrance", "dat/maps/layna_village/layna_village_south_entrance_map.lua",
                                       "dat/maps/layna_village/layna_village_south_entrance_script.lua", "from_village_center");
    EventManager:RegisterEvent(event);

    event = vt_map.MapTransitionEvent("to Kalya house path", "dat/maps/layna_village/layna_village_kalya_house_path_map.lua",
                                       "dat/maps/layna_village/layna_village_kalya_house_path_script.lua", "from_village_center");
    EventManager:RegisterEvent(event);

    -- Generic events
    event = vt_map.ScriptedEvent("Map:PushState(SCENE)", "Map_SceneState", "");
    EventManager:RegisterEvent(event);

    event = vt_map.ScriptedEvent("Map:PopState()", "Map_PopState", "");
    EventManager:RegisterEvent(event);

    event = vt_map.ScriptedSpriteEvent("kalya:SetCollision(ALL)", kalya, "Sprite_Collision_on", "");
    EventManager:RegisterEvent(event);

    event = vt_map.LookAtSpriteEvent("Kalya looks at Bronann", kalya, bronann);
    EventManager:RegisterEvent(event);
    event = vt_map.ChangeDirectionSpriteEvent("Bronann looks east", bronann, vt_map.MapMode.EAST);
    EventManager:RegisterEvent(event);
    event = vt_map.ChangeDirectionSpriteEvent("Bronann looks south", bronann, vt_map.MapMode.SOUTH);
    EventManager:RegisterEvent(event);

    event = vt_map.ScriptedSpriteEvent("Make Kalya invisible", kalya, "MakeInvisible", "");
    EventManager:RegisterEvent(event);
    event = vt_map.ScriptedSpriteEvent("Make Soldier1 invisible", soldier1, "MakeInvisible", "");
    EventManager:RegisterEvent(event);
    event = vt_map.ScriptedSpriteEvent("Make Soldier2 invisible", soldier2, "MakeInvisible", "");
    EventManager:RegisterEvent(event);
    event = vt_map.ScriptedSpriteEvent("Make Soldier3 invisible", soldier3, "MakeInvisible", "");
    EventManager:RegisterEvent(event);
    event = vt_map.ScriptedSpriteEvent("Make Soldier4 invisible", soldier4, "MakeInvisible", "");
    EventManager:RegisterEvent(event);

    -- story events

    -- Kalya tells Bronann they'll see each other later after she fetched Herth
    event = vt_map.ScriptedEvent("Return to village dialogue", "return_to_village_dialogue_start", "");
    event:AddEventLinkAtEnd("Kalya moves next to Bronann", 500);
    EventManager:RegisterEvent(event);

    -- NOTE: The actual destination is set just before the actual start call
    move_next_to_hero_event = vt_map.PathMoveSpriteEvent("Kalya moves next to Bronann", kalya, 0, 0, false);
    move_next_to_hero_event:AddEventLinkAtEnd("Kalya tells Bronann she'll fetch Herth");
    move_next_to_hero_event:AddEventLinkAtEnd("kalya:SetCollision(ALL)");
    EventManager:RegisterEvent(move_next_to_hero_event);

<<<<<<< HEAD
    dialogue = vt_map.SpriteDialogue.Create();
    text = vt_system.Translate("Back home, finally...");
=======
    dialogue = vt_map.SpriteDialogue();
    text = vt_system.Translate("Finally, we made it back home.");
>>>>>>> 4f7113d3
    dialogue:AddLine(text, kalya);
    text = vt_system.Translate("I'll go and get Herth. Your parents must be worried. Go home. We'll meet there.");
    dialogue:AddLineEvent(text, kalya, "Kalya looks at Bronann", "");
    event = vt_map.DialogueEvent("Kalya tells Bronann she'll fetch Herth", dialogue);
    event:AddEventLinkAtEnd("Kalya runs to her home");
    event:AddEventLinkAtEnd("End of return to village dialogue");
    EventManager:RegisterEvent(event);

    event = vt_map.ScriptedEvent("End of return to village dialogue", "return_to_village_dialogue_end", "");
    EventManager:RegisterEvent(event);

    event = vt_map.PathMoveSpriteEvent("Kalya runs to her home", kalya, 2, 13, true);
    event:AddEventLinkAtEnd("Make Kalya invisible");
    EventManager:RegisterEvent(event);

    -- Zone blocking events
<<<<<<< HEAD
    dialogue = vt_map.SpriteDialogue.Create();
    text = vt_system.Translate("I should really get back home...");
=======
    dialogue = vt_map.SpriteDialogue();
    text = vt_system.Translate("I should really get back home.");
>>>>>>> 4f7113d3
    dialogue:AddLine(text, bronann);
    event = vt_map.DialogueEvent("Bronann should go home", dialogue);
    event:SetStopCameraMovement(true);
    EventManager:RegisterEvent(event);

<<<<<<< HEAD
    dialogue = vt_map.SpriteDialogue.Create();
    text = vt_system.Translate("Weird, I can see no lights in there... I have a bad feeling about this, let's get back home...");
=======
    dialogue = vt_map.SpriteDialogue();
    text = vt_system.Translate("Weird, I don't see any lights on in there. I have a bad feeling about this, let's get back home.");
>>>>>>> 4f7113d3
    dialogue:AddLine(text, bronann);
    event = vt_map.DialogueEvent("Bronann should go home when checking other houses", dialogue);
    event:SetStopCameraMovement(true);
    EventManager:RegisterEvent(event);

    -- Scene where Kalya is brought to the riverbank by two soldiers
    event = vt_map.ScriptedEvent("Kalya is brought by four soldiers to riverbank start", "kalya_captured_scene_start", "");
    event:AddEventLinkAtEnd("Play locked door sound");
    event:AddEventLinkAtEnd("Bronann can't enter his home 1", 400);
    EventManager:RegisterEvent(event);

    -- Play locked door sound when bronann tries to enter his home
    event = vt_map.ScriptedEvent("Play locked door sound", "play_lock_door_sound", "");
    EventManager:RegisterEvent(event);

    dialogue = vt_map.SpriteDialogue.Create();
    text = vt_system.Translate("Huh?");
    dialogue:AddLineEmote(text, bronann, "interrogation");
    event = vt_map.DialogueEvent("Bronann can't enter his home 1", dialogue);
    event:SetStopCameraMovement(true);
    event:AddEventLinkAtEnd("Play locked door sound");
    event:AddEventLinkAtEnd("Play locked door sound", 400);
    event:AddEventLinkAtEnd("Bronann can't enter his home 2", 800);
    EventManager:RegisterEvent(event);

<<<<<<< HEAD
    dialogue = vt_map.SpriteDialogue.Create();
    text = vt_system.Translate("What's happening here?!? Where is everyone??");
=======
    dialogue = vt_map.SpriteDialogue();
    text = vt_system.Translate("What's happening here?! Where is everyone?");
>>>>>>> 4f7113d3
    dialogue:AddLineEmote(text, bronann, "exclamation");
    text = vt_system.Translate("Help!");
    dialogue:AddLine(text, kalya);
    text = vt_system.Translate("Kalya?!");
    dialogue:AddLineEventEmote(text, bronann, "Bronann looks east", "", "exclamation");
    event = vt_map.DialogueEvent("Bronann can't enter his home 2", dialogue);
    event:AddEventLinkAtEnd("Set camera on Kalya");
    event:AddEventLinkAtEnd("Kalya is struggling");
    EventManager:RegisterEvent(event);

    event = vt_map.ScriptedEvent("Set camera on Kalya", "set_camera_on_kalya", "is_camera_moving_finished");
    event:AddEventLinkAtEnd("Kalya screams against the soldiers");
    EventManager:RegisterEvent(event);

    -- Make kalya struggle against the soldiers
    event = vt_map.ScriptedEvent("Kalya is struggling", "make_kalya_struggle", "");
    EventManager:RegisterEvent(event);

<<<<<<< HEAD
    dialogue = vt_map.SpriteDialogue.Create();
    text = vt_system.Translate("Let go of me, you cheap low-grade filthy jerks...");
=======
    dialogue = vt_map.SpriteDialogue();
    text = vt_system.Translate("Let go of me! You cheap low-grade filthy jerks.");
>>>>>>> 4f7113d3
    dialogue:AddLineEmote(text, kalya, "exclamation");
    text = vt_system.Translate("Keep quiet, little brat!");
    dialogue:AddLine(text, soldier3);
    event = vt_map.DialogueEvent("Kalya screams against the soldiers", dialogue);
    event:AddEventLinkAtEnd("Set camera on Bronann");
    -- Make the soldiers walk while Bronann tries to cover.
    event:AddEventLinkAtEnd("Soldier1 escorts Kalya to riverbank");
    event:AddEventLinkAtEnd("Soldier2 escorts Kalya to riverbank");
    event:AddEventLinkAtEnd("Soldier3 escorts Kalya to riverbank");
    event:AddEventLinkAtEnd("Soldier4 escorts Kalya to riverbank");
    event:AddEventLinkAtEnd("Kalya is escorted to riverbank");
    EventManager:RegisterEvent(event);

    -- The soldiers are going to the riverbank with Kalya
    -- Point 1: 41, 41 -> 41, 63
    event = vt_map.PathMoveSpriteEvent("Soldier1 escorts Kalya to riverbank", soldier1, 43, 63, false);
    event:AddEventLinkAtEnd("Soldier1 escorts Kalya to riverbank 2");
    EventManager:RegisterEvent(event);
    event = vt_map.PathMoveSpriteEvent("Soldier2 escorts Kalya to riverbank", soldier2, 39, 63, false);
    event:AddEventLinkAtEnd("Soldier2 escorts Kalya to riverbank 2");
    EventManager:RegisterEvent(event);
    event = vt_map.PathMoveSpriteEvent("Soldier3 escorts Kalya to riverbank", soldier3, 41, 61, false);
    event:AddEventLinkAtEnd("Soldier3 escorts Kalya to riverbank 2");
    EventManager:RegisterEvent(event);
    event = vt_map.PathMoveSpriteEvent("Soldier4 escorts Kalya to riverbank", soldier4, 41, 65, false);
    event:AddEventLinkAtEnd("Soldier4 escorts Kalya to riverbank 2");
    EventManager:RegisterEvent(event);
    event = vt_map.PathMoveSpriteEvent("Kalya is escorted to riverbank", kalya, 41, 63, false);
    event:AddEventLinkAtEnd("Kalya is escorted to riverbank 2");
    EventManager:RegisterEvent(event);
    -- Point 2: 41, 63 -> 28, 77
    event = vt_map.PathMoveSpriteEvent("Soldier1 escorts Kalya to riverbank 2", soldier1, 30, 77, false);
    event:AddEventLinkAtEnd("Make Soldier1 invisible");
    EventManager:RegisterEvent(event);
    event = vt_map.PathMoveSpriteEvent("Soldier2 escorts Kalya to riverbank 2", soldier2, 26, 77, false);
    event:AddEventLinkAtEnd("Make Soldier2 invisible");
    EventManager:RegisterEvent(event);
    event = vt_map.PathMoveSpriteEvent("Soldier3 escorts Kalya to riverbank 2", soldier3, 28, 77, false);
    event:AddEventLinkAtEnd("Make Soldier3 invisible");
    EventManager:RegisterEvent(event);
    event = vt_map.PathMoveSpriteEvent("Soldier4 escorts Kalya to riverbank 2", soldier4, 28, 77, false);
    event:AddEventLinkAtEnd("Make Soldier4 invisible");
    EventManager:RegisterEvent(event);
    event = vt_map.PathMoveSpriteEvent("Kalya is escorted to riverbank 2", kalya, 28, 77, false);
    event:AddEventLinkAtEnd("Make Kalya invisible");
    EventManager:RegisterEvent(event);

    event = vt_map.ScriptedEvent("Set camera on Bronann", "set_camera_on_bronann", "is_camera_moving_finished");
    event:AddEventLinkAtEnd("Bronann runs north of the hill");
    EventManager:RegisterEvent(event);

    event = vt_map.PathMoveSpriteEvent("Bronann runs north of the hill", bronann, 25, 53.5, true);
    event:AddEventLinkAtEnd("Bronann is surprised");
    EventManager:RegisterEvent(event);

    event = vt_map.AnimateSpriteEvent("Bronann is surprised", bronann, "frightened", 600);
    event:AddEventLinkAtEnd("Bronann runs and hide behind the hill");
    EventManager:RegisterEvent(event);

    event = vt_map.PathMoveSpriteEvent("Bronann runs and hide behind the hill", bronann, 22, 65, true);
    event:AddEventLinkAtEnd("Bronann looks south");
    event:AddEventLinkAtEnd("Bronann dialogue after guards caught Kalya", 2200);
    EventManager:RegisterEvent(event);

<<<<<<< HEAD
    dialogue = vt_map.SpriteDialogue.Create();
    text = vt_system.Translate("Soldiers wearing black armor: the Lord's personal guards!");
=======
    dialogue = vt_map.SpriteDialogue();
    text = vt_system.Translate("Soldiers wearing black armor... the Lord's personal guard!");
>>>>>>> 4f7113d3
    dialogue:AddLineEmote(text, bronann, "exclamation");
    text = vt_system.Translate("Fortunately, they didn't see me or I would have been caught as well.");
    dialogue:AddLine(text, bronann);
    text = vt_system.Translate("I should follow them silently.");
    dialogue:AddLineEmote(text, bronann, "thinking dots");
    event = vt_map.DialogueEvent("Bronann dialogue after guards caught Kalya", dialogue);
    event:AddEventLinkAtEnd("End of Kalya capture dialogue");
    EventManager:RegisterEvent(event);

    event = vt_map.ScriptedEvent("End of Kalya capture dialogue", "kalya_captured_scene_end", "");
    EventManager:RegisterEvent(event);

    -- After Kalya has been caught, Bronann wants to follow her
    dialogue = vt_map.SpriteDialogue.Create();
    text = vt_system.Translate("What am I doing? I should go and try to free Kalya!");
    dialogue:AddLine(text, bronann);
    event = vt_map.DialogueEvent("Bronann should follow Kalya", dialogue);
    event:SetStopCameraMovement(true);
    EventManager:RegisterEvent(event);
end

-- zones
local bronanns_home_entrance_zone = nil
local to_riverbank_zone = nil
local to_village_entrance_zone = nil
local to_kalya_house_path_zone = nil
local shop_entrance_zone = nil
local secret_path_zone = nil
local to_layna_forest_zone = nil
local sophia_house_entrance_zone = nil

function _CreateZones()
    -- N.B.: left, right, top, bottom
    bronanns_home_entrance_zone = vt_map.CameraZone.Create(10, 14, 60, 61);
    to_riverbank_zone = vt_map.CameraZone.Create(19, 35, 78, 79);
    to_village_entrance_zone = vt_map.CameraZone.Create(60, 113, 78, 79);
    to_kalya_house_path_zone = vt_map.CameraZone.Create(0, 1, 8, 15);
    shop_entrance_zone = vt_map.CameraZone.Create(92, 96, 70, 71);
    secret_path_zone = vt_map.CameraZone.Create(0, 1, 55, 61);
    to_layna_forest_zone = vt_map.CameraZone.Create(117, 119, 30, 43);
    sophia_house_entrance_zone = vt_map.CameraZone.Create(21, 23, 21, 22);
end

function _CheckZones()
    if (Map:CurrentState() == vt_map.MapMode.STATE_SCENE) then
        return;
    end

    if (to_layna_forest_zone:IsCameraEntering() == true) then
        if (GlobalManager:GetEventValue("story", "layna_village_kalya_captured_done") == 1) then
            EventManager:StartEvent("Bronann should follow Kalya");
        else
            EventManager:StartEvent("Bronann should go home");
        end
    elseif (to_riverbank_zone:IsCameraEntering() == true) then
        if (GlobalManager:GetEventValue("story", "layna_village_kalya_captured_done") == 1) then
            EventManager:StartEvent("to Riverbank");
        else
            EventManager:StartEvent("Bronann should go home");
        end
    elseif (secret_path_zone:IsCameraEntering() == true) then
        if (GlobalManager:GetEventValue("story", "layna_village_kalya_captured_done") == 1) then
            EventManager:StartEvent("Bronann should follow Kalya");
        else
            EventManager:StartEvent("Bronann should go home");
        end
    elseif (to_village_entrance_zone:IsCameraEntering() == true) then
        if (GlobalManager:GetEventValue("story", "layna_village_kalya_captured_done") == 1) then
            EventManager:StartEvent("Bronann should follow Kalya");
        else
            EventManager:StartEvent("Bronann should go home");
        end
    elseif (to_kalya_house_path_zone:IsCameraEntering() == true) then
        if (GlobalManager:GetEventValue("story", "layna_village_kalya_captured_done") == 1) then
            EventManager:StartEvent("Bronann should follow Kalya");
        else
            EventManager:StartEvent("Bronann should go home");
        end
    elseif (shop_entrance_zone:IsCameraEntering() == true) then
        if (GlobalManager:GetEventValue("story", "layna_village_kalya_captured_done") == 1) then
            EventManager:StartEvent("Bronann should follow Kalya");
        else
            EventManager:StartEvent("Bronann should go home when checking other houses");
        end
    elseif (sophia_house_entrance_zone:IsCameraEntering() == true) then
        if (GlobalManager:GetEventValue("story", "layna_village_kalya_captured_done") == 1) then
            EventManager:StartEvent("Bronann should follow Kalya");
        else
            EventManager:StartEvent("Bronann should go home when checking other houses");
        end
    elseif (bronanns_home_entrance_zone:IsCameraEntering() == true) then
        if (GlobalManager:GetEventValue("story", "layna_village_kalya_captured_done") == 1) then
            EventManager:StartEvent("Bronann should follow Kalya");
        else
            EventManager:StartEvent("Kalya is brought by four soldiers to riverbank start");
        end
    end
end

-- Map Custom functions
map_functions = {
    Sprite_Collision_on = function(sprite)
        if (sprite ~= nil) then
            sprite:SetCollisionMask(vt_map.MapMode.ALL_COLLISION);
        end
    end,

    Map_SceneState = function()
        Map:PushState(vt_map.MapMode.STATE_SCENE);
    end,

    Map_PopState = function()
        Map:PopState();
    end,

    MakeInvisible = function(sprite)
        if (sprite ~= nil) then
            sprite:SetVisible(false);
            sprite:SetCollisionMask(vt_map.MapMode.NO_COLLISION);
        end
    end,

    -- Kalya runs to the save point and tells Bronann about the spring.
    return_to_village_dialogue_start = function()
        Map:PushState(vt_map.MapMode.STATE_SCENE);
        bronann:SetMoving(false);

        kalya:SetVisible(true);
        kalya:SetPosition(bronann:GetXPosition(), bronann:GetYPosition());
        bronann:SetCollisionMask(vt_map.MapMode.ALL_COLLISION);
        kalya:SetCollisionMask(vt_map.MapMode.NO_COLLISION);

        move_next_to_hero_event:SetDestination(bronann:GetXPosition() - 2.0, bronann:GetYPosition(), false);

        -- Disable Kalya from the party menu
        GlobalManager:RemoveCharacter(KALYA, false);
    end,

    return_to_village_dialogue_end = function()

        -- Set event as done
        GlobalManager:SetEventValue("story", "return_to_layna_village_dialogue_done", 1);
        Map:PopState();
    end,

    play_lock_door_sound = function()
        -- Play locked door sound when bronann tries to enter his home
        AudioManager:PlaySound("snd/door_close.wav");
    end,

    kalya_captured_scene_start = function()
        Map:PushState(vt_map.MapMode.STATE_SCENE);
        bronann:SetMoving(false);

        -- In case she hasn't finished running
        EventManager:EndAllEvents(kalya);

        kalya:SetVisible(true);
        kalya:SetPosition(41, 41);
        kalya:SetCollisionMask(vt_map.MapMode.WALL_COLLISION);
        kalya:SetMovementSpeed(vt_map.MapMode.SLOW_SPEED);
        kalya:SetDirection(vt_map.MapMode.SOUTH);

        soldier1:SetVisible(true);
        soldier1:SetPosition(43, 41);
        soldier1:SetCollisionMask(vt_map.MapMode.WALL_COLLISION);
        soldier1:SetMovementSpeed(vt_map.MapMode.SLOW_SPEED);
        soldier1:SetDirection(vt_map.MapMode.SOUTH);

        soldier2:SetVisible(true);
        soldier2:SetPosition(39, 41);
        soldier2:SetCollisionMask(vt_map.MapMode.WALL_COLLISION);
        soldier2:SetMovementSpeed(vt_map.MapMode.SLOW_SPEED);
        soldier2:SetDirection(vt_map.MapMode.SOUTH);

        soldier3:SetVisible(true);
        soldier3:SetPosition(41, 39);
        soldier3:SetCollisionMask(vt_map.MapMode.WALL_COLLISION);
        soldier3:SetMovementSpeed(vt_map.MapMode.SLOW_SPEED);
        soldier3:SetDirection(vt_map.MapMode.SOUTH);

        soldier4:SetVisible(true);
        soldier4:SetPosition(41, 43);
        soldier4:SetCollisionMask(vt_map.MapMode.WALL_COLLISION);
        soldier4:SetMovementSpeed(vt_map.MapMode.SLOW_SPEED);
        soldier4:SetDirection(vt_map.MapMode.SOUTH);

        -- Fade out the music
        AudioManager:FadeOutActiveMusic(2000);
    end,

    set_camera_on_kalya = function()
        Map:SetCamera(kalya, 800);

        -- Play the soldier music
        AudioManager:PlayMusic("mus/Welcome to Com-Mecha-Mattew_Pablo_OGA.ogg");
    end,

    set_camera_on_bronann = function()
        Map:SetCamera(bronann, 800);
    end,

    is_camera_moving_finished = function()
        if (Map:IsCameraMoving() == true) then
            return false;
        end
        return true;
    end,

    make_kalya_struggle = function()
        kalya:SetCustomAnimation("struggling", 0); -- 0 means forever
    end,

    kalya_captured_scene_end = function()

        -- Set event as done
        GlobalManager:SetEventValue("story", "layna_village_kalya_captured_done", 1);
        Map:PopState();
    end,
}<|MERGE_RESOLUTION|>--- conflicted
+++ resolved
@@ -230,13 +230,8 @@
     move_next_to_hero_event:AddEventLinkAtEnd("kalya:SetCollision(ALL)");
     EventManager:RegisterEvent(move_next_to_hero_event);
 
-<<<<<<< HEAD
-    dialogue = vt_map.SpriteDialogue.Create();
-    text = vt_system.Translate("Back home, finally...");
-=======
-    dialogue = vt_map.SpriteDialogue();
+    dialogue = vt_map.SpriteDialogue.Create();
     text = vt_system.Translate("Finally, we made it back home.");
->>>>>>> 4f7113d3
     dialogue:AddLine(text, kalya);
     text = vt_system.Translate("I'll go and get Herth. Your parents must be worried. Go home. We'll meet there.");
     dialogue:AddLineEvent(text, kalya, "Kalya looks at Bronann", "");
@@ -253,25 +248,15 @@
     EventManager:RegisterEvent(event);
 
     -- Zone blocking events
-<<<<<<< HEAD
-    dialogue = vt_map.SpriteDialogue.Create();
-    text = vt_system.Translate("I should really get back home...");
-=======
-    dialogue = vt_map.SpriteDialogue();
+    dialogue = vt_map.SpriteDialogue.Create();
     text = vt_system.Translate("I should really get back home.");
->>>>>>> 4f7113d3
     dialogue:AddLine(text, bronann);
     event = vt_map.DialogueEvent("Bronann should go home", dialogue);
     event:SetStopCameraMovement(true);
     EventManager:RegisterEvent(event);
 
-<<<<<<< HEAD
-    dialogue = vt_map.SpriteDialogue.Create();
-    text = vt_system.Translate("Weird, I can see no lights in there... I have a bad feeling about this, let's get back home...");
-=======
-    dialogue = vt_map.SpriteDialogue();
+    dialogue = vt_map.SpriteDialogue.Create();
     text = vt_system.Translate("Weird, I don't see any lights on in there. I have a bad feeling about this, let's get back home.");
->>>>>>> 4f7113d3
     dialogue:AddLine(text, bronann);
     event = vt_map.DialogueEvent("Bronann should go home when checking other houses", dialogue);
     event:SetStopCameraMovement(true);
@@ -297,13 +282,8 @@
     event:AddEventLinkAtEnd("Bronann can't enter his home 2", 800);
     EventManager:RegisterEvent(event);
 
-<<<<<<< HEAD
-    dialogue = vt_map.SpriteDialogue.Create();
-    text = vt_system.Translate("What's happening here?!? Where is everyone??");
-=======
-    dialogue = vt_map.SpriteDialogue();
+    dialogue = vt_map.SpriteDialogue.Create();
     text = vt_system.Translate("What's happening here?! Where is everyone?");
->>>>>>> 4f7113d3
     dialogue:AddLineEmote(text, bronann, "exclamation");
     text = vt_system.Translate("Help!");
     dialogue:AddLine(text, kalya);
@@ -322,13 +302,8 @@
     event = vt_map.ScriptedEvent("Kalya is struggling", "make_kalya_struggle", "");
     EventManager:RegisterEvent(event);
 
-<<<<<<< HEAD
-    dialogue = vt_map.SpriteDialogue.Create();
-    text = vt_system.Translate("Let go of me, you cheap low-grade filthy jerks...");
-=======
-    dialogue = vt_map.SpriteDialogue();
+    dialogue = vt_map.SpriteDialogue.Create();
     text = vt_system.Translate("Let go of me! You cheap low-grade filthy jerks.");
->>>>>>> 4f7113d3
     dialogue:AddLineEmote(text, kalya, "exclamation");
     text = vt_system.Translate("Keep quiet, little brat!");
     dialogue:AddLine(text, soldier3);
@@ -393,13 +368,8 @@
     event:AddEventLinkAtEnd("Bronann dialogue after guards caught Kalya", 2200);
     EventManager:RegisterEvent(event);
 
-<<<<<<< HEAD
-    dialogue = vt_map.SpriteDialogue.Create();
-    text = vt_system.Translate("Soldiers wearing black armor: the Lord's personal guards!");
-=======
-    dialogue = vt_map.SpriteDialogue();
+    dialogue = vt_map.SpriteDialogue.Create();
     text = vt_system.Translate("Soldiers wearing black armor... the Lord's personal guard!");
->>>>>>> 4f7113d3
     dialogue:AddLineEmote(text, bronann, "exclamation");
     text = vt_system.Translate("Fortunately, they didn't see me or I would have been caught as well.");
     dialogue:AddLine(text, bronann);
