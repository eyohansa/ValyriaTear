--- conflicted
+++ resolved
@@ -113,25 +113,15 @@
                 dialogue:AddLine(text, grandma);
                 grandma:AddDialogueReference(dialogue);
             else
-<<<<<<< HEAD
                 dialogue = vt_map.SpriteDialogue.Create("ep1_layna_village_granma_chicken_not_found2");
-                text = vt_system.Translate("My three chicken have flown away again this morning... Could you find them for me?");
-=======
-                dialogue = vt_map.SpriteDialogue("ep1_layna_village_granma_chicken_not_found2");
                 text = vt_system.Translate("My three chicken have flown away again this morning. Could you find them for me?");
->>>>>>> 4f7113d3
                 dialogue:AddLine(text, grandma);
                 grandma:AddDialogueReference(dialogue);
             end
         else
             -- Tell Bronann she can't find her chicken
-<<<<<<< HEAD
             dialogue = vt_map.SpriteDialogue.Create("ep1_layna_village_granma_chicken_not_found");
-            text = vt_system.Translate("Ah! Bronann. Could you help your old Grandma?");
-=======
-            dialogue = vt_map.SpriteDialogue("ep1_layna_village_granma_chicken_not_found");
             text = vt_system.Translate("Ah! Bronann. Could you help your old grandma?");
->>>>>>> 4f7113d3
             dialogue:AddLine(text, grandma);
             text = vt_system.Translate("Sure grandma.");
             dialogue:AddLineEmote(text, bronann, "interrogation");
@@ -148,13 +138,8 @@
         end
     elseif (GlobalManager:GetEventValue("game", "layna_village_chicken_reward_given") == 0) then
         -- Gives Bronann his reward
-<<<<<<< HEAD
         dialogue = vt_map.SpriteDialogue.Create();
-        text = vt_system.Translate("Oh, they're all back, my Brave Hero...");
-=======
-        dialogue = vt_map.SpriteDialogue();
         text = vt_system.Translate("Oh, they're all back, my brave hero.");
->>>>>>> 4f7113d3
         dialogue:AddLine(text, grandma);
         text = vt_system.Translate("Don't worry about it.");
         dialogue:AddLine(text, bronann);
@@ -175,13 +160,8 @@
         EventManager:RegisterEvent(event);
     else
         -- Default dialogue
-<<<<<<< HEAD
         dialogue = vt_map.SpriteDialogue.Create("ep1_layna_village_granma_default");
-        text = vt_system.Translate("Ah! It's nice to see your dear young face around, Bronann. Come and chat with an old Grandma.");
-=======
-        dialogue = vt_map.SpriteDialogue("ep1_layna_village_granma_default");
         text = vt_system.Translate("Ah! It's nice to see your dear young face around, Bronann. Come and chat with an old grandma.");
->>>>>>> 4f7113d3
         dialogue:AddLine(text, grandma);
         text = vt_system.Translate("Er, sorry grandma. I have to go! Maybe later?");
         dialogue:AddLineEmote(text, bronann, "exclamation");
