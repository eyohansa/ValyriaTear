--- conflicted
+++ resolved
@@ -145,16 +145,10 @@
     object = CreateObject(Map, "Layna Statue", 37, 27, vt_map.MapMode.GROUND_OBJECT);
     object:SetEventWhenTalking("Heal dialogue");
 
-<<<<<<< HEAD
     dialogue = vt_map.SpriteDialogue.Create();
-    text = vt_system.Translate("Your party feels better...");
-    dialogue:AddLineEvent(text, nil, "Heal event", ""); -- 'nil' means no portrait and no name
-=======
-    dialogue = vt_map.SpriteDialogue();
     text = vt_system.Translate("Your party feels better.");
-    dialogue:AddLineEvent(text, 0, "Heal event", ""); -- 0 means no portrait and no name
+    dialogue:AddLineEvent(text, nil, "Heal event", ""); -- 0 means no portrait and no name
     DialogueManager:AddDialogue(dialogue);
->>>>>>> 4f7113d3
     event = vt_map.DialogueEvent("Heal dialogue", dialogue);
     EventManager:RegisterEvent(event);
 
@@ -373,13 +367,8 @@
     orlinn_move_next_to_hero_event:AddEventLinkAtEnd("Orlinn looks north");
     EventManager:RegisterEvent(orlinn_move_next_to_hero_event);
 
-<<<<<<< HEAD
     dialogue = vt_map.SpriteDialogue.Create();
-    text = vt_system.Translate("Dang! And now the rain...");
-=======
-    dialogue = vt_map.SpriteDialogue();
     text = vt_system.Translate("Dang! And now the rain too.");
->>>>>>> 4f7113d3
     dialogue:AddLineEmote(text, kalya, "exclamation");
     text = vt_system.Translate("The path seems to lead straight into the storm up there. It's definitely our lucky day.");
     dialogue:AddLineEventEmote(text, kalya, "Kalya looks west", "Orlinn looks at Kalya", "thinking dots");
