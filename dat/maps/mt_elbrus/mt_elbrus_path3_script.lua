-- Set the namespace according to the map name.
local ns = {};
setmetatable(ns, {__index = _G});
mt_elbrus_path3_script = ns;
setfenv(1, ns);

-- The map name, subname and location image
map_name = "Mt. Elbrus"
map_image_filename = "img/menus/locations/mt_elbrus.png"
map_subname = "Old Cemetery"

-- The music file used as default background music on this map.
-- Other musics will have to handled through scripting.
music_filename = "mus/awareness_el_corleo.ogg"

-- c++ objects instances
local Map = nil
local DialogueManager = nil
local EventManager = nil

-- the main character handler
local hero = nil

-- Forest dialogue secondary hero
local kalya = nil
local orlinn = nil

-- Name of the main sprite. Used to reload the good one at the end of dialogue events.
local main_sprite_name = "";

local harlequin_battle_done = false;

-- Soldiers
local soldier1 = nil
local soldier2 = nil
local soldier3 = nil

-- the main map loading code
function Load(m)

    Map = m;
    DialogueManager = Map:GetDialogueSupervisor();
    EventManager = Map:GetEventSupervisor();
    Map:SetUnlimitedStamina(false);

    _CreateCharacters();
    _CreateObjects();
    -- Called after the gates are closed
    --_CreateEnemies();

    -- Set the camera focus on hero
    Map:SetCamera(hero);
    -- This is a dungeon map, we'll use the front battle member sprite as default sprite.
    Map:SetPartyMemberVisibleSprite(hero);

    _CreateEvents();
    _CreateZones();

    -- Add clouds overlay
    Map:GetEffectSupervisor():EnableAmbientOverlay("img/ambient/clouds.png", 5.0, -5.0, true);
    Map:GetScriptSupervisor():AddScript("dat/maps/common/at_night.lua");

    -- Enables thunder
    GlobalManager:SetEventValue("story", "mt_elbrus_weather_level", 2)

    -- Make the rain starts or the corresponding dialogue according the need
    if (GlobalManager:GetEventValue("story", "mt_elbrus_weather_level") > 0) then
        Map:GetParticleManager():AddParticleEffect("dat/effects/particles/rain.lua", 512.0, 768.0);
        -- Place an omni ambient sound at the center of the map to add a nice rainy effect.
        vt_map.SoundObject.Create("mus/Ove Melaa - Rainy.ogg", 20.0, 16.0, 100.0);
    end
    if (GlobalManager:GetEventValue("story", "mt_elbrus_weather_level") > 1) then
        Map:GetScriptSupervisor():AddScript("dat/maps/common/soft_lightnings_script.lua");
    end

    -- Preload special sounds
    AudioManager:LoadSound("snd/crystal_chime.wav", Map);
    AudioManager:LoadSound("snd/opening_sword_unsheathe.wav", Map);
    AudioManager:LoadMusic("mus/Welcome to Com-Mecha-Mattew_Pablo_OGA.ogg", Map);

    -- Check the map state according to the story state
    harlequin_battle_done = false;
    if (GlobalManager:GetEventValue("story", "mt_elbrus_cemetery_fight_done") == 1) then
        -- Open the north gate, close the south ones. (but no sound)
        _CloseSouthGate();
        _OpenNorthGate();
        harlequin_battle_done = true;
    end

end

-- the map update function handles checks done on each game tick.
function Update()
    -- Check whether the character is in one of the zones
    _CheckZones();
    -- Check the first half battle part
    if (harlequin_battle_done == false) then
        _CheckHarlequinsStatus()
    end
end

-- Character creation
function _CreateCharacters()
    -- Default hero and position (from mountain path 2)
    hero = CreateSprite(Map, "Bronann", 63, 92.5, vt_map.MapMode.GROUND_OBJECT);
    hero:SetDirection(vt_map.MapMode.NORTH);
    hero:SetMovementSpeed(vt_map.MapMode.NORMAL_SPEED);

    -- Load previous save point data
    local x_position = GlobalManager:GetSaveLocationX();
    local y_position = GlobalManager:GetSaveLocationY();
    if (x_position ~= 0 and y_position ~= 0) then
        -- Use the save point position, and clear the save position data for next maps
        GlobalManager:UnsetSaveLocation();
        -- Make the character look at us in that case
        hero:SetDirection(vt_map.MapMode.SOUTH);
        hero:SetPosition(x_position, y_position);
    elseif (GlobalManager:GetPreviousLocation() == "from_path2_chest") then
        hero:SetDirection(vt_map.MapMode.NORTH);
        hero:SetPosition(10.0, 90.0);
    elseif (GlobalManager:GetPreviousLocation() == "from_high_mountain") then
        hero:SetDirection(vt_map.MapMode.SOUTH);
        hero:SetPosition(50.0, 10.0);
    end

    -- Create secondary characters
    kalya = CreateSprite(Map, "Kalya",
                         hero:GetXPosition(), hero:GetYPosition(), vt_map.MapMode.GROUND_OBJECT);
    kalya:SetDirection(vt_map.MapMode.EAST);
    kalya:SetMovementSpeed(vt_map.MapMode.NORMAL_SPEED);
    kalya:SetCollisionMask(vt_map.MapMode.NO_COLLISION);
    kalya:SetVisible(false);

    orlinn = CreateSprite(Map, "Orlinn",
                          hero:GetXPosition(), hero:GetYPosition(), vt_map.MapMode.GROUND_OBJECT);
    orlinn:SetDirection(vt_map.MapMode.EAST);
    orlinn:SetMovementSpeed(vt_map.MapMode.NORMAL_SPEED);
    orlinn:SetCollisionMask(vt_map.MapMode.NO_COLLISION);
    orlinn:SetVisible(false);

    soldier1 = CreateNPCSprite(Map, "Dark Soldier", vt_system.Translate("Soldier"), 0, 0, vt_map.MapMode.GROUND_OBJECT);
    soldier1:SetVisible(false);
    soldier1:SetCollisionMask(vt_map.MapMode.NO_COLLISION);
    soldier2 = CreateNPCSprite(Map, "Dark Soldier", vt_system.Translate("Soldier"), 0, 0, vt_map.MapMode.GROUND_OBJECT);
    soldier2:SetVisible(false);
    soldier2:SetCollisionMask(vt_map.MapMode.NO_COLLISION);
    soldier3 = CreateNPCSprite(Map, "Dark Soldier on horse", vt_system.Translate("Soldier"), 0, 0, vt_map.MapMode.GROUND_OBJECT);
    soldier3:SetVisible(false);
    soldier3:SetCollisionMask(vt_map.MapMode.NO_COLLISION);
end

-- The heal particle effect map object
local heal_effect = nil

local north_gate_closed = nil
local south_gate1_closed = nil
local south_gate2_closed = nil
local south_gate3_closed = nil
local north_gate_open = nil
local south_gate1_open = nil
local south_gate2_open = nil
local south_gate3_open = nil
local west_gate_stone1 = nil
local west_gate_stone2 = nil
local west_gate_stone3 = nil
local west_gate_stone4 = nil

local harlequin1 = nil
local harlequin2 = nil
local harlequin3 = nil
local harlequin_focus = nil

local harlequin_beaten_time = 0;

function _CreateObjects()
    local object = nil
    local npc = nil
    local dialogue = nil
    local text = nil
    local event = nil

    vt_map.SavePoint.Create(85, 81);

    -- Load the spring heal effect.
    heal_effect = vt_map.ParticleObject.Create("dat/effects/particles/heal_particle.lua", 0, 0, vt_map.MapMode.GROUND_OBJECT);
    heal_effect:Stop(); -- Don't run it until the character heals itself

    -- Heal point
    object = CreateObject(Map, "Layna Statue", 60, 70, vt_map.MapMode.GROUND_OBJECT);
    object:SetEventWhenTalking("Heal dialogue");

<<<<<<< HEAD
    dialogue = vt_map.SpriteDialogue.Create();
    text = vt_system.Translate("Your party feels better...");
    dialogue:AddLineEvent(text, nil, "Heal event", ""); -- 'nil' means no portrait and no name
=======
    dialogue = vt_map.SpriteDialogue();
    text = vt_system.Translate("Your party feels better.");
    dialogue:AddLineEvent(text, 0, "Heal event", ""); -- 0 means no portrait and no name
    DialogueManager:AddDialogue(dialogue);
>>>>>>> 4f7113d3
    event = vt_map.DialogueEvent("Heal dialogue", dialogue);
    EventManager:RegisterEvent(event);

    -- Cemetery gates
    north_gate_closed = CreateObject(Map, "Gate1 closed", 51, 16, vt_map.MapMode.GROUND_OBJECT);
    north_gate_open = CreateObject(Map, "Gate1 open", 51, 12, vt_map.MapMode.GROUND_OBJECT);
    north_gate_open:SetCollisionMask(vt_map.MapMode.NO_COLLISION);
    north_gate_open:SetVisible(false);
    north_gate_open:SetDrawOnSecondPass(true); -- Above the character

    -- The south gate is open at the beginning of the map.
    south_gate1_closed = CreateObject(Map, "Gate1 closed", 0, 0, vt_map.MapMode.GROUND_OBJECT); -- 63, 68
    south_gate2_closed = CreateObject(Map, "Gate1 closed", 0, 0, vt_map.MapMode.GROUND_OBJECT); -- 67, 68
    south_gate3_closed = CreateObject(Map, "Gate1 closed", 0, 0, vt_map.MapMode.GROUND_OBJECT); -- 71, 68

    south_gate1_open = CreateObject(Map, "Gate1 open", 63, 64, vt_map.MapMode.GROUND_OBJECT);
    south_gate1_open:SetCollisionMask(vt_map.MapMode.NO_COLLISION);
    south_gate1_open:SetDrawOnSecondPass(true); -- Above the character
    south_gate2_open = CreateObject(Map, "Gate1 open", 67, 64, vt_map.MapMode.GROUND_OBJECT);
    south_gate2_open:SetCollisionMask(vt_map.MapMode.NO_COLLISION);
    south_gate2_open:SetDrawOnSecondPass(true); -- Above the character
    south_gate3_open = CreateObject(Map, "Gate1 open", 71, 64, vt_map.MapMode.GROUND_OBJECT);
    south_gate3_open:SetCollisionMask(vt_map.MapMode.NO_COLLISION);
    south_gate3_open:SetDrawOnSecondPass(true); -- Above the character

    west_gate_stone1 = CreateObject(Map, "Rock2", 41, 18, vt_map.MapMode.GROUND_OBJECT);
    west_gate_stone2 = CreateObject(Map, "Rock2", 41, 20, vt_map.MapMode.GROUND_OBJECT);
    west_gate_stone3 = CreateObject(Map, "Rock2", 41, 22, vt_map.MapMode.GROUND_OBJECT);
    west_gate_stone4 = CreateObject(Map, "Rock2", 41, 24, vt_map.MapMode.GROUND_OBJECT);

    harlequin1 = CreateObject(Map, "Harlequin", 0, 0, vt_map.MapMode.GROUND_OBJECT);
    harlequin1:SetEventWhenTalking("Make Harlequin1 disappear");
    harlequin2 = CreateObject(Map, "Harlequin", 0, 0, vt_map.MapMode.GROUND_OBJECT);
    harlequin2:SetEventWhenTalking("Make Harlequin2 disappear");
    harlequin3 = CreateObject(Map, "Harlequin", 0, 0, vt_map.MapMode.GROUND_OBJECT);
    harlequin3:SetEventWhenTalking("Make Harlequin3 disappear");

    -- Harlequin must be beaten third times before being actually fighteable
    harlequin_beaten_time = 0;

    event = vt_map.ScriptedEvent("Make Harlequin1 disappear", "make_harlequin1_disappear", "");
    event:AddEventLinkAtEnd("Fake Harlequin battle");
    EventManager:RegisterEvent(event);
    event = vt_map.ScriptedEvent("Make Harlequin2 disappear", "make_harlequin2_disappear", "");
    event:AddEventLinkAtEnd("Fake Harlequin battle");
    EventManager:RegisterEvent(event);
    event = vt_map.ScriptedEvent("Make Harlequin3 disappear", "make_harlequin3_disappear", "");
    event:AddEventLinkAtEnd("Fake Harlequin battle");
    EventManager:RegisterEvent(event);

    event = vt_map.BattleEncounterEvent("Fake Harlequin battle");
    event:SetBoss(true);
    event:AddEnemy(13, 512, 484); -- Harlequin?
    event:AddEnemy(12, 470, 384); -- Eyeballs
    event:AddEnemy(12, 380, 500); -- Eyeballs
    event:AddEnemy(12, 650, 484); -- Eyeballs
    event:AddEnemy(12, 570, 584); -- Eyeballs
    event:AddEnemy(12, 450, 624); -- Eyeballs
    _SetEventBattleEnvironment(event);
    event:AddEventLinkAtEnd("Increase Harlequin beaten time");
    EventManager:RegisterEvent(event);
    event = vt_map.ScriptedEvent("Increase Harlequin beaten time", "increase_harlequin_beaten_time", "");
    EventManager:RegisterEvent(event);

    --harlequin virtual focus
    harlequin_focus = CreateSprite(Map, "Butterfly", 68, 24, vt_map.MapMode.GROUND_OBJECT);
    harlequin_focus:SetCollisionMask(vt_map.MapMode.NO_COLLISION);
    harlequin_focus:SetVisible(false);
    harlequin_focus:SetName(vt_system.Translate("???")); -- At first, the characters don't know his name.

    -- Objects array
    local map_objects = {
        { "Tree Big2", 91, 87 },
        { "Tree Big1", 90, 75 },
        { "Tree Big2", 77, 72 },
        { "Tree Big2", 80, 77 },
        { "Tree Big2", 83, 85 },

        { "Tree Small1", 67, 78 },
        { "Tree Big2", 60, 90 },

        { "Tree Big2", 50, 80 },
        { "Tree Big2", 55, 74.5 },
        { "Tree Big2", 42, 75 },
        { "Tree Big2", 38, 43 },

        { "Tree Tiny1", 74, 74 },
        { "Tree Tiny2", 74, 77 },
        { "Tree Tiny3", 74, 80 },
        { "Tree Tiny3", 74, 90 },
        { "Tree Tiny2", 73, 93 },

        { "Tree Tiny4", 55, 90 },
        { "Tree Tiny2", 57, 87 },
        { "Tree Tiny3", 59, 76 },
        { "Tree Tiny1", 59, 73 },

        { "Rock2", 73, 75 },
        { "Rock2", 73, 78 },
        { "Rock2", 73, 81 },
        { "Rock2", 73, 88 },
        { "Rock2", 72, 91 },

        { "Rock1", 54, 91 },
        { "Rock2", 57, 88 },
        { "Rock2", 58, 85 },
        { "Rock2", 60, 74 },

        { "Rock1", 78, 89 },
        { "Rock1", 84, 86 },
        { "Rock1", 81, 70 },
        { "Rock1", 49, 86 },
        { "Rock1", 44, 78 },
        { "Rock1", 53, 70 },
        { "Rock1", 10, 48 },
        { "Rock1", 15, 54 },
        { "Rock1", 9, 65 },
        { "Rock1", 23, 63 },
        { "Rock1", 33, 54 },
        { "Rock1", 5, 35 },
        { "Rock1", 2, 37 },

        -- blocking east cemetery exit
        { "Rock2", 93, 32 },
        { "Rock2", 93, 34 },
        { "Rock2", 93, 36 },
        { "Rock2", 93, 38 },
        { "Rock2", 93, 40 },
        { "Rock2", 95, 32 },
        { "Rock2", 95, 34 },
        { "Rock2", 95, 36 },
        { "Rock2", 95, 38 },
        { "Rock2", 95, 40 },

        { "Rock2", 59, 19 },
        { "Rock2", 77, 19 },
        { "Rock2", 71, 12 },
        { "Rock2", 79, 12 },

        -- The steles
        { "Stele1", 50, 52 },
        { "Stele1", 54, 52 },
        { "Stele1", 58, 52 },
        { "Stele1", 62, 52 },
        { "Stele1", 50, 44 },
        { "Stele1", 54, 44 },
        { "Stele1", 58, 44 },
        { "Stele1", 62, 44 },
        { "Stele1", 50, 36 },
        { "Stele1", 54, 36 },
        { "Stele1", 58, 36 },
        { "Stele1", 62, 36 },
        { "Stele1", 50, 28 },
        { "Stele1", 54, 28 },
        { "Stele1", 58, 28 },
        { "Stele1", 62, 28 },

        { "Stele1", 74, 28 },
        { "Stele1", 78, 28 },
        { "Stele1", 82, 28 },
        { "Stele1", 86, 28 },
        { "Stele1", 74, 36 },
        { "Stele1", 78, 36 },
        { "Stele1", 82, 36 },
        { "Stele1", 86, 36 },
        { "Stele1", 74, 44 },
        { "Stele1", 78, 44 },
        { "Stele1", 82, 44 },
        { "Stele1", 86, 44 },
        { "Stele1", 74, 52 },
        { "Stele1", 78, 52 },
        { "Stele1", 82, 52 },
        { "Stele1", 86, 52 },
    }

    -- Loads the trees according to the array
    for my_index, my_array in pairs(map_objects) do
        --print(my_array[1], my_array[2], my_array[3]);
        CreateObject(Map, my_array[1], my_array[2], my_array[3], vt_map.MapMode.GROUND_OBJECT);
    end

    -- grass array
    local map_grass = {
        --  right border
        { "Grass Clump1", 59.5, 71 },
        { "Grass Clump1", 91, 76 },
        { "Grass Clump1", 42, 69 },
        { "Grass Clump1", 95, 69.2 },
        { "Grass Clump1", 85, 87 },
        { "Grass Clump1", 73, 69 },
        { "Grass Clump1", 70, 76 },
        { "Grass Clump1", 64, 72 },
        { "Grass Clump1", 63, 86 },
        { "Grass Clump1", 53, 87.5 },
        { "Grass Clump1", 40, 71.5 },
        { "Grass Clump1", 37, 53 },
        { "Grass Clump1", 31, 52 },
        { "Grass Clump1", 52, 73 },
        { "Grass Clump1", 28, 43 },
        { "Grass Clump1", 15.5, 37 },
        { "Grass Clump1", 9, 38 },
        { "Grass Clump1", 11, 49 },
        { "Grass Clump1", 14, 56 },
        { "Grass Clump1", 5.5, 81 },
        { "Grass Clump1", 13, 78 },
        { "Grass Clump1", 86, 11 },
        { "Grass Clump1", 89, 11.2 },
    }

    -- Loads the grass clumps according to the array
    for my_index, my_array in pairs(map_grass) do
        --print(my_array[1], my_array[2], my_array[3]);
        object = CreateObject(Map, my_array[1], my_array[2], my_array[3], vt_map.MapMode.GROUND_OBJECT);
        object:SetCollisionMask(vt_map.MapMode.NO_COLLISION);
    end
end

-- A function closing the south cemetery gate
function _CloseSouthGate()
    south_gate1_closed:SetPosition(63, 68);
    south_gate2_closed:SetPosition(67, 68);
    south_gate3_closed:SetPosition(71, 68);

    south_gate1_open:SetVisible(false);
    south_gate2_open:SetVisible(false);
    south_gate3_open:SetVisible(false);
end

-- A function opening the north cemetery gate
function _OpenNorthGate()
    north_gate_open:SetVisible(true);
    north_gate_closed:SetPosition(0, 0);
end

-- Enemy zones later disabled
local enemy_zone1 = nil
local enemy_zone2 = nil
local enemy_zone3 = nil

function _CreateEnemies()
    local enemy = nil
    local roam_zone = nil

    -- Hint: left, right, top, bottom
    enemy_zone1 = vt_map.EnemyZone.Create(65, 68, 32, 36);
    -- Some bats
    enemy = CreateEnemySprite(Map, "Eyeball");
    _SetBattleEnvironment(enemy);
    -- Adds a quicker respawn time
    enemy:SetTimeToRespawn(3000)
    enemy:NewEnemyParty();
    enemy:AddEnemy(12);
    enemy:AddEnemy(12);
    enemy:AddEnemy(12);
    enemy:AddEnemy(12);
    enemy:AddEnemy(12);
    enemy_zone1:AddEnemy(enemy, 2);
    enemy_zone1:SetSpawnsLeft(2); -- This monster shall spawn only two times.

    -- Hint: left, right, top, bottom
    enemy_zone2 = vt_map.EnemyZone.Create(45, 48, 32, 36);
    -- Some bats
    enemy = CreateEnemySprite(Map, "Eyeball");
    _SetBattleEnvironment(enemy);
    -- Adds a quicker respawn time
    enemy:SetTimeToRespawn(3000)
    enemy:NewEnemyParty();
    enemy:AddEnemy(12);
    enemy:AddEnemy(12);
    enemy:AddEnemy(12);
    enemy:AddEnemy(12);
    enemy:AddEnemy(12);
    enemy_zone2:AddEnemy(enemy, 2);
    enemy_zone2:SetSpawnsLeft(2); -- This monster shall spawn only two times.

    -- Hint: left, right, top, bottom
    enemy_zone3 = vt_map.EnemyZone.Create(87, 90, 32, 36);
    -- Some bats
    enemy = CreateEnemySprite(Map, "Eyeball");
    _SetBattleEnvironment(enemy);
    -- Adds a quicker respawn time
    enemy:SetTimeToRespawn(3000)
    enemy:NewEnemyParty();
    enemy:AddEnemy(12);
    enemy:AddEnemy(12);
    enemy:AddEnemy(12);
    enemy:AddEnemy(12);
    enemy:AddEnemy(12);
    enemy_zone3:AddEnemy(enemy, 2);
    enemy_zone3:SetSpawnsLeft(2); -- This monster shall spawn only two times.
end

-- Special event references which destinations must be updated just before being called.
local kalya_move_next_to_hero_event1 = nil
local kalya_move_back_to_hero_event1 = nil
local orlinn_move_next_to_hero_event1 = nil
local orlinn_move_back_to_hero_event1 = nil

local kalya_move_next_to_hero_event2 = nil
local kalya_move_back_to_hero_event2 = nil
local orlinn_move_next_to_hero_event2 = nil
local orlinn_move_back_to_hero_event2 = nil

-- Creates all events and sets up the entire event sequence chain
function _CreateEvents()
    local event = nil
    local dialogue = nil
    local text = nil

    event = vt_map.MapTransitionEvent("to mountain path 2", "dat/maps/mt_elbrus/mt_elbrus_path2_map.lua",
                                       "dat/maps/mt_elbrus/mt_elbrus_path2_script.lua", "from_path3");
    EventManager:RegisterEvent(event);
    event = vt_map.MapTransitionEvent("to mountain path 2bis", "dat/maps/mt_elbrus/mt_elbrus_path2_map.lua",
                                       "dat/maps/mt_elbrus/mt_elbrus_path2_script.lua", "from_path3_chest");
    EventManager:RegisterEvent(event);
    event = vt_map.MapTransitionEvent("to mountain path 4", "dat/maps/mt_elbrus/mt_elbrus_path4_map.lua",
                                       "dat/maps/mt_elbrus/mt_elbrus_path4_script.lua", "from_path3");
    EventManager:RegisterEvent(event);

    -- Heal point
    event = vt_map.ScriptedEvent("Heal event", "heal_party", "heal_done");
    EventManager:RegisterEvent(event);

    -- sprite direction events
    event = vt_map.ChangeDirectionSpriteEvent("Bronann looks north", hero, vt_map.MapMode.NORTH);
    EventManager:RegisterEvent(event);
    event = vt_map.ChangeDirectionSpriteEvent("Bronann looks south", hero, vt_map.MapMode.SOUTH);
    EventManager:RegisterEvent(event);
    event = vt_map.ChangeDirectionSpriteEvent("Kalya looks north", kalya, vt_map.MapMode.NORTH);
    EventManager:RegisterEvent(event);
    event = vt_map.ChangeDirectionSpriteEvent("Kalya looks south", kalya, vt_map.MapMode.SOUTH);
    EventManager:RegisterEvent(event);
    event = vt_map.ChangeDirectionSpriteEvent("Kalya looks west", kalya, vt_map.MapMode.WEST);
    EventManager:RegisterEvent(event);
    event = vt_map.ChangeDirectionSpriteEvent("Orlinn looks north", orlinn, vt_map.MapMode.NORTH);
    EventManager:RegisterEvent(event);
    event = vt_map.LookAtSpriteEvent("Kalya looks at Bronann", kalya, hero);
    EventManager:RegisterEvent(event);
    event = vt_map.LookAtSpriteEvent("Orlinn looks at Kalya", orlinn, kalya);
    EventManager:RegisterEvent(event);

    -- cemetery entrance scene
    event = vt_map.ScriptedEvent("Set scene state for dialogue about cemetery entrance", "set_scene_state", "");
    event:AddEventLinkAtEnd("The hero moves to a good watch point");
    EventManager:RegisterEvent(event);

    event = vt_map.PathMoveSpriteEvent("The hero moves to a good watch point", hero, 67, 73, false);
    event:AddEventLinkAtEnd("Kalya tells about the cemetery");
    EventManager:RegisterEvent(event);

    event = vt_map.ScriptedEvent("Kalya tells about the cemetery", "kalya_cemetery_dialogue_start", "");
    event:AddEventLinkAtEnd("Kalya moves next to Bronann1", 100);
    event:AddEventLinkAtEnd("Orlinn moves next to Bronann1", 100);
    EventManager:RegisterEvent(event);

    -- NOTE: The actual destination is set just before the actual start call
    kalya_move_next_to_hero_event1 = vt_map.PathMoveSpriteEvent("Kalya moves next to Bronann1", kalya, 0, 0, false);
    kalya_move_next_to_hero_event1:AddEventLinkAtEnd("Kalya looks north");
    kalya_move_next_to_hero_event1:AddEventLinkAtEnd("Bronann looks north");
    kalya_move_next_to_hero_event1:AddEventLinkAtEnd("Kalya talks about the cemetery");
    EventManager:RegisterEvent(kalya_move_next_to_hero_event1);
    orlinn_move_next_to_hero_event1 = vt_map.PathMoveSpriteEvent("Orlinn moves next to Bronann1", orlinn, 0, 0, false);
    orlinn_move_next_to_hero_event1:AddEventLinkAtEnd("Orlinn looks north");
    EventManager:RegisterEvent(orlinn_move_next_to_hero_event1);

<<<<<<< HEAD
    dialogue = vt_map.SpriteDialogue.Create();
    text = vt_system.Translate("This place is the village's old cemetery, used when the former villagers lived in Layna...");
=======
    dialogue = vt_map.SpriteDialogue();
    text = vt_system.Translate("This place is the village's old cemetery. It was used by the former villagers who lived in Layna.");
>>>>>>> 4f7113d3
    dialogue:AddLine(text, kalya);
    text = vt_system.Translate("The former villagers? What do you mean?");
    dialogue:AddLineEmote(text, hero, "exclamation");
    text = vt_system.Translate("Layna Village was abandoned a long time ago, before your parents and all the others settled here. Your mother never told you that?");
    dialogue:AddLineEventEmote(text, kalya, "Kalya looks at Bronann", "", "thinking dots");
    text = vt_system.Translate("I've never been more alone before. This place gives me the chills.");
    dialogue:AddLineEvent(text, kalya, "Kalya looks north", "");
    text = vt_system.Translate("Yiek!");
    dialogue:AddLine(text, orlinn);
    text = vt_system.Translate("Anyway, once the cemetery is behind us we should be out of trouble!");
    dialogue:AddLine(text, kalya);
    event = vt_map.DialogueEvent("Kalya talks about the cemetery", dialogue);
    event:AddEventLinkAtEnd("Orlinn goes back to party");
    event:AddEventLinkAtEnd("Kalya goes back to party");
    EventManager:RegisterEvent(event);

    orlinn_move_back_to_hero_event1 = vt_map.PathMoveSpriteEvent("Orlinn goes back to party", orlinn, hero, false);
    EventManager:RegisterEvent(orlinn_move_back_to_hero_event1);

    kalya_move_back_to_hero_event1 = vt_map.PathMoveSpriteEvent("Kalya goes back to party", kalya, hero, false);
    kalya_move_back_to_hero_event1:AddEventLinkAtEnd("End of dialogue about the cemetery");
    EventManager:RegisterEvent(kalya_move_back_to_hero_event1);

    event = vt_map.ScriptedEvent("End of dialogue about the cemetery", "end_of_dialogue_about_cemetery", "");
    EventManager:RegisterEvent(event);

    -- West gate dialogue
    -- ------------------
    event = vt_map.ScriptedEvent("Set scene state for dialogue about west gate", "set_scene_state", "");
    event:AddEventLinkAtEnd("The hero notices the soldiers");
    EventManager:RegisterEvent(event);

<<<<<<< HEAD
    dialogue = vt_map.SpriteDialogue.Create();
    text = vt_system.Translate("Isn't that soldiers up there?");
=======
    dialogue = vt_map.SpriteDialogue();
    text = vt_system.Translate("Are those the soldiers up there?");
>>>>>>> 4f7113d3
    dialogue:AddLineEventEmote(text, hero, "Bronann looks north", "", "exclamation");
    event = vt_map.DialogueEvent("The hero notices the soldiers", dialogue);
    event:AddEventLinkAtEnd("West gate - The hero moves to a good watch point");
    EventManager:RegisterEvent(event);

    event = vt_map.PathMoveSpriteEvent("West gate - The hero moves to a good watch point", hero, 16, 40, true);
    event:AddEventLinkAtEnd("Kalya tells about the soldiers");
    EventManager:RegisterEvent(event);

    event = vt_map.ScriptedEvent("Kalya tells about the soldiers", "kalya_west_gate_dialogue_start", "");
    event:AddEventLinkAtEnd("Kalya moves next to Bronann2", 100);
    event:AddEventLinkAtEnd("Orlinn moves next to Bronann2", 100);
    EventManager:RegisterEvent(event);

    -- NOTE: The actual destination is set just before the actual start call
    kalya_move_next_to_hero_event2 = vt_map.PathMoveSpriteEvent("Kalya moves next to Bronann2", kalya, 0, 0, false);
    kalya_move_next_to_hero_event2:AddEventLinkAtEnd("Kalya looks north");
    kalya_move_next_to_hero_event2:AddEventLinkAtEnd("Bronann looks north");
    kalya_move_next_to_hero_event2:AddEventLinkAtEnd("Set focus on soldiers");
    EventManager:RegisterEvent(kalya_move_next_to_hero_event2);
    orlinn_move_next_to_hero_event2 = vt_map.PathMoveSpriteEvent("Orlinn moves next to Bronann2", orlinn, 0, 0, false);
    orlinn_move_next_to_hero_event2:AddEventLinkAtEnd("Orlinn looks north");
    EventManager:RegisterEvent(orlinn_move_next_to_hero_event2);

    event = vt_map.ScriptedEvent("Set focus on soldiers", "set_focus_on_soldiers", "set_focus_update");
    event:AddEventLinkAtEnd("Soldiers dialogue");
    EventManager:RegisterEvent(event);

    dialogue = vt_map.SpriteDialogue.Create();
    text = vt_system.Translate("The west gate is condemned, as the Lord commanded.");
    dialogue:AddLine(text, soldier1);
    text = vt_system.Translate("Good. Let's go back and wait for them.");
    dialogue:AddLine(text, soldier3);
    event = vt_map.DialogueEvent("Soldiers dialogue", dialogue);
    event:AddEventLinkAtEnd("Soldier1 moves out of map", 300);
    event:AddEventLinkAtEnd("Soldier2 moves out of map", 300);
    event:AddEventLinkAtEnd("Soldier3 moves out of map");
    event:AddEventLinkAtEnd("West gate - Set focus on hero", 400);
    EventManager:RegisterEvent(event);

    event = vt_map.PathMoveSpriteEvent("Soldier1 moves out of map", soldier1, 1, 25, false);
    event:AddEventLinkAtEnd("Make soldier1 disappear");
    EventManager:RegisterEvent(event);
    event = vt_map.PathMoveSpriteEvent("Soldier2 moves out of map", soldier2, 1, 27, false);
    event:AddEventLinkAtEnd("Make soldier2 disappear");
    EventManager:RegisterEvent(event);
    event = vt_map.PathMoveSpriteEvent("Soldier3 moves out of map", soldier3, 3, 26, false);
    event:AddEventLinkAtEnd("Make soldier3 disappear");
    EventManager:RegisterEvent(event);

    event = vt_map.ScriptedSpriteEvent("Make soldier1 disappear", soldier1, "make_object_disappear", "");
    EventManager:RegisterEvent(event);
    event = vt_map.ScriptedSpriteEvent("Make soldier2 disappear", soldier2, "make_object_disappear", "");
    EventManager:RegisterEvent(event);
    event = vt_map.ScriptedSpriteEvent("Make soldier3 disappear", soldier3, "make_object_disappear", "");
    EventManager:RegisterEvent(event);

    event = vt_map.ScriptedEvent("West gate - Set focus on hero", "set_focus_back_on_hero", "set_focus_update");
    event:AddEventLinkAtEnd("Dialogue about the west gate");
    EventManager:RegisterEvent(event);

    dialogue = vt_map.SpriteDialogue.Create();
    text = vt_system.Translate("The gate to the great plains...");
    dialogue:AddLineEmote(text, kalya, "sweat drop");
    text = vt_system.Translate("Have we got any other way to leave this place?");
    dialogue:AddLine(text, hero);
    text = vt_system.Translate("Only one. The mountain top.");
    dialogue:AddLineEmote(text, kalya, "thinking dots");
    event = vt_map.DialogueEvent("Dialogue about the west gate", dialogue);
    event:AddEventLinkAtEnd("Orlinn goes back to party 2");
    event:AddEventLinkAtEnd("Kalya goes back to party 2");
    EventManager:RegisterEvent(event);

    orlinn_move_back_to_hero_event2 = vt_map.PathMoveSpriteEvent("Orlinn goes back to party 2", orlinn, hero, false);
    EventManager:RegisterEvent(orlinn_move_back_to_hero_event2);

    kalya_move_back_to_hero_event2 = vt_map.PathMoveSpriteEvent("Kalya goes back to party 2", kalya, hero, false);
    kalya_move_back_to_hero_event2:AddEventLinkAtEnd("End of dialogue about west gate");
    EventManager:RegisterEvent(kalya_move_back_to_hero_event2);

    event = vt_map.ScriptedEvent("End of dialogue about west gate", "end_of_dialogue_about_west_gate", "");
    EventManager:RegisterEvent(event);

    -- trapped event!
    -- --------------
    event = vt_map.ScriptedEvent("Prepare trapped event", "set_scene_state", "");
    event:AddEventLinkAtEnd("The hero notices about the gate");
    EventManager:RegisterEvent(event);

<<<<<<< HEAD
    dialogue = vt_map.SpriteDialogue.Create();
    text = vt_system.Translate("Oh no! the gate!");
=======
    dialogue = vt_map.SpriteDialogue();
    text = vt_system.Translate("Oh no! The gate!");
>>>>>>> 4f7113d3
    dialogue:AddLineEventEmote(text, hero, "Bronann looks south", "", "exclamation");
    event = vt_map.DialogueEvent("The hero notices about the gate", dialogue);
    event:AddEventLinkAtEnd("The hero rushes to the gate");
    EventManager:RegisterEvent(event);

    event = vt_map.PathMoveSpriteEvent("The hero rushes to the gate", hero, 67, 66.5, true);
    event:AddEventLinkAtEnd("The hero is trapped");
    EventManager:RegisterEvent(event);

    dialogue = vt_map.SpriteDialogue.Create();
    text = vt_system.Translate("We're trapped!");
    dialogue:AddLine(text, hero);
    event = vt_map.DialogueEvent("The hero is trapped", dialogue);
    event:AddEventLinkAtEnd("Harlequin talks to the hero");
    EventManager:RegisterEvent(event);

    dialogue = vt_map.SpriteDialogue.Create();
    text = vt_system.Translate("You're mine now!");
    dialogue:AddLine(text, harlequin_focus);
    event = vt_map.DialogueEvent("Harlequin talks to the hero", dialogue);
    event:AddEventLinkAtEnd("The hero is surprised");
    EventManager:RegisterEvent(event);

    event = vt_map.ScriptedEvent("The hero is surprised", "hero_exclamation", "");
    event:AddEventLinkAtEnd("Bronann looks north");
    event:AddEventLinkAtEnd("Set the focus on Harlequin");
    EventManager:RegisterEvent(event);

    event = vt_map.ScriptedEvent("Set Harlequin actual name", "set_harlequin_name", "");
    EventManager:RegisterEvent(event);

    event = vt_map.ScriptedEvent("Set the focus on Harlequin", "set_focus_on_harlequin", "set_focus_update");
    event:AddEventLinkAtEnd("Harlequin talks to the hero 2");
    EventManager:RegisterEvent(event);

<<<<<<< HEAD
    dialogue = vt_map.SpriteDialogue.Create();
    text = vt_system.Translate("I shall bring your souls to the Master. You don't stand a chance against the Great Harlequin...");
=======
    dialogue = vt_map.SpriteDialogue();
    text = vt_system.Translate("I shall bring your souls to the master. You don't stand a chance against the Great Harlequin.");
>>>>>>> 4f7113d3
    dialogue:AddLineEvent(text, harlequin_focus, "", "Set Harlequin actual name");
    text = vt_system.Translate("But let's play together first, shall we?");
    dialogue:AddLine(text, harlequin_focus);
    text = vt_system.Translate("Now catch me, if you can.");
    dialogue:AddLine(text, harlequin_focus);
    event = vt_map.DialogueEvent("Harlequin talks to the hero 2", dialogue);
    event:AddEventLinkAtEnd("Set the focus back on hero");
    EventManager:RegisterEvent(event);

    event = vt_map.ScriptedEvent("Set the focus back on hero", "set_focus_on_hero", "set_focus_update");
    event:AddEventLinkAtEnd("End of trapped Dialogue");
    EventManager:RegisterEvent(event);

    event = vt_map.ScriptedEvent("End of trapped Dialogue", "end_of_trap_dialogue", "");
    event:AddEventLinkAtEnd("Make the Harlequins move");
    EventManager:RegisterEvent(event);

    event = vt_map.ScriptedEvent("Make the Harlequins move", "make_harlequins_move", "make_harlequins_move_update");
    event:AddEventLinkAtEnd("Make the Harlequins teleport");
    EventManager:RegisterEvent(event);

    event = vt_map.ScriptedEvent("Make the Harlequins teleport", "make_harlequins_teleport", "");
    event:AddEventLinkAtEnd("Make the Harlequins move");
    EventManager:RegisterEvent(event);

    event = vt_map.ScriptedEvent("Harlequin is fed up!", "place_harlequin_for_pre_boss_battle", "");
    event:AddEventLinkAtEnd("Harlequin talks to the hero 3");
    EventManager:RegisterEvent(event);

<<<<<<< HEAD
    dialogue = vt_map.SpriteDialogue.Create();
    text = vt_system.Translate("Enough of this shallow game. Give me your souls now!...");
=======
    dialogue = vt_map.SpriteDialogue();
    text = vt_system.Translate("Enough of this shallow game. Give me your souls, now!");
>>>>>>> 4f7113d3
    dialogue:AddLineEvent(text, harlequin_focus, "Bronann looks north", "");
    event = vt_map.DialogueEvent("Harlequin talks to the hero 3", dialogue);
    event:AddEventLinkAtEnd("True Harlequin battle");
    EventManager:RegisterEvent(event);

    event = vt_map.BattleEncounterEvent("True Harlequin battle");
    event:SetBoss(true);
    event:AddEnemy(14, 512, 484); -- Harlequin
    event:AddEnemy(12, 470, 384); -- Eyeballs
    event:AddEnemy(12, 380, 500); -- Eyeballs
    event:AddEnemy(12, 650, 484); -- Eyeballs
    event:AddEnemy(12, 570, 584); -- Eyeballs
    event:AddEnemy(12, 450, 624); -- Eyeballs
    _SetEventBattleEnvironment(event);
    event:SetMusic("mus/accion-OGA-djsaryon.ogg"); --boss music
    event:AddEventLinkAtEnd("Harlequin talks to the hero 4");
    EventManager:RegisterEvent(event);

    dialogue = vt_map.SpriteDialogue.Create();
    text = vt_system.Translate("How could I be hurt by... children...");
    dialogue:AddLineEvent(text, harlequin_focus, "Bronann looks north", "");
    text = vt_system.Translate("We'll see each other again, chosen one...");
    dialogue:AddLine(text, harlequin_focus);
    event = vt_map.DialogueEvent("Harlequin talks to the hero 4", dialogue);
    event:AddEventLinkAtEnd("Ends Harlequin battle");
    EventManager:RegisterEvent(event);

    event = vt_map.ScriptedEvent("Ends Harlequin battle", "ends_harlequin_battle1", "");
    event:AddEventLinkAtEnd("Ends Harlequin battle 2", 1200);
    EventManager:RegisterEvent(event);
    -- Adds a bit of time before opening the gate so that action sounds don't get mixed.
    event = vt_map.ScriptedEvent("Ends Harlequin battle 2", "ends_harlequin_battle2", "");
    EventManager:RegisterEvent(event);
end

-- zones
local to_path4_zone = nil
local to_path2_zone = nil
local to_path2_bis_zone = nil

local cemetery_entrance_dialogue_zone = nil
local cemetery_west_gate_dialogue_zone = nil
local cemetery_gates_closed_zone = nil

-- Create the different map zones triggering events
function _CreateZones()
    -- N.B.: left, right, top, bottom
    to_path4_zone = vt_map.CameraZone.Create(40, 55, 0, 2);
    to_path2_zone = vt_map.CameraZone.Create(53, 74, 94, 96);
    to_path2_bis_zone = vt_map.CameraZone.Create(1, 23, 94, 96);

    -- event zones
    cemetery_entrance_dialogue_zone = vt_map.CameraZone.Create(61, 74, 71, 73);
    cemetery_west_gate_dialogue_zone = vt_map.CameraZone.Create(7, 31, 46, 48);
    -- cemetery gates closed
    cemetery_gates_closed_zone = vt_map.CameraZone.Create(44, 92, 52, 54);
end

-- Check whether the active camera has entered a zone. To be called within Update()
function _CheckZones()
    if (to_path4_zone:IsCameraEntering() == true) then
        hero:SetMoving(false);
        EventManager:StartEvent("to mountain path 4");
    elseif (to_path2_zone:IsCameraEntering() == true) then
        hero:SetMoving(false);
        EventManager:StartEvent("to mountain path 2");
    elseif (to_path2_bis_zone:IsCameraEntering() == true) then
        hero:SetMoving(false);
        EventManager:StartEvent("to mountain path 2bis");
    elseif (cemetery_entrance_dialogue_zone:IsCameraEntering() == true and Map:CurrentState() ~= vt_map.MapMode.STATE_SCENE) then
        if (GlobalManager:GetEventValue("story", "mt_elbrus_kalya_cemetery_entrance_dialogue") == 0) then
            hero:SetMoving(false);
            EventManager:StartEvent("Set scene state for dialogue about cemetery entrance");
        end
    elseif (cemetery_west_gate_dialogue_zone:IsCameraEntering() == true and Map:CurrentState() ~= vt_map.MapMode.STATE_SCENE) then
        if (GlobalManager:GetEventValue("story", "mt_elbrus_kalya_west_gate_dialogue") == 0) then
            hero:SetMoving(false);
            EventManager:StartEvent("Set scene state for dialogue about west gate");
        end
    elseif (cemetery_gates_closed_zone:IsCameraEntering() == true and Map:CurrentState() ~= vt_map.MapMode.STATE_SCENE) then
        if (harlequin_battle_done == false and GlobalManager:GetEventValue("story", "mt_elbrus_cemetery_south_gate_closed") == 0) then
            hero:SetMoving(false);
            _CloseSouthGate();
            AudioManager:PlaySound("snd/opening_sword_unsheathe.wav");
            EventManager:StartEvent("Prepare trapped event");
        end
    end
end

-- Sets common battle environment settings for enemy sprites
function _SetBattleEnvironment(enemy)
    -- default values
    enemy:SetBattleMusicTheme("mus/Welcome to Com-Mecha-Mattew_Pablo_OGA.ogg");
    enemy:SetBattleBackground("img/backdrops/battle/mountain_background.png");
    enemy:AddBattleScript("dat/maps/common/at_night.lua");

    if (GlobalManager:GetEventValue("story", "mt_elbrus_weather_level") > 0) then
        enemy:AddBattleScript("dat/maps/common/rain_in_battles_script.lua");
    end
    if (GlobalManager:GetEventValue("story", "mt_elbrus_weather_level") > 1) then
        enemy:AddBattleScript("dat/maps/common/soft_lightnings_script.lua");
    end
end
-- The environment for Harlequin's battles
function _SetEventBattleEnvironment(event)
    event:SetMusic("mus/Welcome to Com-Mecha-Mattew_Pablo_OGA.ogg");
    event:SetBackground("img/backdrops/battle/mountain_background.png");
    event:AddScript("dat/maps/common/at_night.lua");

    if (GlobalManager:GetEventValue("story", "mt_elbrus_weather_level") > 0) then
        event:AddScript("dat/maps/common/rain_in_battles_script.lua");
    end
    if (GlobalManager:GetEventValue("story", "mt_elbrus_weather_level") > 1) then
        event:AddScript("dat/maps/common/soft_lightnings_script.lua");
    end
end

function _MakeHarlequinTeleport(harlequin)
    if (harlequin:IsVisible() == true) then
        local new_x = math.random(46.0, 89.0);
        local new_y = math.random(22.0, 55.0);
        harlequin:SetPosition(new_x, new_y);
    end
end

-- Check whether the three harlequin were beaten and then start the mini-boss ending.
function _CheckHarlequinsStatus()
    if (harlequin_beaten_time < 3) then
        return;
    end

    if (harlequin1:IsVisible() == false and harlequin2:IsVisible() == false and harlequin3:IsVisible() == false) then
        harlequin_beaten_time = 0;
        -- Stop the first part event
        EventManager:EndEvent("Make the Harlequins move", false)

        -- Remove the other monsters
        Map:SetAllEnemyStatesToDead();
        enemy_zone1:SetEnabled(false);
        enemy_zone2:SetEnabled(false);
        enemy_zone3:SetEnabled(false);

        hero:SetMoving(false);
        Map:PushState(vt_map.MapMode.STATE_SCENE);
        EventManager:StartEvent("Harlequin is fed up!", 1000);
    end
end

function _GetRandomDirectionDiff()
    local factor = 0;
    if (math.random(0, 1) == 1) then
        factor = 1.0;
    else
        factor = -1.0;
    end

    return ((factor * math.random(7, 12)) / 1000.0)
end

-- Map Custom functions
-- Used through scripted events

-- Effect time used when applying the heal light effect
local heal_effect_time = 0;
local heal_color = vt_video.Color(0.0, 0.0, 1.0, 1.0);

-- local members used to make the harlequins move
local h1_x_direction = 0.0;
local h1_y_direction = 0.0;
local h2_x_direction = 0.0;
local h2_y_direction = 0.0;
local h3_x_direction = 0.0;
local h3_y_direction = 0.0;
local total_time = 0;

map_functions = {

    heal_party = function()
        hero:SetMoving(false);
        -- Should be sufficient to heal anybody
        GlobalManager:GetActiveParty():AddHitPoints(10000);
        GlobalManager:GetActiveParty():AddSkillPoints(10000);
        Map:SetStamina(10000);
        AudioManager:PlaySound("snd/heal_spell.wav");
        heal_effect:SetPosition(hero:GetXPosition(), hero:GetYPosition());
        heal_effect:Start();
        heal_effect_time = 0;
    end,

    heal_done = function()
        heal_effect_time = heal_effect_time + SystemManager:GetUpdateTime();

        if (heal_effect_time < 300.0) then
            heal_color:SetAlpha(heal_effect_time / 300.0 / 3.0);
            Map:GetEffectSupervisor():EnableLightingOverlay(heal_color);
            return false;
        end

        if (heal_effect_time < 1000.0) then
            heal_color:SetAlpha(((1000.0 - heal_effect_time) / 700.0) / 3.0);
            Map:GetEffectSupervisor():EnableLightingOverlay(heal_color);
            return false;
        end
        return true;
    end,

    set_scene_state = function()
        Map:PushState(vt_map.MapMode.STATE_SCENE);
    end,

    kalya_cemetery_dialogue_start = function()
        -- Keep a reference of the correct sprite for the event end.
        main_sprite_name = hero:GetSpriteName();

        -- Make the hero be Bronann for the event.
        hero:ReloadSprite("Bronann");

        kalya:SetPosition(hero:GetXPosition(), hero:GetYPosition());
        kalya:SetVisible(true);
        orlinn:SetPosition(hero:GetXPosition(), hero:GetYPosition());
        orlinn:SetVisible(true);
        kalya:SetCollisionMask(vt_map.MapMode.NO_COLLISION);
        orlinn:SetCollisionMask(vt_map.MapMode.NO_COLLISION);

        kalya_move_next_to_hero_event1:SetDestination(hero:GetXPosition() + 2.0, hero:GetYPosition(), false);
        orlinn_move_next_to_hero_event1:SetDestination(hero:GetXPosition() - 2.0, hero:GetYPosition(), false);
    end,

    end_of_dialogue_about_cemetery = function()
        Map:PopState();
        kalya:SetPosition(0, 0);
        kalya:SetVisible(false);
        kalya:SetCollisionMask(vt_map.MapMode.NO_COLLISION);
        orlinn:SetPosition(0, 0);
        orlinn:SetVisible(false);
        orlinn:SetCollisionMask(vt_map.MapMode.NO_COLLISION);

        -- Reload the hero back to default
        hero:ReloadSprite(main_sprite_name);

        -- Set event as done
        GlobalManager:SetEventValue("story", "mt_elbrus_kalya_cemetery_entrance_dialogue", 1);
    end,

    kalya_west_gate_dialogue_start = function()
        -- Keep a reference of the correct sprite for the event end.
        main_sprite_name = hero:GetSpriteName();

        -- Make the hero be Bronann for the event.
        hero:ReloadSprite("Bronann");

        kalya:SetPosition(hero:GetXPosition(), hero:GetYPosition());
        kalya:SetVisible(true);
        orlinn:SetPosition(hero:GetXPosition(), hero:GetYPosition());
        orlinn:SetVisible(true);
        kalya:SetCollisionMask(vt_map.MapMode.NO_COLLISION);
        orlinn:SetCollisionMask(vt_map.MapMode.NO_COLLISION);

        kalya_move_next_to_hero_event2:SetDestination(hero:GetXPosition() + 2.0, hero:GetYPosition(), false);
        orlinn_move_next_to_hero_event2:SetDestination(hero:GetXPosition() - 2.0, hero:GetYPosition(), false);

        -- Place the soldiers
        soldier1:SetPosition(19, 25);
        soldier1:SetDirection(vt_map.MapMode.WEST)
        soldier1:SetVisible(true);
        soldier2:SetPosition(19, 27);
        soldier2:SetDirection(vt_map.MapMode.WEST)
        soldier2:SetVisible(true);
        soldier3:SetPosition(14, 26);
        soldier3:SetDirection(vt_map.MapMode.EAST)
        soldier3:SetVisible(true);
    end,

    set_focus_on_soldiers = function()
        Map:SetCamera(soldier1, 1200);
    end,

    make_object_disappear = function(object)
        object:SetVisible(false);
    end,

    set_focus_back_on_hero = function()
        Map:SetCamera(hero, 1000);
    end,

    end_of_dialogue_about_west_gate = function()
        Map:PopState();
        kalya:SetPosition(0, 0);
        kalya:SetVisible(false);
        kalya:SetCollisionMask(vt_map.MapMode.NO_COLLISION);
        orlinn:SetPosition(0, 0);
        orlinn:SetVisible(false);
        orlinn:SetCollisionMask(vt_map.MapMode.NO_COLLISION);

        -- Reload the hero back to default
        hero:ReloadSprite(main_sprite_name);

        -- Set event as done
        GlobalManager:SetEventValue("story", "mt_elbrus_kalya_west_gate_dialogue", 1);
    end,

    -- Trapped scripted events functions
    -- ---------------------------------
    hero_exclamation = function()
        hero:Emote("exclamation", hero:GetDirection());
        AudioManager:FadeOutActiveMusic(1000);
    end,

    set_focus_on_harlequin = function()
        Map:SetCamera(harlequin_focus, 1200);
        harlequin1:SetPosition(68, 24);
        harlequin1:SetVisible(true);
    end,
    set_focus_update = function()
        if (Map:IsCameraMoving() == true) then
            return false;
        end
        return true;
    end,

    set_focus_on_hero = function()
        Map:SetCamera(hero, 1500);
        AudioManager:PlayMusic("mus/Welcome to Com-Mecha-Mattew_Pablo_OGA.ogg");
    end,

    set_harlequin_name = function()
        harlequin_focus:SetName(vt_system.Translate("Harlequin"));
    end,

    end_of_trap_dialogue = function()
        Map:PopState();
        _CreateEnemies();

        harlequin1:SetPosition(52, 21);
        harlequin2:SetPosition(85, 18);
        harlequin3:SetPosition(66, 21);

        -- Set event as done
        GlobalManager:SetEventValue("story", "mt_elbrus_cemetery_south_gate_closed", 1);
    end,

    make_harlequin1_disappear = function()
        harlequin1:SetPosition(0, 0);
        harlequin1:SetVisible(false);
        harlequin1:ClearEventWhenTalking();
        -- Empty the character stamina
        Map:SetStamina(0);
    end,
    make_harlequin2_disappear = function()
        harlequin2:SetPosition(0, 0);
        harlequin2:SetVisible(false);
        harlequin2:ClearEventWhenTalking();
        -- Empty the character stamina
        Map:SetStamina(0);
    end,
    make_harlequin3_disappear = function()
        harlequin3:SetPosition(0, 0);
        harlequin3:SetVisible(false);
        harlequin3:ClearEventWhenTalking();
        -- Empty the character stamina
        Map:SetStamina(0);
    end,

    increase_harlequin_beaten_time = function()
        harlequin_beaten_time = harlequin_beaten_time + 1;
    end,

    make_harlequins_move = function()
        h1_x_direction = _GetRandomDirectionDiff()
        h1_y_direction = _GetRandomDirectionDiff()
        h2_x_direction = _GetRandomDirectionDiff()
        h2_y_direction = _GetRandomDirectionDiff()
        h3_x_direction = _GetRandomDirectionDiff()
        h3_y_direction = _GetRandomDirectionDiff()
        total_time = 0;
    end,

    make_harlequins_move_update = function()
        local update_time = SystemManager:GetUpdateTime();
        total_time = total_time + update_time;

        -- harlequin 1
        -- -----------
        if (harlequin1:IsVisible() == true) then
            local movement_diff_x = h1_x_direction * update_time;
            if (movement_diff_x > 1.0) then movement_diff_x = 1.0 end;

            local movement_diff_y = h1_y_direction * update_time;
            if (movement_diff_y > 1.0) then movement_diff_y = 1.0 end;

            harlequin1:SetPosition(harlequin1:GetXPosition() + movement_diff_x, harlequin1:GetYPosition() + movement_diff_y);

            -- Change the direction on borders
            if (harlequin1:GetXPosition() > 89.0) then h1_x_direction = -math.abs(h1_x_direction) end;
            if (harlequin1:GetXPosition() < 46.0) then h1_x_direction = math.abs(h1_x_direction) end;
            if (harlequin1:GetYPosition() > 55.0) then h1_y_direction = -math.abs(h1_y_direction) end;
            if (harlequin1:GetYPosition() < 22.0) then h1_y_direction = math.abs(h1_y_direction) end;
        end

        -- harlequin 2
        -- -----------
        if (harlequin2:IsVisible() == true) then
            movement_diff_x = h2_x_direction * update_time;
            if (movement_diff_x > 1.0) then movement_diff_x = 1.0 end;

            movement_diff_y = h2_y_direction * update_time;
            if (movement_diff_y > 1.0) then movement_diff_y = 1.0 end;

            harlequin2:SetPosition(harlequin2:GetXPosition() + movement_diff_x, harlequin2:GetYPosition() + movement_diff_y);

            -- Change the direction on borders
            if (harlequin2:GetXPosition() > 89.0) then h2_x_direction = -math.abs(h2_x_direction) end;
            if (harlequin2:GetXPosition() < 46.0) then h2_x_direction = math.abs(h2_x_direction) end;
            if (harlequin2:GetYPosition() > 55.0) then h2_y_direction = -math.abs(h2_y_direction) end;
            if (harlequin2:GetYPosition() < 22.0) then h2_y_direction = math.abs(h2_y_direction) end;
        end

        -- harlequin 3
        -- -----------
        if (harlequin3:IsVisible() == true) then
            movement_diff_x = h3_x_direction * update_time;
            if (movement_diff_x > 1.0) then movement_diff_x = 1.0 end;

            movement_diff_y = h3_y_direction * update_time;
            if (movement_diff_y > 1.0) then movement_diff_y = 1.0 end;

            harlequin3:SetPosition(harlequin3:GetXPosition() + movement_diff_x, harlequin3:GetYPosition() + movement_diff_y);

            -- Change the direction on borders
            if (harlequin3:GetXPosition() > 89.0) then h3_x_direction = -math.abs(h3_x_direction) end;
            if (harlequin3:GetXPosition() < 46.0) then h3_x_direction = math.abs(h3_x_direction) end;
            if (harlequin3:GetYPosition() > 55.0) then h3_y_direction = -math.abs(h3_y_direction) end;
            if (harlequin3:GetYPosition() < 22.0) then h3_y_direction = math.abs(h3_y_direction) end;
        end

        -- Stop the movement after 5 secs.
        if (total_time >= 5000) then return true end
        return false;
    end,

    make_harlequins_teleport = function()
        _MakeHarlequinTeleport(harlequin1)
        _MakeHarlequinTeleport(harlequin2)
        _MakeHarlequinTeleport(harlequin3)
        AudioManager:PlaySound("snd/crystal_chime.wav");
    end,

    place_harlequin_for_pre_boss_battle = function()
        harlequin1:SetVisible(true);
        harlequin1:SetPosition(hero:GetXPosition(), hero:GetYPosition() - 3.0);
    end,

    ends_harlequin_battle1 = function()
        -- Harlequin disappears
        AudioManager:PlaySound("snd/crystal_chime.wav");
        harlequin1:SetVisible(false);
        harlequin1:SetPosition(0, 0);
    end,

    ends_harlequin_battle2 = function()
        _OpenNorthGate();
        AudioManager:PlaySound("snd/opening_sword_unsheathe.wav");
        Map:PopState();
        GlobalManager:SetEventValue("story", "mt_elbrus_cemetery_fight_done", 1);
        harlequin_battle_done = true;
    end,
}<|MERGE_RESOLUTION|>--- conflicted
+++ resolved
@@ -189,16 +189,9 @@
     object = CreateObject(Map, "Layna Statue", 60, 70, vt_map.MapMode.GROUND_OBJECT);
     object:SetEventWhenTalking("Heal dialogue");
 
-<<<<<<< HEAD
     dialogue = vt_map.SpriteDialogue.Create();
-    text = vt_system.Translate("Your party feels better...");
-    dialogue:AddLineEvent(text, nil, "Heal event", ""); -- 'nil' means no portrait and no name
-=======
-    dialogue = vt_map.SpriteDialogue();
     text = vt_system.Translate("Your party feels better.");
-    dialogue:AddLineEvent(text, 0, "Heal event", ""); -- 0 means no portrait and no name
-    DialogueManager:AddDialogue(dialogue);
->>>>>>> 4f7113d3
+    dialogue:AddLineEvent(text, nil, "Heal event", ""); -- 0 means no portrait and no name
     event = vt_map.DialogueEvent("Heal dialogue", dialogue);
     EventManager:RegisterEvent(event);
 
@@ -564,13 +557,8 @@
     orlinn_move_next_to_hero_event1:AddEventLinkAtEnd("Orlinn looks north");
     EventManager:RegisterEvent(orlinn_move_next_to_hero_event1);
 
-<<<<<<< HEAD
     dialogue = vt_map.SpriteDialogue.Create();
-    text = vt_system.Translate("This place is the village's old cemetery, used when the former villagers lived in Layna...");
-=======
-    dialogue = vt_map.SpriteDialogue();
     text = vt_system.Translate("This place is the village's old cemetery. It was used by the former villagers who lived in Layna.");
->>>>>>> 4f7113d3
     dialogue:AddLine(text, kalya);
     text = vt_system.Translate("The former villagers? What do you mean?");
     dialogue:AddLineEmote(text, hero, "exclamation");
@@ -603,13 +591,8 @@
     event:AddEventLinkAtEnd("The hero notices the soldiers");
     EventManager:RegisterEvent(event);
 
-<<<<<<< HEAD
     dialogue = vt_map.SpriteDialogue.Create();
-    text = vt_system.Translate("Isn't that soldiers up there?");
-=======
-    dialogue = vt_map.SpriteDialogue();
     text = vt_system.Translate("Are those the soldiers up there?");
->>>>>>> 4f7113d3
     dialogue:AddLineEventEmote(text, hero, "Bronann looks north", "", "exclamation");
     event = vt_map.DialogueEvent("The hero notices the soldiers", dialogue);
     event:AddEventLinkAtEnd("West gate - The hero moves to a good watch point");
@@ -699,13 +682,8 @@
     event:AddEventLinkAtEnd("The hero notices about the gate");
     EventManager:RegisterEvent(event);
 
-<<<<<<< HEAD
     dialogue = vt_map.SpriteDialogue.Create();
-    text = vt_system.Translate("Oh no! the gate!");
-=======
-    dialogue = vt_map.SpriteDialogue();
     text = vt_system.Translate("Oh no! The gate!");
->>>>>>> 4f7113d3
     dialogue:AddLineEventEmote(text, hero, "Bronann looks south", "", "exclamation");
     event = vt_map.DialogueEvent("The hero notices about the gate", dialogue);
     event:AddEventLinkAtEnd("The hero rushes to the gate");
@@ -741,13 +719,8 @@
     event:AddEventLinkAtEnd("Harlequin talks to the hero 2");
     EventManager:RegisterEvent(event);
 
-<<<<<<< HEAD
     dialogue = vt_map.SpriteDialogue.Create();
-    text = vt_system.Translate("I shall bring your souls to the Master. You don't stand a chance against the Great Harlequin...");
-=======
-    dialogue = vt_map.SpriteDialogue();
     text = vt_system.Translate("I shall bring your souls to the master. You don't stand a chance against the Great Harlequin.");
->>>>>>> 4f7113d3
     dialogue:AddLineEvent(text, harlequin_focus, "", "Set Harlequin actual name");
     text = vt_system.Translate("But let's play together first, shall we?");
     dialogue:AddLine(text, harlequin_focus);
@@ -777,13 +750,8 @@
     event:AddEventLinkAtEnd("Harlequin talks to the hero 3");
     EventManager:RegisterEvent(event);
 
-<<<<<<< HEAD
     dialogue = vt_map.SpriteDialogue.Create();
-    text = vt_system.Translate("Enough of this shallow game. Give me your souls now!...");
-=======
-    dialogue = vt_map.SpriteDialogue();
     text = vt_system.Translate("Enough of this shallow game. Give me your souls, now!");
->>>>>>> 4f7113d3
     dialogue:AddLineEvent(text, harlequin_focus, "Bronann looks north", "");
     event = vt_map.DialogueEvent("Harlequin talks to the hero 3", dialogue);
     event:AddEventLinkAtEnd("True Harlequin battle");
