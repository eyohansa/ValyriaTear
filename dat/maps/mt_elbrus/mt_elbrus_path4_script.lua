-- Set the namespace according to the map name.
local ns = {};
setmetatable(ns, {__index = _G});
mt_elbrus_path4_script = ns;
setfenv(1, ns);

-- The map name, subname and location image
map_name = "Mt. Elbrus"
map_image_filename = "img/menus/locations/mt_elbrus.png"
map_subname = "Mountain bridge"

-- The music file used as default background music on this map.
-- Other musics will have to handled through scripting.
music_filename = "snd/wind.ogg"

-- c++ objects instances
local Map = nil
local DialogueManager = nil
local EventManager = nil
local Effects = nil

-- the main character handler
local hero = nil

-- Forest dialogue secondary hero
local kalya = nil
local orlinn = nil

-- Name of the main sprite. Used to reload the good one at the end of dialogue events.
local main_sprite_name = "";

-- Soldiers
local soldier1 = nil
local soldier2 = nil
local soldier3 = nil

-- An actual array of objects
local bridge_middle_parts = {}

local blocking_bridge = nil

-- the main map loading code
function Load(m)

    Map = m;
    Effects = Map:GetEffectSupervisor();
    DialogueManager = Map:GetDialogueSupervisor();
    EventManager = Map:GetEventSupervisor();
    Map:SetUnlimitedStamina(false);

    _CreateCharacters();
    _CreateObjects();

    -- Set the camera focus on hero
    Map:SetCamera(hero);
    -- This is a dungeon map, we'll use the front battle member sprite as default sprite.
    Map:SetPartyMemberVisibleSprite(hero);

    _CreateEvents();
    _CreateZones();

    Map:GetEffectSupervisor():EnableAmbientOverlay("img/ambient/snow_fog.png", 30.0, 10.0, true);
    Map:GetScriptSupervisor():AddScript("dat/maps/common/at_night.lua");

    -- Make the snow start
    Map:GetParticleManager():AddParticleEffect("dat/effects/particles/snow.lua", 512.0, 384.0);

    -- The mountain cliff background
    Map:GetScriptSupervisor():AddScript("dat/maps/mt_elbrus/mt_elbrus_background_anim.lua");

    if (GlobalManager:GetPreviousLocation() == "from_shrine_2nd_floor_wind_trap") then
        hero:SetMoving(false);
        EventManager:StartEvent("Falls from above event", 200);
    elseif (GlobalManager:GetEventValue("story", "mt_elbrus_snowing_dialogue") ~= 1) then
        -- Start the dialogue about snow and the bridge if not done
        hero:SetMoving(false);
        EventManager:StartEvent("Snowing Dialogue", 200);
    end

    -- If the bridge has fallen, hide it and block the way
    if (GlobalManager:GetEventValue("story", "mt_elbrus_bridge_cut_event") == 1) then
        -- Hide the bridge's parts
        for i, my_object in ipairs(bridge_middle_parts) do
            my_object:SetPosition(0, 0);
            my_object:SetVisible(false);
        end
        blocking_bridge:SetCollisionMask(vt_map.MapMode.WALL_COLLISION);
    end

    -- Preloads certain sounds
    AudioManager:LoadSound("snd/sword_swipe.wav", Map);
    AudioManager:LoadSound("snd/footstep_grass2.wav", Map);
    AudioManager:LoadSound("snd/heavy_bump.wav", Map);
    AudioManager:LoadMusic("mus/Zander Noriega - School of Quirks.ogg", Map);
end

-- the map update function handles checks done on each game tick.
function Update()
    -- Check whether the character is in one of the zones
    _CheckZones();
end

-- Character creation
function _CreateCharacters()
    -- Default hero and position (from mountain path 3)
    hero = CreateSprite(Map, "Bronann", 55, 77, vt_map.MapMode.GROUND_OBJECT);
    hero:SetDirection(vt_map.MapMode.NORTH);
    hero:SetMovementSpeed(vt_map.MapMode.NORMAL_SPEED);

    -- Load previous save point data
    local x_position = GlobalManager:GetSaveLocationX();
    local y_position = GlobalManager:GetSaveLocationY();
    if (x_position ~= 0 and y_position ~= 0) then
        -- Use the save point position, and clear the save position data for next maps
        GlobalManager:UnsetSaveLocation();
        -- Make the character look at us in that case
        hero:SetDirection(vt_map.MapMode.SOUTH);
        hero:SetPosition(x_position, y_position);
    elseif (GlobalManager:GetPreviousLocation() == "from_path3") then
        hero:SetDirection(vt_map.MapMode.NORTH);
        hero:SetPosition(55.0, 77.0);
    elseif (GlobalManager:GetPreviousLocation() == "from_shrine_entrance") then
        hero:SetDirection(vt_map.MapMode.SOUTH);
        hero:SetPosition(40.0, 7.0);
    elseif (GlobalManager:GetPreviousLocation() == "from_shrine_2nd_floor_wind_trap") then
        hero:SetDirection(vt_map.MapMode.SOUTH);
        hero:SetPosition(45.0, 2.0);
    end

    -- Create secondary characters
    kalya = CreateSprite(Map, "Kalya",
                         hero:GetXPosition(), hero:GetYPosition(), vt_map.MapMode.GROUND_OBJECT);
    kalya:SetDirection(vt_map.MapMode.EAST);
    kalya:SetMovementSpeed(vt_map.MapMode.NORMAL_SPEED);
    kalya:SetCollisionMask(vt_map.MapMode.NO_COLLISION);
    kalya:SetVisible(false);

    orlinn = CreateSprite(Map, "Orlinn",
                          hero:GetXPosition(), hero:GetYPosition(), vt_map.MapMode.GROUND_OBJECT);
    orlinn:SetDirection(vt_map.MapMode.EAST);
    orlinn:SetMovementSpeed(vt_map.MapMode.NORMAL_SPEED);
    orlinn:SetCollisionMask(vt_map.MapMode.NO_COLLISION);
    orlinn:SetVisible(false);

    soldier1 = CreateNPCSprite(Map, "Dark Soldier", vt_system.Translate("Soldier"), 0, 0, vt_map.MapMode.GROUND_OBJECT);
    soldier1:SetVisible(false);
    soldier1:SetCollisionMask(vt_map.MapMode.NO_COLLISION);
    soldier2 = CreateNPCSprite(Map, "Dark Soldier", vt_system.Translate("Soldier"), 0, 0, vt_map.MapMode.GROUND_OBJECT);
    soldier2:SetVisible(false);
    soldier2:SetCollisionMask(vt_map.MapMode.NO_COLLISION);
    soldier3 = CreateNPCSprite(Map, "Dark Soldier", vt_system.Translate("Soldier"), 0, 0, vt_map.MapMode.GROUND_OBJECT);
    soldier3:SetVisible(false);
    soldier3:SetCollisionMask(vt_map.MapMode.NO_COLLISION);
end

function _CreateObjects()
    local object = nil
    local npc = nil
    local dialogue = nil
    local text = nil
    local event = nil

    -- Treasure box
    local chest = CreateTreasure(Map, "elbrus_path4_chest1", "Wood_Chest1", 9, 62, vt_map.MapMode.GROUND_OBJECT);
    chest:AddItem(1001, 1); -- Minor Elixir, in case something went wrong during the Harlequin battle

    -- Bridge blocker
    blocking_bridge = CreateObject(Map, "Rock1", 36.5, 13, vt_map.MapMode.GROUND_OBJECT);
    blocking_bridge:SetVisible(false);
    blocking_bridge:SetCollisionMask(vt_map.MapMode.NO_COLLISION);

    -- Objects array
    local map_objects = {
        { "Tree Small1 snow", 7, 66 },
        { "Tree Small1 snow", 50, 63 },
        { "Tree Small2 snow", 19, 5 },
        { "Tree Small1 snow", 23, 7 },
        { "Tree Big2 snow", 39, 56 },
        { "Tree Big2 snow", 2, 70 },
        { "Tree Big2 snow", 36, 72 },
        { "Tree Big1 snow", 0, 75 },
        { "Tree Big1 snow", 48, 70 },
        { "Rock1 snow", 32, 56 },
    }

    -- Loads the trees according to the array
    for my_index, my_array in pairs(map_objects) do
        --print(my_array[1], my_array[2], my_array[3]);
        CreateObject(Map, my_array[1], my_array[2], my_array[3], vt_map.MapMode.GROUND_OBJECT);
    end

    -- Create the bridge
    CreateObject(Map, "Bridge1_up", 36.5, 11, vt_map.MapMode.FLATGROUND_OBJECT);

    bridge_middle_parts[1] = CreateObject(Map, "Bridge1_middle", 36.5, 13, vt_map.MapMode.FLATGROUND_OBJECT);
    bridge_middle_parts[2] = CreateObject(Map, "Bridge1_middle", 36.5, 15, vt_map.MapMode.FLATGROUND_OBJECT);
    bridge_middle_parts[3] = CreateObject(Map, "Bridge1_middle", 36.5, 17, vt_map.MapMode.FLATGROUND_OBJECT);
    bridge_middle_parts[4] = CreateObject(Map, "Bridge1_middle", 36.5, 19, vt_map.MapMode.FLATGROUND_OBJECT);
    bridge_middle_parts[5] = CreateObject(Map, "Bridge1_middle", 36.5, 21, vt_map.MapMode.FLATGROUND_OBJECT);
    bridge_middle_parts[6] = CreateObject(Map, "Bridge1_middle", 36.5, 23, vt_map.MapMode.FLATGROUND_OBJECT);
    bridge_middle_parts[7] = CreateObject(Map, "Bridge1_middle", 36.5, 25, vt_map.MapMode.FLATGROUND_OBJECT);
    bridge_middle_parts[8] = CreateObject(Map, "Bridge1_middle", 36.5, 27, vt_map.MapMode.FLATGROUND_OBJECT);
    bridge_middle_parts[9] = CreateObject(Map, "Bridge1_middle", 36.5, 29, vt_map.MapMode.FLATGROUND_OBJECT);
    bridge_middle_parts[10] = CreateObject(Map, "Bridge1_middle", 36.5, 31, vt_map.MapMode.FLATGROUND_OBJECT);
    bridge_middle_parts[11] = CreateObject(Map, "Bridge1_middle", 36.5, 33, vt_map.MapMode.FLATGROUND_OBJECT);
    bridge_middle_parts[12] = CreateObject(Map, "Bridge1_middle", 36.5, 35, vt_map.MapMode.FLATGROUND_OBJECT);
    bridge_middle_parts[13] = CreateObject(Map, "Bridge1_middle", 36.5, 37, vt_map.MapMode.FLATGROUND_OBJECT);

    CreateObject(Map, "Bridge1_down", 36.5, 39, vt_map.MapMode.FLATGROUND_OBJECT);
end

-- Special event references which destinations must be updated just before being called.
local kalya_move_next_to_hero_event1 = nil
local kalya_move_back_to_hero_event1 = nil
local orlinn_move_next_to_hero_event1 = nil
local orlinn_move_back_to_hero_event1 = nil

local kalya_move_next_to_hero_event2 = nil
local kalya_move_back_to_hero_event2 = nil
local orlinn_move_next_to_hero_event2 = nil
local orlinn_move_back_to_hero_event2 = nil

-- Creates all events and sets up the entire event sequence chain
function _CreateEvents()
    local event = nil
    local dialogue = nil
    local text = nil

    event = vt_map.MapTransitionEvent("to mountain shrine entrance", "dat/maps/mt_elbrus/mt_elbrus_shrine1_map.lua",
                                       "dat/maps/mt_elbrus/mt_elbrus_shrine1_script.lua", "from_path4");
    EventManager:RegisterEvent(event);

    -- sprite direction events
    event = vt_map.ChangeDirectionSpriteEvent("Bronann looks north", hero, vt_map.MapMode.NORTH);
    EventManager:RegisterEvent(event);
    event = vt_map.ChangeDirectionSpriteEvent("Bronann looks south", hero, vt_map.MapMode.SOUTH);
    EventManager:RegisterEvent(event);
    event = vt_map.ChangeDirectionSpriteEvent("Orlinn looks north", orlinn, vt_map.MapMode.NORTH);
    EventManager:RegisterEvent(event);
    event = vt_map.ChangeDirectionSpriteEvent("Orlinn looks south", orlinn, vt_map.MapMode.SOUTH);
    EventManager:RegisterEvent(event);
    event = vt_map.ChangeDirectionSpriteEvent("Kalya looks north", kalya, vt_map.MapMode.NORTH);
    EventManager:RegisterEvent(event);
    event = vt_map.ChangeDirectionSpriteEvent("Kalya looks south", kalya, vt_map.MapMode.SOUTH);
    EventManager:RegisterEvent(event);
    event = vt_map.LookAtSpriteEvent("Orlinn looks at Kalya", orlinn, kalya);
    EventManager:RegisterEvent(event);
    event = vt_map.LookAtSpriteEvent("Bronann looks at Kalya", hero, kalya);
    EventManager:RegisterEvent(event);

    -- cant't go back event
<<<<<<< HEAD
    dialogue = vt_map.SpriteDialogue.Create();
    text = vt_system.Translate("We can't go back now...");
=======
    dialogue = vt_map.SpriteDialogue();
    text = vt_system.Translate("We can't go back now.");
>>>>>>> 4f7113d3
    dialogue:AddLine(text, hero);
    event = vt_map.DialogueEvent("Can't go back dialogue", dialogue);
    EventManager:RegisterEvent(event);

    -- Snowing! event
    event = vt_map.ScriptedEvent("Snowing Dialogue", "snowing_dialogue_start", "")
    event:AddEventLinkAtEnd("Kalya moves next to Bronann1", 100);
    event:AddEventLinkAtEnd("Orlinn moves next to Bronann1", 100);
    EventManager:RegisterEvent(event);

    -- NOTE: The actual destination is set just before the actual start call
    kalya_move_next_to_hero_event1 = vt_map.PathMoveSpriteEvent("Kalya moves next to Bronann1", kalya, 0, 0, false);
    kalya_move_next_to_hero_event1:AddEventLinkAtEnd("Kalya looks north");
    kalya_move_next_to_hero_event1:AddEventLinkAtEnd("Dialogue about snow and bridge", 500);
    EventManager:RegisterEvent(kalya_move_next_to_hero_event1);
    orlinn_move_next_to_hero_event1 = vt_map.PathMoveSpriteEvent("Orlinn moves next to Bronann1", orlinn, 0, 0, false);
    orlinn_move_next_to_hero_event1:AddEventLinkAtEnd("Orlinn looks north");
    EventManager:RegisterEvent(orlinn_move_next_to_hero_event1);

<<<<<<< HEAD
    dialogue = vt_map.SpriteDialogue.Create();
    text = vt_system.Translate("We made it...");
=======
    dialogue = vt_map.SpriteDialogue();
    text = vt_system.Translate("We made it.");
>>>>>>> 4f7113d3
    dialogue:AddLineEmote(text, kalya, "sweat drop");
    text = vt_system.Translate("Brr. It's quite cold up here.");
    dialogue:AddLineEmote(text, hero, "exclamation");
    text = vt_system.Translate("The bridge is a few feet away. Let's reach the mountain pass before the frost kills us.");
    dialogue:AddLineEmote(text, kalya, "exclamation");
    text = vt_system.Translate("Let's hurry. I can't feel my toes anymore.");
    dialogue:AddLineEventEmote(text, orlinn, "Orlinn looks at Kalya", "", "sweat drop");
    event = vt_map.DialogueEvent("Dialogue about snow and bridge", dialogue);
    event:AddEventLinkAtEnd("Orlinn goes back to party");
    event:AddEventLinkAtEnd("Kalya goes back to party");
    EventManager:RegisterEvent(event);

    orlinn_move_back_to_hero_event1 = vt_map.PathMoveSpriteEvent("Orlinn goes back to party", orlinn, hero, false);
    EventManager:RegisterEvent(orlinn_move_back_to_hero_event1);

    kalya_move_back_to_hero_event1 = vt_map.PathMoveSpriteEvent("Kalya goes back to party", kalya, hero, false);
    kalya_move_back_to_hero_event1:AddEventLinkAtEnd("End of dialogue about snow");
    EventManager:RegisterEvent(kalya_move_back_to_hero_event1);

    event = vt_map.ScriptedEvent("End of dialogue about snow", "snowing_dialogue_end", "");
    EventManager:RegisterEvent(event);

    -- afraid of the bridge
    event = vt_map.ScriptedEvent("Afraid of the bridge Dialogue", "bridge_dialogue_start", "")
    event:AddEventLinkAtEnd("Bronann looks north");
    event:AddEventLinkAtEnd("Dialogue about the bridge");
    EventManager:RegisterEvent(event);

<<<<<<< HEAD
    dialogue = vt_map.SpriteDialogue.Create();
    text = vt_system.Translate("(Woah, this bridge doesn't look that sturdy...)");
=======
    dialogue = vt_map.SpriteDialogue();
    text = vt_system.Translate("(Woah, this bridge doesn't look very sturdy.)");
>>>>>>> 4f7113d3
    dialogue:AddLineEmote(text, hero, "sweat drop");
    text = vt_system.Translate("Well, here we go.");
    dialogue:AddLine(text, hero);
    event = vt_map.DialogueEvent("Dialogue about the bridge", dialogue);
    event:AddEventLinkAtEnd("End of bridge dialogue");
    EventManager:RegisterEvent(event);

    event = vt_map.ScriptedEvent("End of bridge dialogue", "bridge_dialogue_end", "")
    EventManager:RegisterEvent(event);

    -- Cut the bridge! event
    event = vt_map.ScriptedEvent("Cut the bridge Event", "bridge_cut_event_start", "")
    event:AddEventLinkAtEnd("Soldiers catching up Dialogue");
    EventManager:RegisterEvent(event);

    dialogue = vt_map.SpriteDialogue.Create();
    text = vt_system.Translate("There!");
    dialogue:AddLine(text, soldier1);
    text = vt_system.Translate("Huh?");
    dialogue:AddLineEventEmote(text, hero, "Bronann looks south", "", "exclamation");
    event = vt_map.DialogueEvent("Soldiers catching up Dialogue", dialogue);
    event:AddEventLinkAtEnd("Set focus on soldiers");
    EventManager:RegisterEvent(event);

    event = vt_map.ScriptedEvent("Set focus on soldiers", "set_focus_on_soldiers", "set_focus_update")
    event:AddEventLinkAtEnd("Soldiers catching up Dialogue2");
    EventManager:RegisterEvent(event);

    event = vt_map.PathMoveSpriteEvent("Soldier1 starts running", soldier1, 43.5, 60.0, true);
    EventManager:RegisterEvent(event);
    event = vt_map.PathMoveSpriteEvent("Soldier2 starts running", soldier2, 41.5, 61.5, true);
    EventManager:RegisterEvent(event);
    event = vt_map.PathMoveSpriteEvent("Soldier3 starts running", soldier3, 40.0, 61.5, true);
    EventManager:RegisterEvent(event);

<<<<<<< HEAD
    dialogue = vt_map.SpriteDialogue.Create();
    text = vt_system.Translate("Catch them before they reach the Shrine!");
=======
    dialogue = vt_map.SpriteDialogue();
    text = vt_system.Translate("Catch them before they reach the shrine!");
>>>>>>> 4f7113d3
    dialogue:AddLineEmote(text, soldier1, "exclamation");
    event = vt_map.DialogueEvent("Soldiers catching up Dialogue2", dialogue);
    event:AddEventLinkAtEnd("Set focus on Bronann");
    event:AddEventLinkAtEnd("Soldier1 starts running");
    event:AddEventLinkAtEnd("Soldier2 starts running");
    event:AddEventLinkAtEnd("Soldier3 starts running");
    EventManager:RegisterEvent(event);

    event = vt_map.ScriptedEvent("Set focus on Bronann", "set_focus_on_bronann", "set_focus_update")
    event:AddEventLinkAtEnd("Soldiers catching up Dialogue3");
    EventManager:RegisterEvent(event);

    dialogue = vt_map.SpriteDialogue.Create();
    text = vt_system.Translate("Let's run!");
    dialogue:AddLineEmote(text, hero, "exclamation");
    event = vt_map.DialogueEvent("Soldiers catching up Dialogue3", dialogue);
    event:AddEventLinkAtEnd("The hero runs north of the bridge");
    EventManager:RegisterEvent(event);

    event = vt_map.PathMoveSpriteEvent("The hero runs north of the bridge", hero, 36.5, 8, true);
    event:AddEventLinkAtEnd("Set Kalya and Orlinn position up the bridge");
    EventManager:RegisterEvent(event);

    event = vt_map.PathMoveSpriteEvent("Soldier1 runs to the cliff", soldier1, 36.5, 40.0, true);
    EventManager:RegisterEvent(event);
    event = vt_map.PathMoveSpriteEvent("Soldier2 runs to the cliff", soldier2, 32.5, 41.5, true);
    EventManager:RegisterEvent(event);
    event = vt_map.PathMoveSpriteEvent("Soldier3 runs to the cliff", soldier3, 40.0, 41.5, true);
    EventManager:RegisterEvent(event);

    event = vt_map.ScriptedEvent("Set Kalya and Orlinn position up the bridge", "set_kalya_orlinn_positions", "")
    event:AddEventLinkAtEnd("Kalya moves next to Bronann2");
    event:AddEventLinkAtEnd("Orlinn moves next to Bronann2");
    event:AddEventLinkAtEnd("Bronann looks south");
    event:AddEventLinkAtEnd("Soldier1 runs to the cliff");
    event:AddEventLinkAtEnd("Soldier2 runs to the cliff");
    event:AddEventLinkAtEnd("Soldier3 runs to the cliff");
    EventManager:RegisterEvent(event);

    -- NOTE: The actual destination is set just before the actual start call
    kalya_move_next_to_hero_event2 = vt_map.PathMoveSpriteEvent("Kalya moves next to Bronann2", kalya, 0, 0, false);
    kalya_move_next_to_hero_event2:AddEventLinkAtEnd("Kalya looks south");
    EventManager:RegisterEvent(kalya_move_next_to_hero_event2);
    orlinn_move_next_to_hero_event2 = vt_map.PathMoveSpriteEvent("Orlinn moves next to Bronann2", orlinn, 0, 0, false);
    orlinn_move_next_to_hero_event2:AddEventLinkAtEnd("Orlinn looks south");
    kalya_move_next_to_hero_event2:AddEventLinkAtEnd("Dialogue about cutting bridge");
    EventManager:RegisterEvent(orlinn_move_next_to_hero_event2);

    dialogue = vt_map.SpriteDialogue.Create();
    text = vt_system.Translate("Bronann!");
    dialogue:AddLineEmote(text, kalya, "exclamation");
    text = vt_system.Translate("I'll cut those ropes!");
    dialogue:AddLine(text, hero);
    event = vt_map.DialogueEvent("Dialogue about cutting bridge", dialogue);
    event:AddEventLinkAtEnd("The hero comes close the bridge's edge");
    EventManager:RegisterEvent(event);

    event = vt_map.PathMoveSpriteEvent("The hero comes close the bridge's edge", hero, 36.5, 10.5, true);
    event:AddEventLinkAtEnd("The hero cuts the bridge's ropes");
    EventManager:RegisterEvent(event);

    event = vt_map.AnimateSpriteEvent("The hero cuts the bridge's ropes", hero, "attack_south", -1); -- -1 = default time: (375ms)
    event:AddEventLinkAtEnd("Sword sound");
    event:AddEventLinkAtEnd("Bridge starting to fall sound", 300);
    event:AddEventLinkAtEnd("The bridge falls apart");
    EventManager:RegisterEvent(event);

    event = vt_map.SoundEvent("Sword sound", "snd/sword_swipe.wav");
    EventManager:RegisterEvent(event);

    event = vt_map.SoundEvent("Bridge starting to fall sound", "snd/footstep_grass2.wav");
    EventManager:RegisterEvent(event);

    event = vt_map.ScriptedEvent("The bridge falls apart", "init_bridge_break", "bridge_break_update")
    event:AddEventLinkAtEnd("The party relaxes");
    EventManager:RegisterEvent(event);

<<<<<<< HEAD
    dialogue = vt_map.SpriteDialogue.Create();
    text = vt_system.Translate("That was close...");
=======
    dialogue = vt_map.SpriteDialogue();
    text = vt_system.Translate("That was close.");
>>>>>>> 4f7113d3
    dialogue:AddLineEmote(text, kalya, "sweat drop");
    event = vt_map.DialogueEvent("The party relaxes", dialogue);
    event:AddEventLinkAtEnd("Set focus on soldiers2");
    EventManager:RegisterEvent(event);

    event = vt_map.ScriptedEvent("Set focus on soldiers2", "set_focus_on_soldiers", "set_focus_update")
    event:AddEventLinkAtEnd("The soldiers threaten the party");
    EventManager:RegisterEvent(event);

    event = vt_map.LookAtSpriteEvent("Soldier2 looks at Soldier1", soldier2, soldier1);
    EventManager:RegisterEvent(event);

<<<<<<< HEAD
    dialogue = vt_map.SpriteDialogue.Create();
    text = vt_system.Translate("Damn!!");
=======
    dialogue = vt_map.SpriteDialogue();
    text = vt_system.Translate("Damn!");
>>>>>>> 4f7113d3
    dialogue:AddLine(text, soldier1);
    text = vt_system.Translate("The master won't be happy with this.");
    dialogue:AddLineEvent(text, soldier2, "Soldier2 looks at Soldier1", "");
    text = vt_system.Translate("You won't get away so easily. We will catch you sooner or later.");
    dialogue:AddLineEmote(text, soldier1, "sweat drop");
    event = vt_map.DialogueEvent("The soldiers threaten the party", dialogue);
    event:AddEventLinkAtEnd("Set focus on Bronann2");
    EventManager:RegisterEvent(event);

    event = vt_map.ScriptedEvent("Set focus on Bronann2", "set_focus_on_bronann", "set_focus_update")
    event:AddEventLinkAtEnd("Play funny music");
    event:AddEventLinkAtEnd("The party relaxes 2");
    event:AddEventLinkAtEnd("The hero laughs");
    event:AddEventLinkAtEnd("Kalya laughs");
    event:AddEventLinkAtEnd("Orlinn laughs");
    EventManager:RegisterEvent(event);

    event = vt_map.ScriptedEvent("Play funny music", "play_funny_music", "");
    EventManager:RegisterEvent(event);

    event = vt_map.AnimateSpriteEvent("The hero laughs", hero, "laughing", 0); -- 0 = infinite time.
    EventManager:RegisterEvent(event);
    event = vt_map.AnimateSpriteEvent("Kalya laughs", kalya, "laughing", 0); -- infinite time.
    EventManager:RegisterEvent(event);
    event = vt_map.AnimateSpriteEvent("Orlinn laughs", orlinn, "laughing", 0); -- infinite time.
    EventManager:RegisterEvent(event);

    dialogue = vt_map.SpriteDialogue.Create();
    text = vt_system.Translate("Hurray! Those idiots will have a hard time catching us now!");
    dialogue:AddLine(text, orlinn);
    text = vt_system.Translate("Indeed! They've been had!");
    dialogue:AddLine(text, hero);
    text = vt_system.Translate("Who are the little brats now, eh?");
    dialogue:AddLine(text, kalya);
    event = vt_map.DialogueEvent("The party relaxes 2", dialogue);
    event:AddEventLinkAtEnd("Set focus on soldiers3");
    EventManager:RegisterEvent(event);

    event = vt_map.ScriptedEvent("Set focus on soldiers3", "set_focus_on_soldiers", "set_focus_update")
    event:AddEventLinkAtEnd("The soldiers retreat");
    EventManager:RegisterEvent(event);

    event = vt_map.ScriptedEvent("The party stops laughing", "stop_party_animation", "")
    EventManager:RegisterEvent(event);

<<<<<<< HEAD
    dialogue = vt_map.SpriteDialogue.Create();
    text = vt_system.Translate("Let's go back and tell the others...");
=======
    dialogue = vt_map.SpriteDialogue();
    text = vt_system.Translate("Let's go back and inform the others.");
>>>>>>> 4f7113d3
    dialogue:AddLine(text, soldier1);
    text = vt_system.Translate("Yes, sir.");
    dialogue:AddLineEvent(text, soldier2, "Soldier2 looks at Soldier1", "");
    event = vt_map.DialogueEvent("The soldiers retreat", dialogue);
    event:AddEventLinkAtEnd("The party stops laughing");
    event:AddEventLinkAtEnd("Set focus on Bronann3");
    event:AddEventLinkAtEnd("Soldier1 goes back");
    event:AddEventLinkAtEnd("Soldier2 goes back");
    event:AddEventLinkAtEnd("Soldier3 goes back");
    EventManager:RegisterEvent(event);

    event = vt_map.PathMoveSpriteEvent("Soldier1 goes back", soldier1, 41.5, 68, false);
    EventManager:RegisterEvent(event);
    event = vt_map.PathMoveSpriteEvent("Soldier2 goes back", soldier2, 45.5, 73, false);
    EventManager:RegisterEvent(event);
    event = vt_map.PathMoveSpriteEvent("Soldier3 goes back", soldier3, 51.5, 72, false);
    EventManager:RegisterEvent(event);

    event = vt_map.ScriptedEvent("Set focus on Bronann3", "set_focus_on_bronann_slow", "set_focus_update")
    event:AddEventLinkAtEnd("The party wonders what to do");
    EventManager:RegisterEvent(event);

<<<<<<< HEAD
    dialogue = vt_map.SpriteDialogue.Create();
    text = vt_system.Translate("They're gone... We should move on before they actually find a way to cross the gap.");
=======
    dialogue = vt_map.SpriteDialogue();
    text = vt_system.Translate("They're gone. We should move on before they actually find a way to cross the gap.");
>>>>>>> 4f7113d3
    dialogue:AddLineEvent(text, kalya, "Bronann looks at Kalya", "");
    event = vt_map.DialogueEvent("The party wonders what to do", dialogue);
    event:AddEventLinkAtEnd("Orlinn goes back to party2");
    event:AddEventLinkAtEnd("Kalya goes back to party2");
    EventManager:RegisterEvent(event);

    orlinn_move_back_to_hero_event2 = vt_map.PathMoveSpriteEvent("Orlinn goes back to party2", orlinn, hero, false);
    EventManager:RegisterEvent(orlinn_move_back_to_hero_event2);

    kalya_move_back_to_hero_event2 = vt_map.PathMoveSpriteEvent("Kalya goes back to party2", kalya, hero, false);
    kalya_move_back_to_hero_event2:AddEventLinkAtEnd("End of cutting the bridge Event");
    EventManager:RegisterEvent(kalya_move_back_to_hero_event2);

    event = vt_map.ScriptedEvent("End of cutting the bridge Event", "cut_the_bridge_event_end", "");
    EventManager:RegisterEvent(event);

    event = vt_map.ScriptedEvent("Falls from above event", "fall_event_start", "fall_event_update");
    EventManager:RegisterEvent(event);
end

-- zones
local to_shrine_zone = nil
local bridge_south_zone = nil
local bridge_middle_zone = nil
local to_path3_zone = nil

-- Create the different map zones triggering events
function _CreateZones()
    -- N.B.: left, right, top, bottom
    to_shrine_zone = vt_map.CameraZone.Create(39, 41, 3, 5);
    to_path3_zone = vt_map.CameraZone.Create(48, 64, 78, 80);

    bridge_south_zone = vt_map.CameraZone.Create(33, 39, 39, 41);
    bridge_middle_zone = vt_map.CameraZone.Create(33, 39, 24, 26);
end

-- Check whether the active camera has entered a zone. To be called within Update()
function _CheckZones()
    if (to_shrine_zone:IsCameraEntering() == true) then
        hero:SetMoving(false);
        EventManager:StartEvent("to mountain shrine entrance");
    elseif (bridge_south_zone:IsCameraEntering() == true and Map:CurrentState() == vt_map.MapMode.STATE_EXPLORE) then
        if (GlobalManager:GetEventValue("story", "mt_elbrus_bridge_dialogue") ~= 1) then
            EventManager:StartEvent("Afraid of the bridge Dialogue");
        end
    elseif (bridge_middle_zone:IsCameraEntering() == true and Map:CurrentState() == vt_map.MapMode.STATE_EXPLORE) then
        if (GlobalManager:GetEventValue("story", "mt_elbrus_bridge_cut_event") ~= 1) then
            EventManager:StartEvent("Cut the bridge Event");
        end
    elseif (to_path3_zone:IsCameraEntering() == true and Map:CurrentState() == vt_map.MapMode.STATE_EXPLORE) then
        hero:SetMoving(false);
        EventManager:StartEvent("Can't go back dialogue");
    end
end

-- Trigger damages on the characters present on the battle front.
function _TriggerPartyDamage(damage)
    -- Adds an effect on map
    local x_pos = Map:GetScreenXCoordinate(hero:GetXPosition());
    local y_pos = Map:GetScreenYCoordinate(hero:GetYPosition());
    local map_indicator = Map:GetIndicatorSupervisor();
    map_indicator:AddDamageIndicator(x_pos, y_pos, damage, vt_video.TextStyle("text22", vt_video.Color(1.0, 0.0, 0.0, 0.9)), true);

    local index = 0;
    for index = 0, 3 do
        local char = GlobalManager:GetCharacter(index);
        if (char ~= nil) then
            -- Do not kill characters. though
            local hp_damage = damage;
            if (hp_damage >= char:GetHitPoints()) then
                hp_damage = char:GetHitPoints() - 1;
            end
            if (hp_damage > 0) then
                char:SubtractHitPoints(hp_damage);
            end
        end
    end
end

local bridge_parts_time = 0;
local bridge_parts_to_move = 1;
local total_bridge_time = 0;
local bridge_parts_position_x = {}
local bridge_parts_position_y = {}

-- Map Custom functions
-- Used through scripted events
map_functions = {

    snowing_dialogue_start = function()
        Map:PushState(vt_map.MapMode.STATE_SCENE);
        -- Keep a reference of the correct sprite for the event end.
        main_sprite_name = hero:GetSpriteName();

        -- Make the hero be Bronann for the event.
        hero:ReloadSprite("Bronann");

        kalya:SetPosition(hero:GetXPosition(), hero:GetYPosition());
        kalya:SetVisible(true);
        orlinn:SetPosition(hero:GetXPosition(), hero:GetYPosition());
        orlinn:SetVisible(true);
        kalya:SetCollisionMask(vt_map.MapMode.NO_COLLISION);
        orlinn:SetCollisionMask(vt_map.MapMode.NO_COLLISION);

        kalya_move_next_to_hero_event1:SetDestination(hero:GetXPosition() + 2.0, hero:GetYPosition(), false);
        orlinn_move_next_to_hero_event1:SetDestination(hero:GetXPosition() - 2.0, hero:GetYPosition(), false);
    end,

    snowing_dialogue_end = function()
        Map:PopState();
        kalya:SetPosition(0, 0);
        kalya:SetVisible(false);
        kalya:SetCollisionMask(vt_map.MapMode.NO_COLLISION);
        orlinn:SetPosition(0, 0);
        orlinn:SetVisible(false);
        orlinn:SetCollisionMask(vt_map.MapMode.NO_COLLISION);

        -- Reload the hero back to default
        hero:ReloadSprite(main_sprite_name);

        -- Set event as done
        GlobalManager:SetEventValue("story", "mt_elbrus_snowing_dialogue", 1);
    end,

    bridge_dialogue_start = function()
        Map:PushState(vt_map.MapMode.STATE_SCENE);
        hero:SetMoving(false);
    end,

    bridge_dialogue_end = function()
        Map:PopState();
        GlobalManager:SetEventValue("story", "mt_elbrus_bridge_dialogue", 1);
    end,

    bridge_cut_event_start = function()
        Map:PushState(vt_map.MapMode.STATE_SCENE);
        hero:SetMoving(false);

        -- Place the soldiers
        soldier1:SetPosition(41.5, 68);
        soldier1:SetVisible(true);
        soldier1:SetDirection(vt_map.MapMode.NORTH);

        soldier2:SetPosition(45.5, 73);
        soldier2:SetVisible(true);
        soldier2:SetDirection(vt_map.MapMode.WEST);

        soldier3:SetPosition(51.5, 72);
        soldier3:SetVisible(true);
        soldier3:SetDirection(vt_map.MapMode.NORTH);
    end,

    set_focus_on_soldiers = function()
        Map:SetCamera(soldier1, 1200);
    end,
    set_focus_on_bronann = function()
        Map:SetCamera(hero, 1000);
    end,
    set_focus_on_bronann_slow = function()
        Map:SetCamera(hero, 2000);
    end,

    set_focus_update = function()
        if (Map:IsCameraMoving() == true) then
            return false;
        end
        return true;
    end,

    set_kalya_orlinn_positions = function()
        -- Keep a reference of the correct sprite for the event end.
        main_sprite_name = hero:GetSpriteName();

        -- Make the hero be Bronann for the event.
        hero:ReloadSprite("Bronann");

        kalya:SetPosition(hero:GetXPosition(), hero:GetYPosition());
        kalya:SetVisible(true);
        orlinn:SetPosition(hero:GetXPosition(), hero:GetYPosition());
        orlinn:SetVisible(true);
        kalya:SetCollisionMask(vt_map.MapMode.NO_COLLISION);
        orlinn:SetCollisionMask(vt_map.MapMode.NO_COLLISION);

        kalya_move_next_to_hero_event2:SetDestination(hero:GetXPosition() + 2.0, hero:GetYPosition(), false);
        orlinn_move_next_to_hero_event2:SetDestination(hero:GetXPosition() - 2.0, hero:GetYPosition(), false);
    end,

    init_bridge_break = function()
        bridge_parts_time = 200;
        -- Tells the number of bridge parts that move
        bridge_parts_to_move = 1;
        total_bridge_time = 0;
        -- Init the bridge parts positions
        for i, my_object in ipairs(bridge_middle_parts) do
            --print(i)
            --print(my_object:GetXPosition(), my_object:GetYPosition());
            bridge_parts_position_x[i] = my_object:GetXPosition();
            bridge_parts_position_y[i] = my_object:GetYPosition();
        end
    end,

    bridge_break_update = function()
        -- Get the time elapsed
        local elapsed_time = SystemManager:GetUpdateTime();
        total_bridge_time = total_bridge_time + elapsed_time;
        bridge_parts_time = bridge_parts_time - elapsed_time;

        -- Break another piece when the time has come to
        if (bridge_parts_time < 0) then
            bridge_parts_time = 200;
            bridge_parts_to_move = bridge_parts_to_move + 1;
        end

        -- Make the concerned bridge parts move
        local i = 0;
        for index, my_object in ipairs(bridge_middle_parts) do
            bridge_parts_position_x[index] = bridge_parts_position_x[index] + elapsed_time * 0.0030;
            bridge_parts_position_y[index] = bridge_parts_position_y[index] + elapsed_time * 0.015;
            my_object:SetPosition(bridge_parts_position_x[index], bridge_parts_position_y[index]);

            i = i + 1;
            if (i >= bridge_parts_to_move) then
                break;
            end
        end

        if (total_bridge_time > 2500) then
            -- Hide the bridge's parts
            for i, my_object in ipairs(bridge_middle_parts) do
                my_object:SetPosition(0, 0);
                my_object:SetVisible(false);
            end

            -- and keep on
            return true;
        else
            return false;
        end
    end,

    play_funny_music = function()
        AudioManager:PlayMusic("mus/Zander Noriega - School of Quirks.ogg");
    end,

    stop_party_animation = function(sprite)
        -- Stops the laughing animation in that particular case
        EventManager:EndAllEvents(hero);
        EventManager:EndAllEvents(kalya);
        EventManager:EndAllEvents(orlinn);
    end,

    cut_the_bridge_event_end = function()
        Map:PopState();
        kalya:SetPosition(0, 0);
        kalya:SetVisible(false);
        kalya:SetCollisionMask(vt_map.MapMode.NO_COLLISION);
        orlinn:SetPosition(0, 0);
        orlinn:SetVisible(false);
        orlinn:SetCollisionMask(vt_map.MapMode.NO_COLLISION);

        -- Reload the hero back to default
        hero:ReloadSprite(main_sprite_name);

        -- Actually block the player's bridge access.
        blocking_bridge:SetCollisionMask(vt_map.MapMode.WALL_COLLISION);

        -- Fade in the default music
        AudioManager:PlayMusic("snd/wind.ogg");

        -- Set event as done
        GlobalManager:SetEventValue("story", "mt_elbrus_bridge_cut_event", 1);
    end,

    fall_event_start = function()
        Map:PushState(vt_map.MapMode.STATE_SCENE);
        hero:SetMoving(false);
        -- place the character and make it fall
        hero:SetDirection(vt_map.MapMode.SOUTH);
        hero:SetPosition(45.0, 2.0);
        hero:SetCustomAnimation("frightened_fixed", 0); -- 0 means forever
    end,

    fall_event_update = function()
        if (hero:GetYPosition() >= 6.0) then
            AudioManager:PlaySound("snd/heavy_bump.wav");
            Effects:ShakeScreen(0.6, 600, vt_mode_manager.EffectSupervisor.SHAKE_FALLOFF_GRADUAL);
            hero:SetCustomAnimation("hurt", 800);
            _TriggerPartyDamage(math.random(25, 40));
            Map:PopState();
            return true;
        end

        -- Push the character down.
        local update_time = SystemManager:GetUpdateTime();
        local movement_diff = 0.010 * update_time;
        hero:SetYPosition(hero:GetYPosition() + movement_diff);
        return false;
    end,
}<|MERGE_RESOLUTION|>--- conflicted
+++ resolved
@@ -249,13 +249,8 @@
     EventManager:RegisterEvent(event);
 
     -- cant't go back event
-<<<<<<< HEAD
-    dialogue = vt_map.SpriteDialogue.Create();
-    text = vt_system.Translate("We can't go back now...");
-=======
-    dialogue = vt_map.SpriteDialogue();
+    dialogue = vt_map.SpriteDialogue.Create();
     text = vt_system.Translate("We can't go back now.");
->>>>>>> 4f7113d3
     dialogue:AddLine(text, hero);
     event = vt_map.DialogueEvent("Can't go back dialogue", dialogue);
     EventManager:RegisterEvent(event);
@@ -275,13 +270,8 @@
     orlinn_move_next_to_hero_event1:AddEventLinkAtEnd("Orlinn looks north");
     EventManager:RegisterEvent(orlinn_move_next_to_hero_event1);
 
-<<<<<<< HEAD
-    dialogue = vt_map.SpriteDialogue.Create();
-    text = vt_system.Translate("We made it...");
-=======
-    dialogue = vt_map.SpriteDialogue();
+    dialogue = vt_map.SpriteDialogue.Create();
     text = vt_system.Translate("We made it.");
->>>>>>> 4f7113d3
     dialogue:AddLineEmote(text, kalya, "sweat drop");
     text = vt_system.Translate("Brr. It's quite cold up here.");
     dialogue:AddLineEmote(text, hero, "exclamation");
@@ -310,13 +300,8 @@
     event:AddEventLinkAtEnd("Dialogue about the bridge");
     EventManager:RegisterEvent(event);
 
-<<<<<<< HEAD
-    dialogue = vt_map.SpriteDialogue.Create();
-    text = vt_system.Translate("(Woah, this bridge doesn't look that sturdy...)");
-=======
-    dialogue = vt_map.SpriteDialogue();
+    dialogue = vt_map.SpriteDialogue.Create();
     text = vt_system.Translate("(Woah, this bridge doesn't look very sturdy.)");
->>>>>>> 4f7113d3
     dialogue:AddLineEmote(text, hero, "sweat drop");
     text = vt_system.Translate("Well, here we go.");
     dialogue:AddLine(text, hero);
@@ -352,13 +337,8 @@
     event = vt_map.PathMoveSpriteEvent("Soldier3 starts running", soldier3, 40.0, 61.5, true);
     EventManager:RegisterEvent(event);
 
-<<<<<<< HEAD
-    dialogue = vt_map.SpriteDialogue.Create();
-    text = vt_system.Translate("Catch them before they reach the Shrine!");
-=======
-    dialogue = vt_map.SpriteDialogue();
+    dialogue = vt_map.SpriteDialogue.Create();
     text = vt_system.Translate("Catch them before they reach the shrine!");
->>>>>>> 4f7113d3
     dialogue:AddLineEmote(text, soldier1, "exclamation");
     event = vt_map.DialogueEvent("Soldiers catching up Dialogue2", dialogue);
     event:AddEventLinkAtEnd("Set focus on Bronann");
@@ -436,13 +416,8 @@
     event:AddEventLinkAtEnd("The party relaxes");
     EventManager:RegisterEvent(event);
 
-<<<<<<< HEAD
-    dialogue = vt_map.SpriteDialogue.Create();
-    text = vt_system.Translate("That was close...");
-=======
-    dialogue = vt_map.SpriteDialogue();
+    dialogue = vt_map.SpriteDialogue.Create();
     text = vt_system.Translate("That was close.");
->>>>>>> 4f7113d3
     dialogue:AddLineEmote(text, kalya, "sweat drop");
     event = vt_map.DialogueEvent("The party relaxes", dialogue);
     event:AddEventLinkAtEnd("Set focus on soldiers2");
@@ -455,13 +430,8 @@
     event = vt_map.LookAtSpriteEvent("Soldier2 looks at Soldier1", soldier2, soldier1);
     EventManager:RegisterEvent(event);
 
-<<<<<<< HEAD
-    dialogue = vt_map.SpriteDialogue.Create();
-    text = vt_system.Translate("Damn!!");
-=======
-    dialogue = vt_map.SpriteDialogue();
+    dialogue = vt_map.SpriteDialogue.Create();
     text = vt_system.Translate("Damn!");
->>>>>>> 4f7113d3
     dialogue:AddLine(text, soldier1);
     text = vt_system.Translate("The master won't be happy with this.");
     dialogue:AddLineEvent(text, soldier2, "Soldier2 looks at Soldier1", "");
@@ -507,13 +477,8 @@
     event = vt_map.ScriptedEvent("The party stops laughing", "stop_party_animation", "")
     EventManager:RegisterEvent(event);
 
-<<<<<<< HEAD
-    dialogue = vt_map.SpriteDialogue.Create();
-    text = vt_system.Translate("Let's go back and tell the others...");
-=======
-    dialogue = vt_map.SpriteDialogue();
+    dialogue = vt_map.SpriteDialogue.Create();
     text = vt_system.Translate("Let's go back and inform the others.");
->>>>>>> 4f7113d3
     dialogue:AddLine(text, soldier1);
     text = vt_system.Translate("Yes, sir.");
     dialogue:AddLineEvent(text, soldier2, "Soldier2 looks at Soldier1", "");
@@ -536,13 +501,8 @@
     event:AddEventLinkAtEnd("The party wonders what to do");
     EventManager:RegisterEvent(event);
 
-<<<<<<< HEAD
-    dialogue = vt_map.SpriteDialogue.Create();
-    text = vt_system.Translate("They're gone... We should move on before they actually find a way to cross the gap.");
-=======
-    dialogue = vt_map.SpriteDialogue();
+    dialogue = vt_map.SpriteDialogue.Create();
     text = vt_system.Translate("They're gone. We should move on before they actually find a way to cross the gap.");
->>>>>>> 4f7113d3
     dialogue:AddLineEvent(text, kalya, "Bronann looks at Kalya", "");
     event = vt_map.DialogueEvent("The party wonders what to do", dialogue);
     event:AddEventLinkAtEnd("Orlinn goes back to party2");
