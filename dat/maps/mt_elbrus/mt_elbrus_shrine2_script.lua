-- Set the namespace according to the map name.
local ns = {};
setmetatable(ns, {__index = _G});
mt_elbrus_shrine2_script = ns;
setfenv(1, ns);

-- The map name, subname and location image
map_name = "Mt. Elbrus Shrine"
map_image_filename = "img/menus/locations/mountain_shrine.png"
map_subname = ""

-- The music file used as default background music on this map.
-- Other musics will have to handled through scripting.
music_filename = "mus/mountain_shrine.ogg"

-- c++ objects instances
local Map = nil
local DialogueManager = nil
local EventManager = nil
local Script = nil

-- the main character handler
local hero = nil

-- Dialogue secondary heroes
local bronann = nil
local orlinn = nil

-- Name of the main sprite. Used to reload the good one at the end of dialogue events.
local main_sprite_name = "";

-- the main map loading code
function Load(m)

    Map = m;
    Script = Map:GetScriptSupervisor();
    DialogueManager = Map:GetDialogueSupervisor();
    EventManager = Map:GetEventSupervisor();
    Map:SetUnlimitedStamina(false);

    _CreateCharacters();
    _CreateObjects();

    -- Set the camera focus on hero
    Map:SetCamera(hero);
    -- This is a dungeon map, we'll use the front battle member sprite as default sprite.
    Map:SetPartyMemberVisibleSprite(hero);

    _CreateEvents();
    _CreateZones();

    -- Amplify light gradually when entering the first time.
    if (GlobalManager:GetEventValue("story", "mountain_shrine_entrance_light_done") == 0) then
        Map:GetEffectSupervisor():EnableLightingOverlay(vt_video.Color(0.0, 0.0, 0.0, 0.45));
        EventManager:StartEvent("Amplify lights", 1500);
        GlobalManager:SetEventValue("story", "mountain_shrine_entrance_light_done", 1);
    end
end

-- the map update function handles checks done on each game tick.
function Update()
    -- Check whether the character is in one of the zones
    _CheckZones();
end

-- Character creation
function _CreateCharacters()
    -- Default hero and position (from shrine entrance)
    hero = CreateSprite(Map, "Bronann", 33.5, 76.5, vt_map.MapMode.GROUND_OBJECT);
    hero:SetDirection(vt_map.MapMode.NORTH);
    hero:SetMovementSpeed(vt_map.MapMode.NORMAL_SPEED);

    -- Load previous save point data
    if (GlobalManager:GetPreviousLocation() == "from_shrine_stairs1") then
        hero:SetDirection(vt_map.MapMode.SOUTH);
        hero:SetPosition(50.0, 4.0);
    elseif (GlobalManager:GetPreviousLocation() == "from_shrine_trap_room") then
        hero:SetDirection(vt_map.MapMode.WEST);
        hero:SetPosition(58.0, 60.0);
    elseif (GlobalManager:GetPreviousLocation() == "from_shrine_enigma_room") then
        hero:SetDirection(vt_map.MapMode.EAST);
        hero:SetPosition(4.0, 60.0);
    elseif (GlobalManager:GetPreviousLocation() == "from_shrine_first_floor") then
        hero:SetDirection(vt_map.MapMode.SOUTH);
        hero:SetPosition(14.0, 6.0);
    end

    -- Create secondary characters
    bronann = CreateSprite(Map, "Bronann",
                         hero:GetXPosition(), hero:GetYPosition(), vt_map.MapMode.GROUND_OBJECT);
    bronann:SetDirection(vt_map.MapMode.EAST);
    bronann:SetMovementSpeed(vt_map.MapMode.NORMAL_SPEED);
    bronann:SetCollisionMask(vt_map.MapMode.NO_COLLISION);
    bronann:SetVisible(false);

    orlinn = CreateSprite(Map, "Orlinn",
                          hero:GetXPosition(), hero:GetYPosition(), vt_map.MapMode.GROUND_OBJECT);
    orlinn:SetDirection(vt_map.MapMode.EAST);
    orlinn:SetMovementSpeed(vt_map.MapMode.NORMAL_SPEED);
    orlinn:SetCollisionMask(vt_map.MapMode.NO_COLLISION);
    orlinn:SetVisible(false);
end

-- The parchment object, used as first event.
local parchment1 = nil

-- Skeletons preventing the heroes from going upstairs.
local skeleton1 = nil
local skeleton2 = nil
local skeleton3 = nil

function _CreateObjects()
    local object = nil
    local npc = nil
    local dialogue = nil
    local text = nil
    local event = nil

    object = CreateTreasure(Map, "Elbrus_Shrine_entrance1", "Jar1", 59, 16, vt_map.MapMode.GROUND_OBJECT);
    object:AddItem(15, 1); -- Lotus Petal (Regen)
    object = CreateTreasure(Map, "Elbrus_Shrine_entrance2", "Jar1", 20, 46.6, vt_map.MapMode.GROUND_OBJECT);
    object:AddItem(1004, 1); -- Periwinkle potion (Strength)

    vt_map.Halo.Create("img/misc/lights/torch_light_mask.lua", 33.5, 90,
        vt_video.Color(1.0, 1.0, 1.0, 0.8));

    _add_flame(19.5, 2);
    _add_flame(9.5, 2);

    _add_flame_pot(40, 40.6);
    _add_flame_pot(42, 36.6);
    _add_flame_pot(26, 40.6);
    _add_flame_pot(24, 36.6);
    _add_flame_pot(22, 20.6);
    _add_flame_pot(22, 16.6);
    _add_flame_pot(22, 12.6);
    _add_flame_pot(22, 8.6);
    _add_flame_pot(20, 6.6);

    CreateObject(Map, "Vase2", 38, 42, vt_map.MapMode.GROUND_OBJECT);
    CreateObject(Map, "Vase4", 28, 43, vt_map.MapMode.GROUND_OBJECT);
    CreateObject(Map, "Vase3", 44, 32.6, vt_map.MapMode.GROUND_OBJECT);
    CreateObject(Map, "Vase3", 43.9, 30.6, vt_map.MapMode.GROUND_OBJECT);
    CreateObject(Map, "Vase3", 44.1, 28.6, vt_map.MapMode.GROUND_OBJECT);
    CreateObject(Map, "Jar1", 30, 40.6, vt_map.MapMode.GROUND_OBJECT);
    CreateObject(Map, "Jar1", 36, 40.6, vt_map.MapMode.GROUND_OBJECT);
    CreateObject(Map, "Vase2", 22, 32.6, vt_map.MapMode.GROUND_OBJECT);
    CreateObject(Map, "Jar1", 21.9, 30.6, vt_map.MapMode.GROUND_OBJECT);
    CreateObject(Map, "Jar1", 22.1, 28.6, vt_map.MapMode.GROUND_OBJECT);
    CreateObject(Map, "Jar1", 20, 58.6, vt_map.MapMode.GROUND_OBJECT);
    CreateObject(Map, "Jar1", 46, 45, vt_map.MapMode.GROUND_OBJECT);
    CreateObject(Map, "Jar1", 46, 51.6, vt_map.MapMode.GROUND_OBJECT);

    -- Waterfalls
    if (GlobalManager:GetEventValue("triggers", "mt elbrus waterfall trigger") == 1) then
        _add_very_small_waterfall(32, 7);
        _add_very_small_waterfall(40, 7);
        _add_waterlight(27, 12)
        _add_waterlight(36, 18)
        _add_waterlight(31, 26)
        _add_waterlight(36, 32)
        _add_waterlight(55, 15)
    else
        _add_bubble(30, 30);
        _add_bubble(35, 35);
        _add_bubble(42, 20);
        _add_bubble(28, 12);
        _add_bubble(32, 18);
        _add_bubble(55, 17);

        -- The poisonous scent
        Map:GetScriptSupervisor():AddScript("dat/maps/mt_elbrus/mt_elbrus_scent_anim.lua");
    end

    -- Add the first parchment
    parchment1 = CreateObject(Map, "Parchment", 33.0, 40.6, vt_map.MapMode.GROUND_OBJECT);
    -- Adds a dialogue about the parchment content.
    if (GlobalManager:GetEventValue("story", "mountain_shrine_parchment1_done") == 0) then
        parchment1:SetEventWhenTalking("Parchment 1 event");
    else
        -- A smaller event summarizing the dialogue
        parchment1:SetEventWhenTalking("Parchment 1 event small");
    end

    -- The skeleton triggering the access to upstairs and the arrival of enemies.
    skeleton1 = CreateSprite(Map, "Skeleton", 13, 5, vt_map.MapMode.GROUND_OBJECT);
    skeleton2 = CreateSprite(Map, "Skeleton", 15, 5, vt_map.MapMode.GROUND_OBJECT);
    skeleton3 = CreateSprite(Map, "Skeleton", 14, 7, vt_map.MapMode.GROUND_OBJECT);
    skeleton1:SetDirection(vt_map.MapMode.SOUTH);
    skeleton2:SetDirection(vt_map.MapMode.SOUTH);
    skeleton3:SetDirection(vt_map.MapMode.SOUTH);
    skeleton1:SetCollisionMask(vt_map.MapMode.NO_COLLISION);
    skeleton2:SetCollisionMask(vt_map.MapMode.NO_COLLISION);
    skeleton3:SetCollisionMask(vt_map.MapMode.NO_COLLISION);

    -- Adds a dialogue about the parchment content.
    if (GlobalManager:GetEventValue("story", "mountain_shrine_skeleton_event_done") == 1) then
        skeleton1:SetPosition(0, 0);
        skeleton1:SetVisible(false);
        skeleton2:SetPosition(0, 0);
        skeleton2:SetVisible(false);
        skeleton3:SetPosition(0, 0);
        skeleton3:SetVisible(false);
        -- Just adds enemies in this case
        _CreateEnemies();
    end

    -- Create the fake walls out of the objects catalog as they are used once,
    -- Left secret passage
    if (GlobalManager:GetEventValue("triggers", "mt elbrus shrine 2nd s2 trigger") == 0) then
        object = vt_map.PhysicalObject.Create(vt_map.MapMode.GROUND_OBJECT);
        object:SetPosition(2.0, 62.0);
        object:SetCollHalfWidth(2.0);
        object:SetCollHeight(12.0);
        object:SetImgHalfWidth(2.0);
        object:SetImgHeight(12.0);
        object:AddStillFrame("dat/maps/mt_elbrus/fake_wall.png");
    else
        _add_flame(1.5, 53);
    end

    -- Right one
    if (GlobalManager:GetEventValue("triggers", "mt elbrus shrine 4 trigger 1") == 0) then
        object = vt_map.PhysicalObject.Create(vt_map.MapMode.GROUND_OBJECT);
        object:SetPosition(62.0, 62.0);
        object:SetCollHalfWidth(2.0);
        object:SetCollHeight(12.0);
        object:SetImgHalfWidth(2.0);
        object:SetImgHeight(12.0);
        object:AddStillFrame("dat/maps/mt_elbrus/fake_wall.png");
    else
        _add_flame(63.5, 53);
    end
end

function _add_very_small_waterfall(x, y)
    local object = CreateObject(Map, "Waterfall3", x - 0.1, y - 0.2, vt_map.MapMode.GROUND_OBJECT);
    object:SetCollisionMask(vt_map.MapMode.NO_COLLISION);
    object:RandomizeCurrentAnimationFrame();
    -- Ambient sound
    object = vt_map.SoundObject.Create("snd/fountain_large.ogg", x, y - 5, 50.0);
    object:SetMaxVolume(0.6);

    -- Particle effects
    object = vt_map.ParticleObject.Create("dat/effects/particles/waterfall_steam.lua", x, y - 4.0, vt_map.MapMode.GROUND_OBJECT);
    object:SetDrawOnSecondPass(true);

    object = vt_map.ParticleObject("dat/effects/particles/waterfall_steam_big.lua", x, y + 1.0, vt_map.MapMode.GROUND_OBJECT);
    object:SetDrawOnSecondPass(true);
end

function _add_waterlight(x, y)
    local object = CreateObject(Map, "Water Light1", x, y, vt_map.MapMode.GROUND_OBJECT);
    object:RandomizeCurrentAnimationFrame();
    object:SetCollisionMask(vt_map.MapMode.NO_COLLISION);
end

function _add_bubble(x, y)
    local object = CreateObject(Map, "Bubble", x, y, vt_map.MapMode.GROUND_OBJECT);
    object:RandomizeCurrentAnimationFrame();

    vt_map.ParticleObject.Create("dat/effects/particles/bubble_steam.lua", x, y, vt_map.MapMode.GROUND_OBJECT);
end

function _add_flame(x, y)
    vt_map.SoundObject.Create("snd/campfire.ogg", x, y, 10.0);

    local object = CreateObject(Map, "Flame1", x, y, vt_map.MapMode.GROUND_OBJECT);
    object:RandomizeCurrentAnimationFrame();

    vt_map.Halo.Create("img/misc/lights/torch_light_mask2.lua", x, y + 3.0,
        vt_video.Color(0.85, 0.32, 0.0, 0.6));
    vt_map.Halo.Create("img/misc/lights/sun_flare_light_main.lua", x, y + 2.0,
        vt_video.Color(0.99, 1.0, 0.27, 0.1));
end

function _add_flame_pot(x, y)
    vt_map.SoundObject.Create("snd/campfire.ogg", x, y, 10.0);

    local object = CreateObject(Map, "Flame Pot1", x, y, vt_map.MapMode.GROUND_OBJECT);
    object:RandomizeCurrentAnimationFrame();

    vt_map.Halo.Create("img/misc/lights/torch_light_mask2.lua", x, y + 3.0,
        vt_video.Color(0.85, 0.32, 0.0, 0.6));
    vt_map.Halo.Create("img/misc/lights/sun_flare_light_main.lua", x, y + 2.0,
        vt_video.Color(0.99, 1.0, 0.27, 0.1));
end

function _CreateEnemies()
    local enemy = nil
    local roam_zone = nil

    -- Hint: left, right, top, bottom
    roam_zone = vt_map.EnemyZone.Create(6, 19, 10, 49);

    enemy = CreateEnemySprite(Map, "Skeleton");
    _SetBattleEnvironment(enemy);
    enemy:NewEnemyParty();
    enemy:AddEnemy(19);
    enemy:AddEnemy(19);
    enemy:AddEnemy(19);
    roam_zone:AddEnemy(enemy, 2);
end

-- Sets common battle environment settings for enemy sprites
function _SetBattleEnvironment(enemy)
    enemy:SetBattleMusicTheme("mus/heroism-OGA-Edward-J-Blakeley.ogg");
    enemy:SetBattleBackground("img/backdrops/battle/mountain_shrine.png");
    enemy:AddBattleScript("dat/battles/mountain_shrine_battle_anim.lua");
end
function _SetEventBattleEnvironment(event)
    event:SetMusic("mus/heroism-OGA-Edward-J-Blakeley.ogg");
    event:SetBackground("img/backdrops/battle/mountain_shrine.png");
    event:AddScript("dat/battles/mountain_shrine_battle_anim.lua");
end

-- Special events
local bronann_move_next_to_hero_event = nil
local orlinn_move_next_to_hero_event = nil
local bronann_move_back_to_hero_event = nil
local orlinn_move_back_to_hero_event = nil

-- Creates all events and sets up the entire event sequence chain
function _CreateEvents()
    local event = nil
    local dialogue = nil
    local text = nil

    event = vt_map.MapTransitionEvent("to mountain shrine entrance", "dat/maps/mt_elbrus/mt_elbrus_shrine1_map.lua",
                                       "dat/maps/mt_elbrus/mt_elbrus_shrine1_script.lua", "from_shrine_main_room");
    EventManager:RegisterEvent(event);
    event = vt_map.MapTransitionEvent("to mountain shrine trap room", "dat/maps/mt_elbrus/mt_elbrus_shrine3_map.lua",
                                       "dat/maps/mt_elbrus/mt_elbrus_shrine3_script.lua", "from_shrine_main_room");
    EventManager:RegisterEvent(event);
    event = vt_map.MapTransitionEvent("to mountain shrine enigma room", "dat/maps/mt_elbrus/mt_elbrus_shrine4_map.lua",
                                       "dat/maps/mt_elbrus/mt_elbrus_shrine4_script.lua", "from_shrine_main_room");
    EventManager:RegisterEvent(event);
    event = vt_map.MapTransitionEvent("to mountain shrine first floor", "dat/maps/mt_elbrus/mt_elbrus_shrine5_map.lua",
                                       "dat/maps/mt_elbrus/mt_elbrus_shrine5_script.lua", "from_shrine_main_room");
    EventManager:RegisterEvent(event);

    event = vt_map.MapTransitionEvent("to mountain shrine stairs", "dat/maps/mt_elbrus/mt_elbrus_shrine9_map.lua",
                                       "dat/maps/mt_elbrus/mt_elbrus_shrine9_script.lua", "from_shrine_main_room");
    EventManager:RegisterEvent(event);

    -- Generic events
    event = vt_map.ChangeDirectionSpriteEvent("Bronann looks north", bronann, vt_map.MapMode.NORTH);
    EventManager:RegisterEvent(event);
    event = vt_map.ChangeDirectionSpriteEvent("Kalya looks north", hero, vt_map.MapMode.NORTH);
    EventManager:RegisterEvent(event);
    event = vt_map.ChangeDirectionSpriteEvent("Orlinn looks north", orlinn, vt_map.MapMode.NORTH);
    EventManager:RegisterEvent(event);

    event = vt_map.LookAtSpriteEvent("Bronann looks at Kalya", bronann, hero);
    EventManager:RegisterEvent(event);
    event = vt_map.LookAtSpriteEvent("Orlinn looks at Kalya", orlinn, hero);
    EventManager:RegisterEvent(event);
    event = vt_map.LookAtSpriteEvent("Kalya looks at Orlinn", hero, orlinn);
    EventManager:RegisterEvent(event);
    event = vt_map.LookAtSpriteEvent("Kalya looks at Bronann", hero, bronann);
    EventManager:RegisterEvent(event);

    -- Improve lighting at first entrance
    event = vt_map.ScriptedEvent("Amplify lights", "amplify_light_start", "amplify_light_update");
    EventManager:RegisterEvent(event);

    -- Event when reading the shrine first parchment.
    event = vt_map.ScriptedEvent("Parchment 1 event", "parchment1_event_start", "");
    event:AddEventLinkAtEnd("Bronann moves next to Kalya");
    event:AddEventLinkAtEnd("Orlinn moves next to Kalya");
    EventManager:RegisterEvent(event);

    -- NOTE: The actual destination is set just before the actual start call
    bronann_move_next_to_hero_event = vt_map.PathMoveSpriteEvent("Bronann moves next to Kalya", bronann, 0, 0, false);
    bronann_move_next_to_hero_event:AddEventLinkAtEnd("Bronann looks north");
    bronann_move_next_to_hero_event:AddEventLinkAtEnd("Kalya reads the parchment 1");
    EventManager:RegisterEvent(bronann_move_next_to_hero_event);
    orlinn_move_next_to_hero_event = vt_map.PathMoveSpriteEvent("Orlinn moves next to Kalya", orlinn, 0, 0, false);
    orlinn_move_next_to_hero_event:AddEventLinkAtEnd("Orlinn looks north");
    EventManager:RegisterEvent(orlinn_move_next_to_hero_event);

<<<<<<< HEAD
    dialogue = vt_map.SpriteDialogue.Create();
    text = vt_system.Translate("... It seems somebody left a note here on purpose...");
=======
    dialogue = vt_map.SpriteDialogue();
    text = vt_system.Translate("It seems somebody left a note here on purpose.");
>>>>>>> 4f7113d3
    dialogue:AddLine(text, hero);
    text = vt_system.Translate("You mean in the middle of those scary bones?");
    dialogue:AddLineEventEmote(text, orlinn, "Orlinn looks at Kalya", "", "sweat drop");
    text = vt_system.Translate("Let me see.");
    dialogue:AddLine(text, hero);
    text = vt_system.Translate("'To whoever will read this:'");
    dialogue:AddLineEvent(text, hero, "Bronann looks at Kalya", "");
    text = vt_system.Translate("'Battles have been waging all over the place and the Ancient have now forsaken me into oblivion when they sealed the Goddess Shrine.'");
    dialogue:AddLine(text, hero);
    text = vt_system.Translate("'All my comrades have perished in battle and I am the last unfortunate one left.'");
    dialogue:AddLine(text, hero);
    text = vt_system.Translate("'My name is Shawn, and I do believe my time is running out in this life as there is neither food nor water in here.'");
    dialogue:AddLine(text, hero);
    text = vt_system.Translate("Poor guy. He must have died from starvation.");
    dialogue:AddLineEmote(text, bronann, "exclamation");
    text = vt_system.Translate("'But I will attempt one last time to escape from here and I'm leaving this note in case you'd need to do the same.'");
    dialogue:AddLine(text, hero);
    text = vt_system.Translate("'The only way to escape this hellish place is to reach the highest floor and activate the waterfall. At least that's what they said.'");
    dialogue:AddLine(text, hero);
    text = vt_system.Translate("What are we waiting for, let's go!");
    dialogue:AddLineEmote(text, orlinn, "exclamation");
    text = vt_system.Translate("Wait Orlinn! That's not all he wrote.");
    dialogue:AddLineEvent(text, hero, "Kalya looks at Orlinn", "Kalya looks north");
    text = vt_system.Translate("'But be warned, for even the very scent exuding from the dark waters is a trap!'");
    dialogue:AddLine(text, hero);
    text = vt_system.Translate("'The entire shrine has been turned into a murderous area and you'll have to fight your way through, just as I will now.'");
    dialogue:AddLine(text, hero);
    text = vt_system.Translate("That's it.");
    dialogue:AddLineEventEmote(text, hero, "Kalya looks at Bronann", "", "thinking dots");
    text = vt_system.Translate("Let's find out how to activate that waterfall, then.");
    dialogue:AddLine(text, bronann);
    text = vt_system.Translate("Yes, and let's do it quickly.");
    dialogue:AddLine(text, hero);
    event = vt_map.DialogueEvent("Kalya reads the parchment 1", dialogue);
    event:AddEventLinkAtEnd("Orlinn goes back to party");
    event:AddEventLinkAtEnd("Bronann goes back to party");
    EventManager:RegisterEvent(event);

    orlinn_move_back_to_hero_event = vt_map.PathMoveSpriteEvent("Orlinn goes back to party", orlinn, hero, false);
    orlinn_move_back_to_hero_event:AddEventLinkAtEnd("Parchment 1 event end");
    EventManager:RegisterEvent(orlinn_move_back_to_hero_event);

    bronann_move_back_to_hero_event = vt_map.PathMoveSpriteEvent("Bronann goes back to party", bronann, hero, false);
    EventManager:RegisterEvent(bronann_move_back_to_hero_event);

    event = vt_map.ScriptedEvent("Parchment 1 event end", "parchment1_event_end", "");
    EventManager:RegisterEvent(event);

    -- A small event, summarizing the whole one
    dialogue = vt_map.SpriteDialogue.Create();
    text = vt_system.Translate("Somebody left a note on purpose here. According to it, we need to find out a way to trigger the waterfall from the highest floor.");
    dialogue:AddLine(text, hero);
    text = vt_system.Translate("But let's be careful, as it also said this place is dangerous and the dark waters are some kind of trap.");
    dialogue:AddLine(text, hero);
    event = vt_map.DialogueEvent("Parchment 1 event small", dialogue);
    EventManager:RegisterEvent(event);

    -- The event when skeletons wake up
    event = vt_map.ScriptedEvent("Skeleton event start", "skeleton_event_start", "");
    event:AddEventLinkAtEnd("Skeleton dialogue");
    EventManager:RegisterEvent(event);

<<<<<<< HEAD
    dialogue = vt_map.SpriteDialogue.Create();
    text = vt_system.Translate("What is this? ... Skeletons?!");
=======
    dialogue = vt_map.SpriteDialogue();
    text = vt_system.Translate("What is this? Skeletons?!");
>>>>>>> 4f7113d3
    dialogue:AddLineEmote(text, hero, "exclamation");
    event = vt_map.DialogueEvent("Skeleton dialogue", dialogue);
    event:AddEventLinkAtEnd("Skeleton1 goes to hero");
    event:AddEventLinkAtEnd("Skeleton2 goes to hero");
    event:AddEventLinkAtEnd("Skeleton3 goes to hero");
    EventManager:RegisterEvent(event);

    event = vt_map.PathMoveSpriteEvent("Skeleton1 goes to hero", skeleton1, hero, true);
    event:AddEventLinkAtEnd("Skeleton battle");
    EventManager:RegisterEvent(event);
    event = vt_map.PathMoveSpriteEvent("Skeleton2 goes to hero", skeleton2, hero, true);
    EventManager:RegisterEvent(event);
    event = vt_map.PathMoveSpriteEvent("Skeleton3 goes to hero", skeleton3, hero, true);
    EventManager:RegisterEvent(event);

    event = vt_map.BattleEncounterEvent("Skeleton battle");
    event:AddEnemy(19); -- three skeletons
    event:AddEnemy(19);
    event:AddEnemy(19);
    _SetEventBattleEnvironment(event);
    event:AddEventLinkAtEnd("Make skeletons invisible");
    EventManager:RegisterEvent(event);

    event = vt_map.ScriptedEvent("Make skeletons invisible", "make_skeleton_invisible", "");
    event:AddEventLinkAtEnd("Skeleton dialogue 2");
    EventManager:RegisterEvent(event);

<<<<<<< HEAD
    dialogue = vt_map.SpriteDialogue.Create();
    text = vt_system.Translate("Phew...");
=======
    dialogue = vt_map.SpriteDialogue();
    text = vt_system.Translate("Phew.");
>>>>>>> 4f7113d3
    dialogue:AddLineEmote(text, hero, "exclamation");
    event = vt_map.DialogueEvent("Skeleton dialogue 2", dialogue);
    event:AddEventLinkAtEnd("Skeleton event end");
    EventManager:RegisterEvent(event);

    event = vt_map.ScriptedEvent("Skeleton event end", "skeleton_event_end", "");
    EventManager:RegisterEvent(event);
end

-- zones
local to_shrine_entrance_zone = nil
local to_shrine_trap_room_zone = nil
local to_shrine_enigma_room_zone = nil
local to_shrine_stairs_room_zone = nil
local shrine_skeleton_trap_zone = nil

-- Create the different map zones triggering events
function _CreateZones()
    -- N.B.: left, right, top, bottom
    to_shrine_entrance_zone = vt_map.CameraZone.Create(26, 40, 78, 80);
    to_shrine_trap_room_zone = vt_map.CameraZone.Create(62, 64, 56, 62);
    to_shrine_enigma_room_zone = vt_map.CameraZone.Create(0, 2, 56, 62);
    to_shrine_first_floor_zone = vt_map.CameraZone.Create(12, 16, 0, 2);
    to_shrine_stairs_room_zone = vt_map.CameraZone.Create(46, 54, 0, 2);
    shrine_skeleton_trap_zone = vt_map.CameraZone.Create(4, 24, 10, 12);
end

-- Check whether the active camera has entered a zone. To be called within Update()
function _CheckZones()
    if (to_shrine_entrance_zone:IsCameraEntering() == true) then
        hero:SetDirection(vt_map.MapMode.SOUTH);
        EventManager:StartEvent("to mountain shrine entrance");
    elseif (to_shrine_trap_room_zone:IsCameraEntering() == true) then
        hero:SetDirection(vt_map.MapMode.EAST);
        EventManager:StartEvent("to mountain shrine trap room");
    elseif (to_shrine_enigma_room_zone:IsCameraEntering() == true) then
        hero:SetDirection(vt_map.MapMode.WEST);
        EventManager:StartEvent("to mountain shrine enigma room");
    elseif (to_shrine_first_floor_zone:IsCameraEntering() == true) then
        hero:SetDirection(vt_map.MapMode.NORTH);
        EventManager:StartEvent("to mountain shrine first floor");
    elseif (to_shrine_stairs_room_zone:IsCameraEntering() == true) then
        hero:SetDirection(vt_map.MapMode.NORTH);
        EventManager:StartEvent("to mountain shrine stairs");
    elseif (shrine_skeleton_trap_zone:IsCameraEntering() == true and Map:CurrentState() == vt_map.MapMode.STATE_EXPLORE) then
        if (GlobalManager:GetEventValue("story", "mountain_shrine_skeleton_event_done") == 0) then
            EventManager:StartEvent("Skeleton event start");
        end
    end
end

-- Used to display a fading darkness
local light_alpha = 0.45;
local light_color = vt_video.Color(0.0, 0.0, 0.0, 0.45);

-- Map Custom functions
-- Used through scripted events
map_functions = {
    amplify_light_start = function()
        light_alpha = 0.45;
        light_color:SetAlpha(light_alpha);
    end,

    amplify_light_update = function()
        light_alpha = light_alpha - (0.0002 * SystemManager:GetUpdateTime());
        if (light_alpha <= 0.0) then
            Map:GetEffectSupervisor():DisableLightingOverlay();
            return true;
        end
        light_color:SetAlpha(light_alpha);
        Map:GetEffectSupervisor():EnableLightingOverlay(light_color);
        return false;
    end,

    parchment1_event_start = function()
        Map:PushState(vt_map.MapMode.STATE_SCENE);
        -- Keep a reference of the correct sprite for the event end.
        main_sprite_name = hero:GetSpriteName();

        -- Make the hero be Kalya for the event.
        hero:ReloadSprite("Kalya");

        bronann:SetPosition(hero:GetXPosition(), hero:GetYPosition());
        bronann:SetVisible(true);
        orlinn:SetPosition(hero:GetXPosition(), hero:GetYPosition());
        orlinn:SetVisible(true);
        bronann:SetCollisionMask(vt_map.MapMode.NO_COLLISION);
        bronann:SetCollisionMask(vt_map.MapMode.NO_COLLISION);

        hero:SetDirection(vt_map.MapMode.NORTH);

        bronann_move_next_to_hero_event:SetDestination(hero:GetXPosition() + 2.0, hero:GetYPosition(), false);
        orlinn_move_next_to_hero_event:SetDestination(hero:GetXPosition() - 2.0, hero:GetYPosition(), false);
    end,

    parchment1_event_end = function()
        Map:PopState();
        bronann:SetPosition(0, 0);
        bronann:SetVisible(false);
        bronann:SetCollisionMask(vt_map.MapMode.NO_COLLISION);
        orlinn:SetPosition(0, 0);
        orlinn:SetVisible(false);
        orlinn:SetCollisionMask(vt_map.MapMode.NO_COLLISION);

        -- Reload the hero back to default
        hero:ReloadSprite(main_sprite_name);

        -- Set event as done
        GlobalManager:SetEventValue("story", "mountain_shrine_parchment1_done", 1);

        -- Set a smaller event now the full dialogue has been run
        parchment1:SetEventWhenTalking("Parchment 1 event small");
    end,

    skeleton_event_start = function()
        Map:PushState(vt_map.MapMode.STATE_SCENE);
        hero:SetMoving(false);
    end,

    make_skeleton_invisible = function()
        skeleton1:SetPosition(0, 0);
        skeleton1:SetVisible(false);
        skeleton2:SetPosition(0, 0);
        skeleton2:SetVisible(false);
        skeleton3:SetPosition(0, 0);
        skeleton3:SetVisible(false);
    end,

    skeleton_event_end = function()
        GlobalManager:SetEventValue("story", "mountain_shrine_skeleton_event_done", 1);
        Map:PopState();
        -- Now adds the enemies
        _CreateEnemies();
    end,
}<|MERGE_RESOLUTION|>--- conflicted
+++ resolved
@@ -379,13 +379,8 @@
     orlinn_move_next_to_hero_event:AddEventLinkAtEnd("Orlinn looks north");
     EventManager:RegisterEvent(orlinn_move_next_to_hero_event);
 
-<<<<<<< HEAD
     dialogue = vt_map.SpriteDialogue.Create();
-    text = vt_system.Translate("... It seems somebody left a note here on purpose...");
-=======
-    dialogue = vt_map.SpriteDialogue();
     text = vt_system.Translate("It seems somebody left a note here on purpose.");
->>>>>>> 4f7113d3
     dialogue:AddLine(text, hero);
     text = vt_system.Translate("You mean in the middle of those scary bones?");
     dialogue:AddLineEventEmote(text, orlinn, "Orlinn looks at Kalya", "", "sweat drop");
@@ -448,13 +443,8 @@
     event:AddEventLinkAtEnd("Skeleton dialogue");
     EventManager:RegisterEvent(event);
 
-<<<<<<< HEAD
     dialogue = vt_map.SpriteDialogue.Create();
-    text = vt_system.Translate("What is this? ... Skeletons?!");
-=======
-    dialogue = vt_map.SpriteDialogue();
     text = vt_system.Translate("What is this? Skeletons?!");
->>>>>>> 4f7113d3
     dialogue:AddLineEmote(text, hero, "exclamation");
     event = vt_map.DialogueEvent("Skeleton dialogue", dialogue);
     event:AddEventLinkAtEnd("Skeleton1 goes to hero");
@@ -482,13 +472,8 @@
     event:AddEventLinkAtEnd("Skeleton dialogue 2");
     EventManager:RegisterEvent(event);
 
-<<<<<<< HEAD
     dialogue = vt_map.SpriteDialogue.Create();
-    text = vt_system.Translate("Phew...");
-=======
-    dialogue = vt_map.SpriteDialogue();
     text = vt_system.Translate("Phew.");
->>>>>>> 4f7113d3
     dialogue:AddLineEmote(text, hero, "exclamation");
     event = vt_map.DialogueEvent("Skeleton dialogue 2", dialogue);
     event:AddEventLinkAtEnd("Skeleton event end");
