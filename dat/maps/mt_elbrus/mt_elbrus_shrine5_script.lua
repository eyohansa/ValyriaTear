-- Set the namespace according to the map name.
local ns = {};
setmetatable(ns, {__index = _G});
mt_elbrus_shrine5_script = ns;
setfenv(1, ns);

-- The map name, subname and location image
map_name = "Mt. Elbrus Shrine"
map_image_filename = "img/menus/locations/mountain_shrine.png"
map_subname = "1st Floor"

-- The music file used as default background music on this map.
-- Other musics will have to handled through scripting.
music_filename = "mus/mountain_shrine.ogg"

-- c++ objects instances
local Map = nil
local DialogueManager = nil
local EventManager = nil
local Script = nil

-- the main character handler
local hero = nil

-- Forest dialogue secondary hero
local kalya = nil
local orlinn = nil
local bronann = nil -- A copy of Bronann, used to simplify some scripting.

-- Name of the main sprite. Used to reload the good one at the end of dialogue events.
local main_sprite_name = "";

-- the main map loading code
function Load(m)

    Map = m;
    Script = Map:GetScriptSupervisor();
    DialogueManager = Map:GetDialogueSupervisor();
    EventManager = Map:GetEventSupervisor();
    Map:SetUnlimitedStamina(false);

    _CreateCharacters();
    _CreateObjects();

    _CreateEvents();
    _CreateZones();

    -- Add a mediumly dark overlay
    Map:GetEffectSupervisor():EnableAmbientOverlay("img/ambient/dark.png", 0.0, 0.0, false);

    -- Preloads the action sounds to avoid glitches
    AudioManager:LoadSound("snd/opening_sword_unsheathe.wav", Map);
    AudioManager:LoadSound("snd/stone_roll.wav", Map);
    AudioManager:LoadSound("snd/stone_bump.ogg", Map);
    AudioManager:LoadSound("snd/falling.ogg", Map);
    AudioManager:LoadSound("snd/bump.wav", Map);
end

-- the map update function handles checks done on each game tick.
function Update()
    -- Check whether the character is in one of the zones
    _CheckZones();
    -- Check wether the monsters have been defeated
    _CheckMonstersStates();

    _CheckStoneAndTriggersCollision();
end

-- Character creation
function _CreateCharacters()
    -- Default hero and position (from shrine main room)
    hero = CreateSprite(Map, "Bronann", 10.0, 12.5, vt_map.MapMode.GROUND_OBJECT);
    hero:SetDirection(vt_map.MapMode.SOUTH);
    hero:SetMovementSpeed(vt_map.MapMode.NORMAL_SPEED);

    kalya = CreateSprite(Map, "Kalya", 0, 0, vt_map.MapMode.GROUND_OBJECT);
    kalya:SetDirection(vt_map.MapMode.EAST);
    kalya:SetMovementSpeed(vt_map.MapMode.NORMAL_SPEED);
    kalya:SetCollisionMask(vt_map.MapMode.NO_COLLISION);
    kalya:SetVisible(false);

    orlinn = CreateSprite(Map, "Orlinn", 0, 0, vt_map.MapMode.GROUND_OBJECT);
    orlinn:SetDirection(vt_map.MapMode.EAST);
    orlinn:SetMovementSpeed(vt_map.MapMode.FAST_SPEED);
    orlinn:SetCollisionMask(vt_map.MapMode.NO_COLLISION);
    orlinn:SetVisible(false);

    bronann = CreateSprite(Map, "Bronann", 0, 0, vt_map.MapMode.GROUND_OBJECT);
    bronann:SetDirection(vt_map.MapMode.EAST);
    bronann:SetMovementSpeed(vt_map.MapMode.NORMAL_SPEED);
    bronann:SetCollisionMask(vt_map.MapMode.NO_COLLISION);
    bronann:SetVisible(false);

    -- Set the camera focus on hero
    Map:SetCamera(hero);
    -- This is a dungeon map, we'll use the front battle member sprite as default sprite.
    Map:SetPartyMemberVisibleSprite(hero);

    if (GlobalManager:GetPreviousLocation() == "from_shrine_first_floor_SW_left_door") then
        hero:SetPosition(16, 36);
        hero:SetDirection(vt_map.MapMode.NORTH);
    elseif (GlobalManager:GetPreviousLocation() == "from_shrine_first_floor_SW_right_door") then
        hero:SetPosition(28, 36);
        hero:SetDirection(vt_map.MapMode.NORTH);
    elseif (GlobalManager:GetPreviousLocation() == "from_shrine_2nd_floor") then
        hero:SetPosition(20, 12);
        hero:SetDirection(vt_map.MapMode.SOUTH);
    elseif (GlobalManager:GetPreviousLocation() == "from_shrine_first_floor_NE_room") then
        -- In that case, Orlinn is back from the top-right passage,
        -- and the player is incarnating him.
        orlinn:SetPosition(44, 10);
        orlinn:SetVisible(true);
        orlinn:SetDirection(vt_map.MapMode.WEST);
        orlinn:SetCollisionMask(vt_map.MapMode.ALL_COLLISION);
        Map:SetCamera(orlinn);

        -- Hide the hero sprite for now.
        hero:SetPosition(0, 0);
        hero:SetVisible(false);

        -- Make Bronann and Kalya wait for him
        bronann:SetPosition(33, 18);
        bronann:SetVisible(true);
        bronann:SetDirection(vt_map.MapMode.WEST);

        kalya:SetPosition(31, 18)
        kalya:SetVisible(true);
        kalya:SetDirection(vt_map.MapMode.EAST);

        -- The menu and status effects are disabled for now.
        Map:SetMenuEnabled(false);
        Map:SetStatusEffectsEnabled(false);
    end
end

-- Trigger and stone
local stone_trigger2 = nil
local rolling_stone2 = nil

-- Flames preventing from getting through
local fence1_trigger1 = nil
local fence2_trigger1 = nil
local fence1_trigger2 = nil
local fence2_trigger2 = nil

-- Monster trap object
local trap_spikes = nil

-- The grid preventing from going to the second floor.
local second_floor_gate = nil

-- Object used to trigger Orlinn going up event
local passage_event_object = nil
local passage_back_event_object = nil

function _CreateObjects()
    local object = nil
    local npc = nil
    local dialogue = nil
    local text = nil
    local event = nil

    _add_flame(13.5, 7);
    _add_flame(43.5, 6);

    CreateObject(Map, "Vase3", 24, 35, vt_map.MapMode.GROUND_OBJECT);
    CreateObject(Map, "Vase2", 8, 27, vt_map.MapMode.GROUND_OBJECT);
    CreateObject(Map, "Vase4", 26, 13, vt_map.MapMode.GROUND_OBJECT);
    CreateObject(Map, "Vase4", 27, 15, vt_map.MapMode.GROUND_OBJECT);
    CreateObject(Map, "Jar1", 6, 33, vt_map.MapMode.GROUND_OBJECT);
    CreateObject(Map, "Vase3", 8, 35, vt_map.MapMode.GROUND_OBJECT);

    CreateObject(Map, "Candle Holder1", 16, 11, vt_map.MapMode.GROUND_OBJECT);
    CreateObject(Map, "Candle Holder1", 24, 11, vt_map.MapMode.GROUND_OBJECT);
    CreateObject(Map, "Stone Fence1", 43, 26, vt_map.MapMode.GROUND_OBJECT);
    CreateObject(Map, "Stone Fence1", 41, 28, vt_map.MapMode.GROUND_OBJECT);
    CreateObject(Map, "Stone Fence1", 39, 30, vt_map.MapMode.GROUND_OBJECT);
    CreateObject(Map, "Stone Fence1", 37, 32, vt_map.MapMode.GROUND_OBJECT);
    CreateObject(Map, "Stone Fence1", 37, 34, vt_map.MapMode.GROUND_OBJECT);
    CreateObject(Map, "Stone Fence1", 37, 36, vt_map.MapMode.GROUND_OBJECT);
    CreateObject(Map, "Stone Fence1", 35, 20, vt_map.MapMode.GROUND_OBJECT);

    trap_spikes = CreateObject(Map, "Spikes1", 14, 26, vt_map.MapMode.GROUND_OBJECT);
    trap_spikes:SetVisible(false);
    trap_spikes:SetCollisionMask(vt_map.MapMode.NO_COLLISION);

    -- Add an invisible object permitting to trigger the high passage events
    passage_event_object = CreateObject(Map, "Stone Fence1", 33, 17, vt_map.MapMode.GROUND_OBJECT);
    passage_event_object:SetVisible(false);
    passage_event_object:SetCollisionMask(vt_map.MapMode.NO_COLLISION);

    -- Add an invisible object permitting Orlinn to return with Bronann and Kalya
    passage_back_event_object = CreateObject(Map, "Stone Fence1", 33, 14, vt_map.MapMode.GROUND_OBJECT);
    passage_back_event_object:SetVisible(false);
    passage_back_event_object:SetCollisionMask(vt_map.MapMode.NO_COLLISION);
    -- Permits to come back when incarnating Orlinn
    if (GlobalManager:GetPreviousLocation() == "from_shrine_first_floor_NE_room") then
        passage_back_event_object:SetEventWhenTalking("Orlinn comes back event start");
    end

    -- The stone trigger that will open the gate to the second floor
    stone_trigger2 = vt_map.TriggerObject.Create("mt elbrus shrine 5 trigger 2",
                                                 vt_map.MapMode.FLATGROUND_OBJECT,
                                                 "img/sprites/map/triggers/rolling_stone_trigger1_off.lua",
                                                 "img/sprites/map/triggers/rolling_stone_trigger1_on.lua",
                                                 "",
                                                 "Open Gate");
    stone_trigger2:SetPosition(43, 22);
    stone_trigger2:SetTriggerableByCharacter(false); -- Only an event can trigger it

    second_floor_gate = CreateObject(Map, "Gate1 closed", 20, 10, vt_map.MapMode.GROUND_OBJECT);

    event = vt_map.ScriptedEvent("Open Gate", "open_gate_animated_start", "open_gate_animated_update")
    EventManager:RegisterEvent(event);

    -- Add blocks preventing from using the doors
    -- Left door: Unlocked by beating monsters
    local fence1_trigger1_x_position = 15.0;
    local fence2_trigger1_x_position = 17.0;
    -- Sets the passage open if the enemies were already beaten
    if (GlobalManager:GetEventValue("story", "mountain_shrine_1st_NW_monsters_defeated") == 1) then
        fence1_trigger1_x_position = 13.0;
        fence2_trigger1_x_position = 19.0;
    end
    fence1_trigger1 = CreateObject(Map, "Stone Fence1", fence1_trigger1_x_position, 38, vt_map.MapMode.GROUND_OBJECT);
    fence2_trigger1 = CreateObject(Map, "Stone Fence1", fence2_trigger1_x_position, 38, vt_map.MapMode.GROUND_OBJECT);

    -- Right door: Using a switch
    local fence1_trigger2_x_position = 27.0;
    local fence2_trigger2_x_position = 29.0;
    -- Sets the passage open if the trigger is pushed
    if (GlobalManager:GetEventValue("triggers", "mt elbrus shrine 6 trigger 1") == 1) then
        fence1_trigger2_x_position = 25.0;
        fence2_trigger2_x_position = 31.0;
    end
    fence1_trigger2 = CreateObject(Map, "Stone Fence1", fence1_trigger2_x_position, 38, vt_map.MapMode.GROUND_OBJECT);
    fence2_trigger2 = CreateObject(Map, "Stone Fence1", fence2_trigger2_x_position, 38, vt_map.MapMode.GROUND_OBJECT);

    rolling_stone2 = CreateObject(Map, "Rolling Stone", 28, 33, vt_map.MapMode.GROUND_OBJECT);
    event = vt_map.IfEvent("Check hero position for rolling stone 2", "check_diagonal_stone2", "Push the rolling stone 2", "");
    EventManager:RegisterEvent(event);
    event = vt_map.ScriptedEvent("Push the rolling stone 2", "start_to_move_the_stone2", "move_the_stone_update2")
    EventManager:RegisterEvent(event);

    if (GlobalManager:GetEventValue("story", "mt_shrine_1st_floor_stone2_through_2nd_door") == 0) then
        rolling_stone2:SetVisible(false);
        rolling_stone2:SetCollisionMask(vt_map.MapMode.NO_COLLISION);
    else
        rolling_stone2:SetEventWhenTalking("Check hero position for rolling stone 2");
    end

    -- Open the gates when the trigger is on and put the stone on it.
    if (GlobalManager:GetEventValue("triggers", "mt elbrus shrine 5 trigger 2") == 1) then
        map_functions.set_gate_opened();
        rolling_stone2:SetPosition(43, 22);
    end

    -- Waterfall
    if (GlobalManager:GetEventValue("triggers", "mt elbrus waterfall trigger") == 1) then
        _add_waterfall(44, 46);
    end

end

function _add_waterfall(x, y)
    local object = CreateObject(Map, "Waterfall1", x - 0.1, y - 0.2, vt_map.MapMode.GROUND_OBJECT);
    object:SetCollisionMask(vt_map.MapMode.NO_COLLISION);
    object:RandomizeCurrentAnimationFrame();

    -- Ambient sound
    object = vt_map.SoundObject.Create("snd/fountain_large.ogg", x, y - 5, 50.0);
    object:SetMaxVolume(0.6);

    -- Particle effects
    object = vt_map.ParticleObject.Create("dat/effects/particles/waterfall_steam.lua", x, y - 15.0, vt_map.MapMode.GROUND_OBJECT);
    object:SetDrawOnSecondPass(true);

    object = vt_map.ParticleObject.Create("dat/effects/particles/waterfall_steam_big.lua", x, y + 0.2, vt_map.MapMode.GROUND_OBJECT);
    object:SetDrawOnSecondPass(true);
end

function _add_flame(x, y)
    vt_map.SoundObject.Create("snd/campfire.ogg", x, y, 10.0);

    local object = CreateObject(Map, "Flame1", x, y, vt_map.MapMode.GROUND_OBJECT);
    object:RandomizeCurrentAnimationFrame();

    vt_map.Halo.Create("img/misc/lights/torch_light_mask2.lua", x, y + 3.0,
        vt_video.Color(0.85, 0.32, 0.0, 0.6));
    vt_map.Halo.Create("img/misc/lights/sun_flare_light_main.lua", x, y + 2.0,
        vt_video.Color(0.99, 1.0, 0.27, 0.1));
end


-- high passage event
local kalya_move_next_to_hero_event = nil
local kalya_move_back_to_hero_event = nil
local orlinn_move_next_to_hero_event = nil
local orlinn_move_back_to_hero_event = nil
local kalya_move_next_to_hero_event2 = nil
local orlinn_move_next_to_hero_event2 = nil
local orlinn_move_near_hero_event = nil
local orlinn_goes_above_bronann_event = nil

-- Creates all events and sets up the entire event sequence chain
function _CreateEvents()
    local event = nil
    local dialogue = nil
    local text = nil

    event = vt_map.MapTransitionEvent("to mountain shrine main room", "dat/maps/mt_elbrus/mt_elbrus_shrine2_map.lua",
                                       "dat/maps/mt_elbrus/mt_elbrus_shrine2_script.lua", "from_shrine_first_floor");
    EventManager:RegisterEvent(event);
    event = vt_map.MapTransitionEvent("to mountain shrine main room-waterfalls", "dat/maps/mt_elbrus/mt_elbrus_shrine2_2_map.lua",
                                       "dat/maps/mt_elbrus/mt_elbrus_shrine2_script.lua", "from_shrine_first_floor");
    EventManager:RegisterEvent(event);

    event = vt_map.MapTransitionEvent("to mountain shrine 2nd floor", "dat/maps/mt_elbrus/mt_elbrus_shrine_stairs_map.lua",
                                       "dat/maps/mt_elbrus/mt_elbrus_shrine_stairs_script.lua", "from_shrine_first_floor");
    EventManager:RegisterEvent(event);

    event = vt_map.MapTransitionEvent("to mountain shrine 1st floor SW room - left door", "dat/maps/mt_elbrus/mt_elbrus_shrine6_map.lua",
                                       "dat/maps/mt_elbrus/mt_elbrus_shrine6_script.lua", "from_shrine_first_floor_NW_left_door");
    EventManager:RegisterEvent(event);
    event = vt_map.MapTransitionEvent("to mountain shrine 1st floor SW room - right door", "dat/maps/mt_elbrus/mt_elbrus_shrine6_map.lua",
                                       "dat/maps/mt_elbrus/mt_elbrus_shrine6_script.lua", "from_shrine_first_floor_NW_right_door");
    EventManager:RegisterEvent(event);
    event = vt_map.MapTransitionEvent("to mountain shrine 1st floor NE room", "dat/maps/mt_elbrus/mt_elbrus_shrine8_map.lua",
                                       "dat/maps/mt_elbrus/mt_elbrus_shrine8_script.lua", "from_shrine_first_floor_NW_room");
    EventManager:RegisterEvent(event);

    -- Generic events
    event = vt_map.ChangeDirectionSpriteEvent("Kalya looks north", kalya, vt_map.MapMode.NORTH);
    EventManager:RegisterEvent(event);
    event = vt_map.ChangeDirectionSpriteEvent("Orlinn looks north", orlinn, vt_map.MapMode.NORTH);
    EventManager:RegisterEvent(event);
    event = vt_map.ChangeDirectionSpriteEvent("Orlinn looks south", orlinn, vt_map.MapMode.SOUTH);
    EventManager:RegisterEvent(event);
    event = vt_map.ChangeDirectionSpriteEvent("Orlinn looks west", orlinn, vt_map.MapMode.WEST);
    EventManager:RegisterEvent(event);
    event = vt_map.LookAtSpriteEvent("Kalya looks at Orlinn", kalya, orlinn);
    EventManager:RegisterEvent(event);
    event = vt_map.LookAtSpriteEvent("Orlinn looks at Kalya", orlinn, kalya);
    EventManager:RegisterEvent(event);
    event = vt_map.LookAtSpriteEvent("Orlinn looks at Bronann", orlinn, hero);
    EventManager:RegisterEvent(event);
    event = vt_map.LookAtSpriteEvent("Bronann looks at Orlinn", hero, orlinn);
    EventManager:RegisterEvent(event);

    -- Opens the left passage to the next map.
    event = vt_map.ScriptedEvent("Open south west passage", "open_sw_passage_start", "open_sw_passage_update");
    EventManager:RegisterEvent(event);

    -- 1. Orlinn wants to go to the high passage event (after seeing the stone)
    event = vt_map.ScriptedEvent("High passage discussion event start", "passage_event_start", "");
    event:AddEventLinkAtEnd("Kalya moves next to Bronann", 100);
    event:AddEventLinkAtEnd("Orlinn moves next to Bronann", 100);
    EventManager:RegisterEvent(event);

    -- NOTE: The actual destination is set just before the actual start call
    kalya_move_next_to_hero_event = vt_map.PathMoveSpriteEvent("Kalya moves next to Bronann", kalya, 0, 0, false);
    kalya_move_next_to_hero_event:AddEventLinkAtEnd("Kalya looks north");
    EventManager:RegisterEvent(kalya_move_next_to_hero_event);
    orlinn_move_next_to_hero_event = vt_map.PathMoveSpriteEvent("Orlinn moves next to Bronann", orlinn, 0, 0, false);
    orlinn_move_next_to_hero_event:AddEventLinkAtEnd("Orlinn looks north");
    orlinn_move_next_to_hero_event:AddEventLinkAtEnd("The heroes discuss about getting to the high passage", 500);
    EventManager:RegisterEvent(orlinn_move_next_to_hero_event);

<<<<<<< HEAD
    dialogue = vt_map.SpriteDialogue.Create();
    text = vt_system.Translate("There is a passage here but I'm too heavy for those stones jutting out ...");
=======
    dialogue = vt_map.SpriteDialogue();
    text = vt_system.Translate("There is a passage here, but I'm too heavy to climb on those stones jutting out");
>>>>>>> 4f7113d3
    dialogue:AddLineEmote(text, hero, "thinking dots");
    text = vt_system.Translate("The fact is, you and I cannot afford to stand on those stones. Maybe with a rope?");
    dialogue:AddLine(text, kalya);
    text = vt_system.Translate("I'll do it.");
    dialogue:AddLineEvent(text, orlinn, "", "Bronann looks at Orlinn");
    text = vt_system.Translate("What? Are you crazy? There could be monsters up there.");
    dialogue:AddLineEventEmote(text, kalya, "Kalya looks at Orlinn", "", "exclamation");
    text = vt_system.Translate("Then I'll deal with them, sis. We can't just stay here, anyway.");
    dialogue:AddLineEvent(text, orlinn, "Orlinn looks at Kalya", "");
    text = vt_system.Translate("Orlinn, you sure have grown up through all of this. Are you sure?");
    dialogue:AddLineEventEmote(text, kalya, "Kalya looks north", "", "sweat drop");
    text = vt_system.Translate("I need to, I guess.");
    dialogue:AddLineEventEmote(text, orlinn, "Orlinn looks north", "", "sweat drop");
    text = vt_system.Translate("Just tell me when you're ready and I'll throw you up there.");
    dialogue:AddLineEvent(text, hero, "Bronann looks at Orlinn", "");
    text = vt_system.Translate("Yiek!");
    dialogue:AddLineEventEmote(text, orlinn, "Orlinn looks at Kalya", "", "sweat drop");
    event = vt_map.DialogueEvent("The heroes discuss about getting to the high passage", dialogue);
    event:AddEventLinkAtEnd("Ready? dialogue");
    EventManager:RegisterEvent(event);

    -- 2. Just ask whether to climb, and show the throw animation
    event = vt_map.ScriptedEvent("Thrown to high passage event start", "thrown_to_passage_event_start", "");
    event:AddEventLinkAtEnd("Orlinn moves next to Bronann2", 100);
    event:AddEventLinkAtEnd("Kalya moves next to Bronann2", 100);
    EventManager:RegisterEvent(event);

    orlinn_move_next_to_hero_event2 = vt_map.PathMoveSpriteEvent("Orlinn moves next to Bronann2", orlinn, 0, 0, false);
    orlinn_move_next_to_hero_event2:AddEventLinkAtEnd("Orlinn looks at Bronann");
    orlinn_move_next_to_hero_event2:AddEventLinkAtEnd("Bronann looks at Orlinn");
    orlinn_move_next_to_hero_event2:AddEventLinkAtEnd("Ready? dialogue", 500);
    EventManager:RegisterEvent(orlinn_move_next_to_hero_event2);
    kalya_move_next_to_hero_event2 = vt_map.PathMoveSpriteEvent("Kalya moves next to Bronann2", kalya, 0, 0, false);
    kalya_move_next_to_hero_event2:AddEventLinkAtEnd("Kalya looks at Orlinn");
    EventManager:RegisterEvent(kalya_move_next_to_hero_event2);

<<<<<<< HEAD
    dialogue = vt_map.SpriteDialogue.Create();
    text = vt_system.Translate("Ready to go up? ...");
=======
    dialogue = vt_map.SpriteDialogue();
    text = vt_system.Translate("Ready to go up?");
>>>>>>> 4f7113d3
    dialogue:AddLineEvent(text, hero, "Bronann looks at Orlinn", "");
    text = vt_system.Translate("Yes, let's go.");
    dialogue:AddOptionEvent(text, 50, "Orlinn goes closer of the hero"); -- 50 means next line number, past the end of the dialogue
    text = vt_system.Translate("Err, not yet.");
    dialogue:AddOptionEvent(text, 50, "Not thrown event");
    event = vt_map.DialogueEvent("Ready? dialogue", dialogue);
    EventManager:RegisterEvent(event);

    -- Chose "No"
    event = vt_map.ScriptedEvent("Not thrown event", "set_remove_orlinn_at_end", "");
    event:AddEventLinkAtEnd("Orlinn goes back to party");
    event:AddEventLinkAtEnd("Kalya goes back to party");
    EventManager:RegisterEvent(event);

    orlinn_move_back_to_hero_event = vt_map.PathMoveSpriteEvent("Orlinn goes back to party", orlinn, hero, false);
    EventManager:RegisterEvent(orlinn_move_back_to_hero_event);
    kalya_move_back_to_hero_event = vt_map.PathMoveSpriteEvent("Kalya goes back to party", kalya, hero, false);
    kalya_move_back_to_hero_event:AddEventLinkAtEnd("Thrown to high passage event end");
    EventManager:RegisterEvent(kalya_move_back_to_hero_event);

    -- Chose "Yes"
    -- NOTE: The actual destination will be set at event start
    orlinn_move_near_hero_event = vt_map.PathMoveSpriteEvent("Orlinn goes closer of the hero", orlinn, 0, 0, false);
    orlinn_move_near_hero_event:AddEventLinkAtEnd("Jump to high passage");
    EventManager:RegisterEvent(orlinn_move_near_hero_event);

    event = vt_map.ScriptedEvent("Jump to high passage", "jump_to_passage_start", "jump_to_passage_update");
    event:AddEventLinkAtEnd("Post-jump dialogue");
    EventManager:RegisterEvent(event);

    dialogue = vt_map.SpriteDialogue.Create();
    text = vt_system.Translate("Be careful, ok?");
    dialogue:AddLineEventEmote(text, kalya, "Kalya looks north", "", "sweat drop");
    event = vt_map.DialogueEvent("Post-jump dialogue", dialogue);
    event:AddEventLinkAtEnd("Set Camera on Orlinn");
    EventManager:RegisterEvent(event);

    event = vt_map.ScriptedEvent("Set Camera on Orlinn", "set_camera_on_orlinn", "set_camera_on_orlinn_update");
    event:AddEventLinkAtEnd("Thrown to high passage event end");
    EventManager:RegisterEvent(event);

    -- Common event end
    event = vt_map.ScriptedEvent("Thrown to high passage event end", "thrown_to_passage_event_end", "");
    EventManager:RegisterEvent(event);

    _UpdatePassageEvent();

    -- Returning back with Bronann and Kalya event.
    event = vt_map.ScriptedEvent("Orlinn comes back event start", "come_back_from_passage_event_start", "");
    event:AddEventLinkAtEnd("Orlinn comes back dialogue", 100);
    EventManager:RegisterEvent(event);

<<<<<<< HEAD
    dialogue = vt_map.SpriteDialogue.Create();
    text = vt_system.Translate("Wants to come back?");
=======
    dialogue = vt_map.SpriteDialogue();
    text = vt_system.Translate("Want to come back?");
>>>>>>> 4f7113d3
    dialogue:AddLineEmote(text, kalya, "exclamation");
    text = vt_system.Translate("Yes!");
    dialogue:AddOptionEvent(text, 50, "Orlinn goes above Bronann"); -- 50 means next line number, past the end of the dialogue
    text = vt_system.Translate("No, not yet.");
    dialogue:AddOptionEvent(text, 50, "Not coming back event");
    event = vt_map.DialogueEvent("Orlinn comes back dialogue", dialogue);
    EventManager:RegisterEvent(event);

    -- Chose "No"
    event = vt_map.ScriptedEvent("Not coming back event", "not_coming_back_event_end", "");
    EventManager:RegisterEvent(event);

    -- Chose "Yes"
    -- NOTE: The actual destination will be set at event start
    orlinn_goes_above_bronann_event = vt_map.PathMoveSpriteEvent("Orlinn goes above Bronann", orlinn, 0, 0, false);
    orlinn_goes_above_bronann_event:AddEventLinkAtEnd("Kalya looks at Orlinn");
    orlinn_goes_above_bronann_event:AddEventLinkAtEnd("Orlinn jumps back animation");
    EventManager:RegisterEvent(orlinn_goes_above_bronann_event);

    -- Orlinns falls on Bronann's head
    event = vt_map.ScriptedEvent("Orlinn jumps back animation", "jumping_back_animation_start", "jumping_back_animation_update");
    event:AddEventLinkAtEnd("Bronann falls on ground");
    event:AddEventLinkAtEnd("Orlinn is surprised", 800);
    EventManager:RegisterEvent(event);

    event = vt_map.ScriptedEvent("Orlinn is surprised", "orlinn_is_surprised", "");
    event:AddEventLinkAtEnd("Orlinn moves out of the way");
    EventManager:RegisterEvent(event);

    event = vt_map.ScriptedEvent("Bronann falls on ground", "bronann_on_ground_animation", "");
    EventManager:RegisterEvent(event);

    event = vt_map.PathMoveSpriteEvent("Orlinn moves out of the way", orlinn, 36, 18, true);
    event:AddEventLinkAtEnd("Orlinn is sorry dialogue");
    EventManager:RegisterEvent(event);

    dialogue = vt_map.SpriteDialogue.Create();
    text = vt_system.Translate("Oops, sorry!");
    dialogue:AddLineEvent(text, orlinn, "Orlinn looks west", "");

    if (GlobalManager:GetEventValue("story", "mt_elbrus_fell_on_bronanns_head") == 0) then
        -- First time
        text = vt_system.Translate("Bronann, are you okay?");
        dialogue:AddLineEventEmote(text, kalya, "Kalya looks at Orlinn", "", "sweat drop");
        text = vt_system.Translate("I don't know, I felt something crack.");
        dialogue:AddLine(text, bronann);
    else
        -- Other times
        text = vt_system.Translate("Not again...");
        dialogue:AddLine(text, bronann);
    end
    event = vt_map.DialogueEvent("Orlinn is sorry dialogue", dialogue);
    event:AddEventLinkAtEnd("Bronann kneels", 1000);
    EventManager:RegisterEvent(event);

    event = vt_map.ScriptedEvent("Bronann kneels", "bronann_kneels", "");
    event:AddEventLinkAtEnd("Bronann gets up", 1000);
    EventManager:RegisterEvent(event);

    event = vt_map.ScriptedEvent("Bronann gets up", "bronann_gets_up", "");
    event:AddEventLinkAtEnd("Set Camera on hero");
    EventManager:RegisterEvent(event);

    event = vt_map.ScriptedEvent("Set Camera on hero", "set_camera_on_hero", "set_camera_on_hero_update");
    event:AddEventLinkAtEnd("Orlinn goes back to party2");
    event:AddEventLinkAtEnd("Kalya goes back to party2");
    EventManager:RegisterEvent(event);

    event = vt_map.PathMoveSpriteEvent("Orlinn goes back to party2", orlinn, bronann, false);
    EventManager:RegisterEvent(event);
    event = vt_map.PathMoveSpriteEvent("Kalya goes back to party2", kalya, bronann, false);
    event:AddEventLinkAtEnd("Orlinn comes back event end");
    EventManager:RegisterEvent(event);

    event = vt_map.ScriptedEvent("Orlinn comes back event end", "come_back_from_passage_event_end", "");
    EventManager:RegisterEvent(event);
end

function _UpdatePassageEvent()
    if (GlobalManager:GetEventValue("story", "mt_elbrus_shrine_high_passage_event_done") == 1) then
        passage_event_object:SetEventWhenTalking("Thrown to high passage event start");
    else
        passage_event_object:SetEventWhenTalking("High passage discussion event start");
    end
end

-- Sets common battle environment settings for enemy sprites
function _SetBattleEnvironment(enemy)
    enemy:SetBattleMusicTheme("mus/heroism-OGA-Edward-J-Blakeley.ogg");
    enemy:SetBattleBackground("img/backdrops/battle/mountain_shrine.png");
    enemy:AddBattleScript("dat/battles/mountain_shrine_battle_anim.lua");
end

-- Enemies to defeat before opening the south-west passage
local roam_zone = nil;
local monsters_defeated = false;

function _CreateEnemies()
    local enemy = nil

    -- Checks whether the enemies there have been already defeated...
    if (GlobalManager:GetEventValue("story", "mountain_shrine_1st_NW_monsters_defeated") == 1) then
        monsters_defeated = true;
        return;
    end

    -- Monsters that can only be beaten once
    -- Hint: left, right, top, bottom
    roam_zone = vt_map.EnemyZone.Create(13, 20, 26, 36);
    if (monsters_defeated == false) then
        enemy = CreateEnemySprite(Map, "Skeleton");
        _SetBattleEnvironment(enemy);
        enemy:NewEnemyParty();
        enemy:AddEnemy(19); -- Skeleton
        enemy:AddEnemy(19);
        enemy:AddEnemy(19);
        enemy:AddEnemy(16); -- Rat
        enemy:NewEnemyParty();
        enemy:AddEnemy(16);
        enemy:AddEnemy(19);
        enemy:AddEnemy(17); -- Thing
        enemy:AddEnemy(16);
        roam_zone:AddEnemy(enemy, 10);
        roam_zone:SetSpawnsLeft(1); -- These monsters shall spawn only one time.
    end
end

-- check whether all the monsters dies, to open the door
function _CheckMonstersStates()
    if (monsters_defeated == true) then
        return
    end

    if (roam_zone == nil) then
        return
    end

    if (roam_zone:GetSpawnsLeft() > 0) then
        return
    end

    -- Open the south left passage
    monsters_defeated = true;
    hero:SetMoving(false);
    EventManager:StartEvent("Open south west passage", 1000);

    GlobalManager:SetEventValue("story", "mountain_shrine_1st_NW_monsters_defeated", 1);
end

-- zones
local to_shrine_main_room_zone = nil
local to_shrine_2nd_floor_room_zone = nil
local to_shrine_SW_left_door_room_zone = nil
local to_shrine_SW_right_door_room_zone = nil
local to_shrine_NE_room_zone = nil

local monster_trap_zone = nil

-- Create the different map zones triggering events
function _CreateZones()
    -- N.B.: left, right, top, bottom
    to_shrine_main_room_zone = vt_map.CameraZone.Create(6, 10, 9, 11);
    to_shrine_2nd_floor_room_zone = vt_map.CameraZone.Create(18, 22, 9, 10);
    to_shrine_SW_left_door_room_zone = vt_map.CameraZone.Create(14, 18, 38, 40);
    to_shrine_SW_right_door_room_zone = vt_map.CameraZone.Create(26, 30, 38, 40);
    to_shrine_NE_room_zone = vt_map.CameraZone.Create(46, 48, 8, 12);
    monster_trap_zone = vt_map.CameraZone.Create(11, 21, 29, 38);
end

local trap_triggered = false;

-- Check whether the active camera has entered a zone. To be called within Update()
function _CheckZones()
    if (to_shrine_main_room_zone:IsCameraEntering() == true) then
        hero:SetDirection(vt_map.MapMode.NORTH);
        if (GlobalManager:GetEventValue("triggers", "mt elbrus waterfall trigger") == 0) then
            EventManager:StartEvent("to mountain shrine main room");
        else
            EventManager:StartEvent("to mountain shrine main room-waterfalls");
        end
    elseif (to_shrine_2nd_floor_room_zone:IsCameraEntering() == true) then
        hero:SetDirection(vt_map.MapMode.NORTH);
        EventManager:StartEvent("to mountain shrine 2nd floor");
    elseif (to_shrine_SW_left_door_room_zone:IsCameraEntering() == true) then
        hero:SetDirection(vt_map.MapMode.SOUTH);
        EventManager:StartEvent("to mountain shrine 1st floor SW room - left door");
    elseif (to_shrine_SW_right_door_room_zone:IsCameraEntering() == true) then
        hero:SetDirection(vt_map.MapMode.SOUTH);
        EventManager:StartEvent("to mountain shrine 1st floor SW room - right door");
    elseif (to_shrine_NE_room_zone:IsCameraEntering() == true) then
        hero:SetDirection(vt_map.MapMode.EAST);
        EventManager:StartEvent("to mountain shrine 1st floor NE room");
    elseif (trap_triggered == false and monster_trap_zone:IsCameraEntering() == true) then
        if (GlobalManager:GetEventValue("story", "mountain_shrine_1st_NW_monsters_defeated") == 0) then
            trap_triggered = true;
            -- Show spikes
            trap_spikes:SetVisible(true);
            trap_spikes:SetCollisionMask(vt_map.MapMode.ALL_COLLISION);
            AudioManager:PlaySound("snd/opening_sword_unsheathe.wav");
            -- Add the enemies.
            _CreateEnemies();
        else
            trap_triggered = true;
        end
    end
end

function _CheckStoneAndTriggersCollision()
    -- Check trigger
    if (stone_trigger2:GetState() == false) then
        if (stone_trigger2:IsCollidingWith(rolling_stone2) == true) then
            stone_trigger2:SetState(true)
        end
    end
end

function _CheckForDiagonals(target)
    -- Check for diagonals. If the player is in diagonal,
    -- whe shouldn't trigger the event at all, as only straight relative position
    -- to the target sprite will work correctly.
    -- (Here used only for shrooms and stones)

    local hero_x = hero:GetXPosition();
    local hero_y = hero:GetYPosition();

    local target_x = target:GetXPosition();
    local target_y = target:GetYPosition();

    -- bottom-left
    if (hero_y > target_y + 0.3 and hero_x < target_x - 1.2) then return false; end
    -- bottom-right
    if (hero_y > target_y + 0.3 and hero_x > target_x + 1.2) then return false; end
    -- top-left
    if (hero_y < target_y - 1.5 and hero_x < target_x - 1.2) then return false; end
    -- top-right
    if (hero_y < target_y - 1.5 and hero_x > target_x + 1.2) then return false; end

    return true;
end

function _UpdateStoneMovement(stone_object, stone_direction)
    local update_time = SystemManager:GetUpdateTime();
    local movement_diff = 0.015 * update_time;

    -- We cap the max movement distance to avoid making the ball go through obstacles
    -- in case of low FPS
    if (movement_diff > 1.0) then
        movement_diff = 1.0;
    end

    local new_pos_x = stone_object:GetXPosition();
    local new_pos_y = stone_object:GetYPosition();

    -- Apply the movement
    if (stone_direction == vt_map.MapMode.NORTH) then
        new_pos_y = stone_object:GetYPosition() - movement_diff;
    elseif (stone_direction == vt_map.MapMode.SOUTH) then
        new_pos_y = stone_object:GetYPosition() + movement_diff;
    elseif (stone_direction == vt_map.MapMode.WEST) then
        new_pos_x = stone_object:GetXPosition() - movement_diff;
    elseif (stone_direction == vt_map.MapMode.EAST) then
        new_pos_x = stone_object:GetXPosition() + movement_diff;
    end

    -- Check the collision
    if (stone_object:IsColliding(new_pos_x, new_pos_y) == true) then
        AudioManager:PlaySound("snd/stone_bump.ogg");
        return true;
    end

    --  and apply the movement if none
    stone_object:SetPosition(new_pos_x, new_pos_y);

    return false;
end

-- returns the direction the stone shall take
function _GetStoneDirection(stone)

    local hero_x = hero:GetXPosition();
    local hero_y = hero:GetYPosition();

    local stone_x = stone:GetXPosition();
    local stone_y = stone:GetYPosition();

    -- Set the stone direction
    local stone_direction = vt_map.MapMode.EAST;

    -- Determine the hero position relative to the stone
    if (hero_y > stone_y + 0.3) then
        -- the hero is below, the stone is pushed upward.
        stone_direction = vt_map.MapMode.NORTH;
    elseif (hero_y < stone_y - 1.5) then
        -- the hero is above, the stone is pushed downward.
        stone_direction = vt_map.MapMode.SOUTH;
    elseif (hero_x < stone_x - 1.2) then
        -- the hero is on the left, the stone is pushed to the right.
        stone_direction = vt_map.MapMode.EAST;
    elseif (hero_x > stone_x + 1.2) then
        -- the hero is on the right, the stone is pushed to the left.
        stone_direction = vt_map.MapMode.WEST;
    end

    return stone_direction;
end

-- The north east gate y position
local gate_y_position = 10.0;

-- The fire pots x position
local sw_passage_pot1_x = 0.0;
local sw_passage_pot2_x = 0.0;

-- Jump event
local jump_canceled = false;

local jump_event_time = 0;
local kneeling_done = false;
local stop_kneeling_done = false;
local hero_looks_north_done = false;
local orlinn_in_place_to_climb = false;
local time_before_climbing = 0;

-- Going up and back events
local orlinn_y_position = 0;

-- Stone direction
local stone_direction2 = vt_map.MapMode.EAST;

-- Map Custom functions
-- Used through scripted events
map_functions = {
    -- A function making the gate slide up with a noise and removing its collision
    open_gate_animated_start = function()
        gate_y_position = 10.0;
        second_floor_gate:SetPosition(20.0, 10.0);
        second_floor_gate:SetDrawOnSecondPass(false);
        second_floor_gate:SetCollisionMask(vt_map.MapMode.ALL_COLLISION);
        -- Opening gate sound
        AudioManager:PlaySound("snd/opening_sword_unsheathe.wav");
    end,

    open_gate_animated_update = function()
        local update_time = SystemManager:GetUpdateTime();
        local movement_diff = 0.015 * update_time;
        gate_y_position = gate_y_position - movement_diff;
        second_floor_gate:SetPosition(20.0, gate_y_position);

        if (gate_y_position <= 7.0) then
            map_functions.set_gate_opened();
            return true;
        end
        return false;

    end,

    -- Set the gate directly to the open state
    set_gate_opened = function()
        second_floor_gate:SetPosition(20.0, 7.0);
        second_floor_gate:SetDrawOnSecondPass(true);
        second_floor_gate:SetCollisionMask(vt_map.MapMode.NO_COLLISION);
    end,

    -- Opens the south west passage, by moving the fire pots out of the way.
    open_sw_passage_start = function()
        sw_passage_pot1_x = 15.0;
        sw_passage_pot2_x = 17.0;
        AudioManager:PlaySound("snd/stone_roll.wav");
    end,

    open_sw_passage_update = function()
        local update_time = SystemManager:GetUpdateTime();
        local movement_diff = 0.005 * update_time;

        sw_passage_pot1_x = sw_passage_pot1_x - movement_diff;
        fence1_trigger1:SetPosition(sw_passage_pot1_x, 38.0);

        sw_passage_pot2_x = sw_passage_pot2_x + movement_diff;
        fence2_trigger1:SetPosition(sw_passage_pot2_x, 38.0);

        if (sw_passage_pot1_x <= 13.0) then
            -- Hide spikes
            trap_spikes:SetVisible(false);
            trap_spikes:SetCollisionMask(vt_map.MapMode.NO_COLLISION);
            AudioManager:PlaySound("snd/opening_sword_unsheathe.wav");
            return true;
        end
        return false;
    end,

    passage_event_start = function()
        Map:PushState(vt_map.MapMode.STATE_SCENE);
        hero:SetMoving(false);

        -- Keep a reference of the correct sprite for the event end.
        main_sprite_name = hero:GetSpriteName();

        -- Make the hero be Bronann for the event.
        hero:ReloadSprite("Bronann");

        kalya:SetPosition(hero:GetXPosition(), hero:GetYPosition());
        kalya:SetVisible(true);
        orlinn:SetPosition(hero:GetXPosition(), hero:GetYPosition());
        orlinn:SetVisible(true);
        kalya:SetCollisionMask(vt_map.MapMode.NO_COLLISION);
        orlinn:SetCollisionMask(vt_map.MapMode.NO_COLLISION);

        kalya_move_next_to_hero_event:SetDestination(hero:GetXPosition() - 2.0, hero:GetYPosition(), false);
        orlinn_move_next_to_hero_event:SetDestination(hero:GetXPosition() + 2.0, hero:GetYPosition(), false);

        -- Near, but not upon
        orlinn_move_near_hero_event:SetDestination(hero:GetXPosition() + 1.0, hero:GetYPosition() + 0.2, false);
    end,

    thrown_to_passage_event_start = function()
        Map:PushState(vt_map.MapMode.STATE_SCENE);
        hero:SetMoving(false);

        -- Keep a reference of the correct sprite for the event end.
        main_sprite_name = hero:GetSpriteName();

        -- Make the hero be Bronann for the event.
        hero:ReloadSprite("Bronann");

        kalya:SetPosition(hero:GetXPosition(), hero:GetYPosition());
        kalya:SetVisible(true);
        orlinn:SetPosition(hero:GetXPosition(), hero:GetYPosition());
        orlinn:SetVisible(true);
        kalya:SetCollisionMask(vt_map.MapMode.NO_COLLISION);
        orlinn:SetCollisionMask(vt_map.MapMode.NO_COLLISION);

        kalya_move_next_to_hero_event2:SetDestination(hero:GetXPosition() - 2.0, hero:GetYPosition(), false);
        orlinn_move_next_to_hero_event2:SetDestination(hero:GetXPosition() + 2.0, hero:GetYPosition(), false);

        -- Near, but not upon
        orlinn_move_near_hero_event:SetDestination(hero:GetXPosition() + 1.0, hero:GetYPosition() + 0.2, false);
    end,

    jump_to_passage_start = function()
        jump_event_time = 0;

        jump_canceled = false;
        time_before_climbing = 0;
        orlinn_in_place_to_climb = false;
        orlinn_y_position = orlinn:GetYPosition();

        -- Bronann's movement
        kneeling_done = false;
        stop_kneeling_done = false;
        hero_looks_north_done = false;

        orlinn:SetDirection(vt_map.MapMode.WEST)
        kalya:SetDirection(vt_map.MapMode.EAST)
    end,

    jump_to_passage_update = function()
        local update_time = SystemManager:GetUpdateTime();
        jump_event_time = jump_event_time + update_time;

        -- Bronann's movement
        if (kneeling_done == false and jump_event_time >= 100) then
            -- Bronann kneels so Orlinn can grab Orlinn's feet.
            hero:SetCustomAnimation("kneeling", 0); -- 0 means forever
            kneeling_done = true;
        elseif (stop_kneeling_done == false and jump_event_time >= 600) then
            hero:DisableCustomAnimation();
            hero:SetDirection(vt_map.MapMode.EAST);
            stop_kneeling_done = true;
        elseif (stop_kneeling_done == true and hero_looks_north_done == false and jump_event_time >= 900) then
            hero:SetDirection(vt_map.MapMode.NORTH);
            orlinn:SetDirection(vt_map.MapMode.NORTH);
            hero_looks_north_done = true;
        end

        -- Orlinn's movement.
        if (orlinn_in_place_to_climb == false and jump_event_time >= 600) then
            -- Place Orlinn above Bronann
            local x_position = orlinn:GetXPosition();
            if (x_position > hero:GetXPosition()) then
                x_position = x_position - 0.007 * update_time;
                orlinn:SetXPosition(x_position);
            end
            if (orlinn_y_position > 14.5) then
                orlinn_y_position = orlinn_y_position - 0.015 * update_time;
                orlinn:SetYPosition(orlinn_y_position);
            end

            -- Next step conditions
            if (orlinn:GetXPosition() <= hero:GetXPosition() and orlinn_y_position <= 14.5) then
                time_before_climbing = time_before_climbing + update_time;
                if (time_before_climbing > 1000) then
                    orlinn:SetDirection(vt_map.MapMode.NORTH);
                    orlinn:SetMoving(true);
                    orlinn_in_place_to_climb = true;
                end
            end
        elseif (orlinn_in_place_to_climb == true) then
            -- And then, make him climb up the wall.
            -- Climb
            if (orlinn_y_position > 12.0) then
                orlinn_y_position = orlinn_y_position - 0.005 * update_time;
                orlinn:SetYPosition(orlinn_y_position);
            -- Walk
            elseif (orlinn_y_position > 11.0) then
                orlinn_y_position = orlinn_y_position - 0.010 * update_time;
                orlinn:SetYPosition(orlinn_y_position);
            end
            -- event end
            if (orlinn:GetYPosition() <= 11.0) then
                orlinn:SetDirection(vt_map.MapMode.SOUTH);
                orlinn:SetMoving(false);
                return true;
            end
        end

        return false;
    end,

    set_remove_orlinn_at_end = function()
        jump_canceled = true;
    end,

    set_camera_on_orlinn = function()
        Map:SetCamera(orlinn, 800);
    end,

    set_camera_on_orlinn_update = function()
        if (Map:IsCameraMoving() == true) then
            return false;
        end
        return true;
    end,

    thrown_to_passage_event_end = function()

        -- Set event as done
        GlobalManager:SetEventValue("story", "mt_elbrus_shrine_high_passage_event_done", 1);

        -- If the user chose 'No', Orlinn can now be removed the event end
        if (jump_canceled == true) then
            Map:PopState();
            kalya:SetPosition(0, 0);
            kalya:SetVisible(false);
            kalya:SetCollisionMask(vt_map.MapMode.NO_COLLISION);

            orlinn:SetPosition(0, 0);
            orlinn:SetVisible(false);
            orlinn:SetCollisionMask(vt_map.MapMode.NO_COLLISION);

            -- Reload the hero back to default
            hero:ReloadSprite(main_sprite_name);

        else -- The user chose 'Yes', so the camera is now Orlinn.
            Map:PopState();
            orlinn:SetCollisionMask(vt_map.MapMode.ALL_COLLISION);
            -- Enables the event to permit coming back
            passage_back_event_object:SetEventWhenTalking("Orlinn comes back event start");

            -- Removes the 'hero' sprite, and add the 'bronann' sprite instead for the coming back event.
            bronann:SetDirection(hero:GetDirection());
            bronann:SetPosition(hero:GetXPosition(), hero:GetYPosition());
            bronann:SetVisible(true);
            hero:SetPosition(0, 0);
            hero:SetVisible(false);

            -- Disable the menu mode & status effects.
            Map:SetMenuEnabled(false);
            Map:SetStatusEffectsEnabled(false);
        end

        _UpdatePassageEvent();
    end,

    come_back_from_passage_event_start = function()
        Map:PushState(vt_map.MapMode.STATE_SCENE);
        orlinn:SetMoving(false);
        orlinn:SetDirection(vt_map.MapMode.SOUTH);
        bronann:SetDirection(vt_map.MapMode.NORTH);
        kalya:SetDirection(vt_map.MapMode.NORTH);

        -- Makes Orlinn go above Bronann
        orlinn_goes_above_bronann_event:SetDestination(bronann:GetXPosition(), orlinn:GetYPosition(), false);
    end,

    not_coming_back_event_end = function()
        Map:PopState();
    end,

    jumping_back_animation_start = function()
        orlinn_y_position = orlinn:GetYPosition();
        kalya:SetDirection(vt_map.MapMode.EAST)
        AudioManager:PlaySound("snd/falling.ogg");
    end,

    jumping_back_animation_update = function()
        local update_time = SystemManager:GetUpdateTime();
        orlinn_y_position = orlinn_y_position + 0.015 * update_time;
        orlinn:SetYPosition(orlinn_y_position);

        if (orlinn_y_position >= bronann:GetYPosition()) then
            return true;
        end
        return false;
    end,

    orlinn_is_surprised = function()
        kalya:SetCustomAnimation("kneeling", 0); -- 0 means forever
        orlinn:Emote("exclamation", vt_map.MapMode.SOUTH);
    end,

    bronann_on_ground_animation = function()
        AudioManager:PlaySound("snd/bump.wav");
        bronann:SetCustomAnimation("sleeping", 0); -- 0 means forever
    end,

    bronann_kneels = function()
        kalya:SetDirection(vt_map.MapMode.EAST)
        kalya:DisableCustomAnimation();
        bronann:SetCustomAnimation("kneeling", 0); -- 0 means forever
    end,

    bronann_gets_up = function()
        bronann:DisableCustomAnimation();
        bronann:SetDirection(vt_map.MapMode.SOUTH);
    end,

    set_camera_on_hero = function()
        -- Sets the hero back to Bronann's place
        hero:SetPosition(bronann:GetXPosition(), bronann:GetYPosition());
        Map:SetCamera(hero, 400);
    end,

    set_camera_on_hero_update = function()
        if (Map:IsCameraMoving() == true) then
            return false;
        end
        return true;
    end,

    come_back_from_passage_event_end = function()
        -- Put back the hero sprite in place
        hero:SetDirection(bronann:GetDirection());
        hero:SetPosition(bronann:GetXPosition(), bronann:GetYPosition());
        hero:SetVisible(true);
        bronann:SetPosition(0, 0);
        bronann:SetVisible(false);

        -- Make orlinn and kalya go away
        kalya:SetPosition(0, 0);
        kalya:SetVisible(false);
        orlinn:SetPosition(0, 0);
        orlinn:SetVisible(false);

        -- Re-enable the menu mode.
        Map:SetMenuEnabled(true);
        Map:SetStatusEffectsEnabled(true);

        -- Reload the hero back to default
        if (main_sprite_name ~= "") then
            hero:ReloadSprite(main_sprite_name);
        end

        Map:PopState();

        GlobalManager:SetEventValue("story", "mt_elbrus_fell_on_bronanns_head", 1)

        -- Disable the come back object event
        passage_back_event_object:ClearEventWhenTalking();
    end,

    check_diagonal_stone2 = function()
        return _CheckForDiagonals(rolling_stone2);
    end,

    start_to_move_the_stone2 = function()
        stone_direction2 = _GetStoneDirection(rolling_stone2);
        AudioManager:PlaySound("snd/stone_roll.wav");
    end,

    move_the_stone_update2 = function()
        return _UpdateStoneMovement(rolling_stone2, stone_direction2)
    end,
}<|MERGE_RESOLUTION|>--- conflicted
+++ resolved
@@ -366,13 +366,8 @@
     orlinn_move_next_to_hero_event:AddEventLinkAtEnd("The heroes discuss about getting to the high passage", 500);
     EventManager:RegisterEvent(orlinn_move_next_to_hero_event);
 
-<<<<<<< HEAD
     dialogue = vt_map.SpriteDialogue.Create();
-    text = vt_system.Translate("There is a passage here but I'm too heavy for those stones jutting out ...");
-=======
-    dialogue = vt_map.SpriteDialogue();
     text = vt_system.Translate("There is a passage here, but I'm too heavy to climb on those stones jutting out");
->>>>>>> 4f7113d3
     dialogue:AddLineEmote(text, hero, "thinking dots");
     text = vt_system.Translate("The fact is, you and I cannot afford to stand on those stones. Maybe with a rope?");
     dialogue:AddLine(text, kalya);
@@ -409,13 +404,8 @@
     kalya_move_next_to_hero_event2:AddEventLinkAtEnd("Kalya looks at Orlinn");
     EventManager:RegisterEvent(kalya_move_next_to_hero_event2);
 
-<<<<<<< HEAD
     dialogue = vt_map.SpriteDialogue.Create();
-    text = vt_system.Translate("Ready to go up? ...");
-=======
-    dialogue = vt_map.SpriteDialogue();
     text = vt_system.Translate("Ready to go up?");
->>>>>>> 4f7113d3
     dialogue:AddLineEvent(text, hero, "Bronann looks at Orlinn", "");
     text = vt_system.Translate("Yes, let's go.");
     dialogue:AddOptionEvent(text, 50, "Orlinn goes closer of the hero"); -- 50 means next line number, past the end of the dialogue
@@ -468,13 +458,8 @@
     event:AddEventLinkAtEnd("Orlinn comes back dialogue", 100);
     EventManager:RegisterEvent(event);
 
-<<<<<<< HEAD
     dialogue = vt_map.SpriteDialogue.Create();
-    text = vt_system.Translate("Wants to come back?");
-=======
-    dialogue = vt_map.SpriteDialogue();
     text = vt_system.Translate("Want to come back?");
->>>>>>> 4f7113d3
     dialogue:AddLineEmote(text, kalya, "exclamation");
     text = vt_system.Translate("Yes!");
     dialogue:AddOptionEvent(text, 50, "Orlinn goes above Bronann"); -- 50 means next line number, past the end of the dialogue
