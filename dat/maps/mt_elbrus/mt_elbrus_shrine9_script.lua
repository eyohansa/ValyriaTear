-- Set the namespace according to the map name.
local ns = {};
setmetatable(ns, {__index = _G});
mt_elbrus_shrine9_script = ns;
setfenv(1, ns);

-- The map name, subname and location image
map_name = "Mt. Elbrus Shrine"
map_image_filename = "img/menus/locations/mountain_shrine.png"
map_subname = ""

-- The music file used as default background music on this map.
-- Other musics will have to handled through scripting.
music_filename = "mus/mountain_shrine.ogg"

-- c++ objects instances
local Map = nil
local ObjectManager = nil
local DialogueManager = nil
local EventManager = nil
local Effects = nil

-- the main character handler
local hero = nil

local bronann = nil;
local kalya = nil;
local orlinn = nil;

-- the main map loading code
function Load(m)

    Map = m;
    Effects = Map:GetEffectSupervisor();
    DialogueManager = Map:GetDialogueSupervisor();
    EventManager = Map:GetEventSupervisor();
    Map:SetUnlimitedStamina(false);

    _CreateCharacters();
    _CreateObjects();

    -- Set the camera focus on hero
    Map:SetCamera(hero);
    -- This is a dungeon map, we'll use the front battle member sprite as default sprite.
    Map:SetPartyMemberVisibleSprite(hero);

    _CreateEvents();
    _CreateZones();

    -- Add a mediumly dark overlay
    Effects:EnableAmbientOverlay("img/ambient/dark.png", 0.0, 0.0, false);
    -- Add the background and foreground animations
    Map:GetScriptSupervisor():AddScript("dat/maps/layna_forest/layna_forest_caves_background_anim.lua");

    -- Preload sounds to avoid glitches
    AudioManager:LoadSound("snd/heavy_bump.wav", Map);
    AudioManager:LoadSound("snd/falling.ogg", Map);
end

-- the map update function handles checks done on each game tick.
function Update()
    -- Check whether the character is in one of the zones
    _CheckZones();

end

-- Character creation
function _CreateCharacters()
    -- Default hero and position
    hero = CreateSprite(Map, "Bronann", 22, 45, vt_map.MapMode.GROUND_OBJECT);
    hero:SetDirection(vt_map.MapMode.NORTH);
    hero:SetMovementSpeed(vt_map.MapMode.NORMAL_SPEED);

    -- Load previous save point data
    local x_position = GlobalManager:GetSaveLocationX();
    local y_position = GlobalManager:GetSaveLocationY();
    if (x_position ~= 0 and y_position ~= 0) then
        -- Use the save point position, and clear the save position data for next maps
        GlobalManager:UnsetSaveLocation();
        -- Make the character look at us in that case
        hero:SetDirection(vt_map.MapMode.SOUTH);
        hero:SetPosition(x_position, y_position);
    elseif (GlobalManager:GetPreviousLocation() == "from_shrine_main_room") then
        hero:SetDirection(vt_map.MapMode.NORTH);
        hero:SetPosition(22.0, 45.0);
    elseif (GlobalManager:GetPreviousLocation() == "from_shrine_trap_room") then
        hero:SetDirection(vt_map.MapMode.NORTH);
        hero:SetPosition(51.0, 45.0);
    end

    -- Create other characters
    bronann = CreateSprite(Map, "Bronann", 0, 0, vt_map.MapMode.GROUND_OBJECT);
    bronann:SetDirection(vt_map.MapMode.NORTH);
    bronann:SetMovementSpeed(vt_map.MapMode.NORMAL_SPEED);
    bronann:SetCollisionMask(vt_map.MapMode.NO_COLLISION);
    bronann:SetVisible(false);

    kalya = CreateSprite(Map, "Kalya", 0, 0, vt_map.MapMode.GROUND_OBJECT);
    kalya:SetDirection(vt_map.MapMode.NORTH);
    kalya:SetMovementSpeed(vt_map.MapMode.NORMAL_SPEED);
    kalya:SetCollisionMask(vt_map.MapMode.NO_COLLISION);
    kalya:SetVisible(false);

    orlinn = CreateSprite(Map, "Orlinn", 0, 0, vt_map.MapMode.GROUND_OBJECT);
    orlinn:SetDirection(vt_map.MapMode.NORTH);
    orlinn:SetMovementSpeed(vt_map.MapMode.NORMAL_SPEED);
    orlinn:SetCollisionMask(vt_map.MapMode.NO_COLLISION);
    orlinn:SetVisible(false);
end

-- falling hole objects
local falling_hole = nil
local falling_hole_wall = nil

function _CreateObjects()
    local object = nil
    local npc = nil
    local event = nil

    object = CreateTreasure(Map, "mt_shrine9_chest1", "Wood_Chest1", 47, 42, vt_map.MapMode.GROUND_OBJECT);
    object:AddItem(3001, 1); -- Copper Ore x 1

    object = CreateTreasure(Map, "mt_shrine9_chest2", "Wood_Chest1", 51, 42, vt_map.MapMode.GROUND_OBJECT);
    object:AddItem(3001, 1); -- Copper Ore x 1

    object = CreateTreasure(Map, "mt_shrine9_chest3", "Wood_Chest1", 55, 42, vt_map.MapMode.GROUND_OBJECT);
    object:AddItem(3002, 1); -- Iron Ore x 1

    vt_map.Halo.Create("img/misc/lights/right_ray_light.lua", 26, 18,
            vt_video.Color(1.0, 1.0, 1.0, 0.8));
    vt_map.Halo.Create("img/misc/lights/right_ray_light.lua", 53, 44,
            vt_video.Color(1.0, 1.0, 1.0, 0.8));

    vt_map.SavePoint.Create(8, 42);

    -- Load the spring heal effect.
    heal_effect = vt_map.ParticleObject.Create("dat/effects/particles/heal_particle.lua", 0, 0, vt_map.MapMode.GROUND_OBJECT);
    heal_effect:Stop(); -- Don't run it until the character heals itself

    object = CreateObject(Map, "Layna Statue", 6, 35, vt_map.MapMode.GROUND_OBJECT);
    object:SetEventWhenTalking("Heal dialogue");

<<<<<<< HEAD
    dialogue = vt_map.SpriteDialogue.Create();
    text = vt_system.Translate("Your party feels better...");
    dialogue:AddLineEvent(text, nil, "Heal event", ""); -- 'nil' means no portrait and no name
=======
    dialogue = vt_map.SpriteDialogue();
    text = vt_system.Translate("Your party feels better.");
    dialogue:AddLineEvent(text, 0, "Heal event", ""); -- 0 means no portrait and no name
    DialogueManager:AddDialogue(dialogue);
>>>>>>> 4f7113d3
    event = vt_map.DialogueEvent("Heal dialogue", dialogue);
    EventManager:RegisterEvent(event);

    event = vt_map.ScriptedEvent("Heal event", "heal_party", "heal_done");
    EventManager:RegisterEvent(event);

    falling_hole = vt_map.PhysicalObject.Create(vt_map.MapMode.FLATGROUND_OBJECT);
    falling_hole:SetPosition(22.02, 18.0);
    falling_hole:SetCollHalfWidth(4.0);
    falling_hole:SetCollHeight(8.0);
    falling_hole:SetImgHalfWidth(4.0);
    falling_hole:SetImgHeight(8.0);
    falling_hole:AddStillFrame("dat/maps/mt_elbrus/falling_hole.png");
    falling_hole:SetCollisionMask(vt_map.MapMode.NO_COLLISION);
    falling_hole:SetVisible(false);

    falling_hole_wall = vt_map.PhysicalObject.Create(vt_map.MapMode.SKY_OBJECT);
    falling_hole_wall:SetPosition(22.02, 25.35);
    falling_hole_wall:SetCollHalfWidth(4.0);
    falling_hole_wall:SetCollHeight(7.375);
    falling_hole_wall:SetImgHalfWidth(4.0);
    falling_hole_wall:SetImgHeight(7.375);
    falling_hole_wall:AddStillFrame("dat/maps/mt_elbrus/falling_hole_above.png");
    falling_hole_wall:SetCollisionMask(vt_map.MapMode.NO_COLLISION);
    falling_hole_wall:SetVisible(false);
end

local kalya_move_next_to_bronann = nil;
local orlinn_move_next_to_bronann = nil;

-- Creates all events and sets up the entire event sequence chain
function _CreateEvents()
    local event = nil
    local dialogue = nil
    local text = nil

    event = vt_map.MapTransitionEvent("to mountain shrine entrance", "dat/maps/mt_elbrus/mt_elbrus_shrine2_2_map.lua",
                                       "dat/maps/mt_elbrus/mt_elbrus_shrine2_script.lua", "from_shrine_stairs1");
    EventManager:RegisterEvent(event);
    event = vt_map.MapTransitionEvent("to mountain shrine trap room", "dat/maps/mt_elbrus/mt_elbrus_shrine3_map.lua",
                                       "dat/maps/mt_elbrus/mt_elbrus_shrine3_script.lua", "from_shrine_treasure_room");
    EventManager:RegisterEvent(event);

    event = vt_map.ChangeDirectionSpriteEvent("Bronann looks south", bronann, vt_map.MapMode.SOUTH);
    EventManager:RegisterEvent(event);
    event = vt_map.LookAtSpriteEvent("Kalya looks at Orlinn", kalya, orlinn);
    EventManager:RegisterEvent(event);
    event = vt_map.LookAtSpriteEvent("Orlinn looks at Kalya", orlinn, kalya);
    EventManager:RegisterEvent(event);

    -- The party is trapped ... again ...
    event = vt_map.ScriptedEvent("Start trap event", "trap_event_start", "");
    event:AddEventLinkAtEnd("Kalya moves up", 300);
    event:AddEventLinkAtEnd("Orlinn moves up", 300);
    event:AddEventLinkAtEnd("Bronann moves up");
    EventManager:RegisterEvent(event);

    event = vt_map.PathMoveSpriteEvent("Kalya moves up", kalya, 21, 15, false);
    EventManager:RegisterEvent(event);
    event = vt_map.PathMoveSpriteEvent("Orlinn moves up", orlinn, 23, 15, false);
    EventManager:RegisterEvent(event);
    event = vt_map.PathMoveSpriteEvent("Bronann moves up", bronann, 22, 13, false);
    event:AddEventLinkAtEnd("Trigger trap");
    EventManager:RegisterEvent(event);

    event = vt_map.ScriptedEvent("Trigger trap", "trap_trigger", "");
    event:AddEventLinkAtEnd("The heroes wonder", 1000);
    EventManager:RegisterEvent(event);

    event = vt_map.ScriptedEvent("The heroes wonder", "heroes_wonder", "");
    event:AddEventLinkAtEnd("Bronann looks south", 500);
    event:AddEventLinkAtEnd("Kalya looks at Orlinn", 500);
    event:AddEventLinkAtEnd("Orlinn looks at Kalya", 500);
    event:AddEventLinkAtEnd("The heroes exclamate", 1500);
    EventManager:RegisterEvent(event);

    event = vt_map.ScriptedEvent("The heroes exclamate", "heroes_exclamate", "");
    event:AddEventLinkAtEnd("The heroes fall", 800);
    event:AddEventLinkAtEnd("to mountain shrine basement", 1400);
    EventManager:RegisterEvent(event);

    event = vt_map.ScriptedEvent("The heroes fall", "heroes_fall_start", "heroes_fall_update");
    EventManager:RegisterEvent(event);

    event = vt_map.MapTransitionEvent("to mountain shrine basement", "dat/maps/mt_elbrus/mt_elbrus_shrine_basement_map.lua",
                                       "dat/maps/mt_elbrus/mt_elbrus_shrine_basement_script.lua", "from_shrine_stairs1");
    EventManager:RegisterEvent(event);
end

-- zones
local to_shrine_entrance_zone = nil
local to_shrine_trap_zone = nil
local falling_event_zone = nil

-- Create the different map zones triggering events
function _CreateZones()
    -- N.B.: left, right, top, bottom
    to_shrine_entrance_zone = vt_map.CameraZone.Create(20, 24, 46, 48);
    to_shrine_trap_zone = vt_map.CameraZone.Create(50, 52, 46, 48);
    falling_event_zone = vt_map.CameraZone.Create(19, 25, 26, 28);
end

-- Check whether the active camera has entered a zone. To be called within Update()
function _CheckZones()
    if (to_shrine_entrance_zone:IsCameraEntering() == true) then
        hero:SetDirection(vt_map.MapMode.SOUTH);
        EventManager:StartEvent("to mountain shrine entrance");
    elseif (to_shrine_trap_zone:IsCameraEntering() == true) then
        hero:SetDirection(vt_map.MapMode.SOUTH);
        EventManager:StartEvent("to mountain shrine trap room");
    elseif (falling_event_zone:IsCameraEntering() == true and Map:CurrentState() == vt_map.MapMode.STATE_EXPLORE) then
        Map:PushState(vt_map.MapMode.STATE_SCENE)
        EventManager:StartEvent("Start trap event");
    end
end

-- Map Custom functions
-- Used through scripted events

-- Effect time used when applying the heal light effect
local heal_effect_time = 0;
local heal_color = vt_video.Color(0.0, 0.0, 1.0, 1.0);

map_functions = {

    heal_party = function()
        hero:SetMoving(false);
        -- Should be sufficient to heal anybody
        GlobalManager:GetActiveParty():AddHitPoints(20000);
        GlobalManager:GetActiveParty():AddSkillPoints(20000);
        Map:SetStamina(10000);
        AudioManager:PlaySound("snd/heal_spell.wav");
        heal_effect:SetPosition(hero:GetXPosition(), hero:GetYPosition());
        heal_effect:Start();
        heal_effect_time = 0;
    end,

    heal_done = function()
        heal_effect_time = heal_effect_time + SystemManager:GetUpdateTime();

        if (heal_effect_time < 300.0) then
            heal_color:SetAlpha(heal_effect_time / 300.0 / 3.0);
            Map:GetEffectSupervisor():EnableLightingOverlay(heal_color);
            return false;
        end

        if (heal_effect_time < 1000.0) then
            heal_color:SetAlpha(((1000.0 - heal_effect_time) / 700.0) / 3.0);
            Map:GetEffectSupervisor():EnableLightingOverlay(heal_color);
            return false;
        end
        return true;
    end,

    trap_event_start = function()
        bronann:SetPosition(hero:GetXPosition(), hero:GetYPosition());
        kalya:SetPosition(hero:GetXPosition(), hero:GetYPosition());
        orlinn:SetPosition(hero:GetXPosition(), hero:GetYPosition());
        Map:SetCamera(bronann);
        hero:SetVisible(false);
        bronann:SetDirection(vt_map.MapMode.NORTH)
        kalya:SetDirection(vt_map.MapMode.NORTH)
        orlinn:SetDirection(vt_map.MapMode.NORTH)

        bronann:SetVisible(true);
        kalya:SetVisible(true);
        orlinn:SetVisible(true);
    end,

    trap_trigger = function()
        -- hole opening, and fall hiding graphics
        falling_hole:SetVisible(true)
        falling_hole_wall:SetVisible(true)
        AudioManager:PlaySound("snd/heavy_bump.wav");
        Map:GetEffectSupervisor():ShakeScreen(3.0, 1000, vt_mode_manager.EffectSupervisor.SHAKE_FALLOFF_SUDDEN);
        AudioManager:FadeOutActiveMusic(400);
    end,

    heroes_wonder = function()
        kalya:Emote("interrogation", kalya:GetDirection());
        orlinn:Emote("interrogation", orlinn:GetDirection());
        bronann:Emote("interrogation", bronann:GetDirection());
    end,

    heroes_exclamate = function()
        kalya:Emote("exclamation", kalya:GetDirection());
        orlinn:Emote("exclamation", orlinn:GetDirection());
        bronann:Emote("exclamation", bronann:GetDirection());
    end,

    heroes_fall_start = function()
        AudioManager:PlaySound("snd/falling.ogg");
        bronann:SetCustomAnimation("frightened_fixed", 0) -- 0 means forever
        kalya:SetCustomAnimation("frightened_fixed", 0) -- 0 means forever
        orlinn:SetCustomAnimation("frightened_fixed", 0) -- 0 means forever
    end,

    heroes_fall_update = function()
        local update_time = SystemManager:GetUpdateTime();
        -- Make the heroes fall
        if (bronann:GetYPosition() < 23.0) then
            bronann:SetYPosition(bronann:GetYPosition() + update_time * 0.011)
        end
        if (kalya:GetYPosition() < 23.0) then
            kalya:SetYPosition(kalya:GetYPosition() + update_time * 0.011)
        end
        if (orlinn:GetYPosition() < 23.0) then
            orlinn:SetYPosition(orlinn:GetYPosition() + update_time * 0.011)
        end
        -- never actually ends
        return false;
    end,
}<|MERGE_RESOLUTION|>--- conflicted
+++ resolved
@@ -140,16 +140,9 @@
     object = CreateObject(Map, "Layna Statue", 6, 35, vt_map.MapMode.GROUND_OBJECT);
     object:SetEventWhenTalking("Heal dialogue");
 
-<<<<<<< HEAD
     dialogue = vt_map.SpriteDialogue.Create();
-    text = vt_system.Translate("Your party feels better...");
+    text = vt_system.Translate("Your party feels better.");
     dialogue:AddLineEvent(text, nil, "Heal event", ""); -- 'nil' means no portrait and no name
-=======
-    dialogue = vt_map.SpriteDialogue();
-    text = vt_system.Translate("Your party feels better.");
-    dialogue:AddLineEvent(text, 0, "Heal event", ""); -- 0 means no portrait and no name
-    DialogueManager:AddDialogue(dialogue);
->>>>>>> 4f7113d3
     event = vt_map.DialogueEvent("Heal dialogue", dialogue);
     EventManager:RegisterEvent(event);
 
