--- conflicted
+++ resolved
@@ -442,13 +442,8 @@
     event:AddEventLinkAtEnd("Boss conclusion");
     EventManager:RegisterEvent(event);
 
-<<<<<<< HEAD
     dialogue = vt_map.SpriteDialogue.Create();
-    text = vt_system.Translate("You've proven yourself, Chosen One... You deserve to live after all...");
-=======
-    dialogue = vt_map.SpriteDialogue();
     text = vt_system.Translate("You've proven yourself, chosen one. You deserve to live after all.");
->>>>>>> 4f7113d3
     dialogue:AddLine(text, andromalius);
     text = vt_system.Translate("Me? But I'm not the chosen one.");
     dialogue:AddLineEmote(text, orlinn, "interrogation");
@@ -481,13 +476,8 @@
     event:AddEventLinkAtEnd("Waterfall dialogue", 1000);
     EventManager:RegisterEvent(event);
 
-<<<<<<< HEAD
     dialogue = vt_map.SpriteDialogue.Create();
-    text = vt_system.Translate("I can hear water from everywhere...");
-=======
-    dialogue = vt_map.SpriteDialogue();
     text = vt_system.Translate("I can hear water everywhere.");
->>>>>>> 4f7113d3
     dialogue:AddLineEmote(text, orlinn, "interrogation");
     text = vt_system.Translate("Kalya, Bronann!");
     dialogue:AddLineEventEmote(text, orlinn, "Orlinn looks south", "", "exclamation");
