--- conflicted
+++ resolved
@@ -202,13 +202,8 @@
     kalya_move_next_to_hero_event1:AddEventLinkAtEnd("Bronann looks at Kalya");
     EventManager:RegisterEvent(kalya_move_next_to_hero_event1);
 
-<<<<<<< HEAD
     dialogue = vt_map.SpriteDialogue.Create();
-    text = vt_system.Translate("Wow, what a fall... I didn't see that one coming.");
-=======
-    dialogue = vt_map.SpriteDialogue();
     text = vt_system.Translate("Wow, what a fall. I didn't see that one coming.");
->>>>>>> 4f7113d3
     dialogue:AddLineEmote(text, kalya, "sweat drop");
     text = vt_system.Translate("Are you alright, Kalya?");
     dialogue:AddLineEmote(text, bronann, "sweat drop");
@@ -234,13 +229,8 @@
     EventManager:RegisterEvent(event);
 
     -- Hero sees the exit
-<<<<<<< HEAD
     dialogue = vt_map.SpriteDialogue.Create();
-    text = vt_system.Translate("This is the blocked passage to the Shrine entrance...");
-=======
-    dialogue = vt_map.SpriteDialogue();
     text = vt_system.Translate("This is the blocked passage to the shrine entrance.");
->>>>>>> 4f7113d3
     dialogue:AddLineEventEmote(text, hero, "Hero looks east", "", "thinking dots");
     text = vt_system.Translate("This can only mean we're near the exit!");
     dialogue:AddLineEventEmote(text, hero, "Hero looks west", "", "exclamation");
@@ -248,13 +238,8 @@
     EventManager:RegisterEvent(event);
 
     -- Orlinn screams
-<<<<<<< HEAD
     dialogue = vt_map.SpriteDialogue.Create();
-    text = vt_system.Translate("Help!!");
-=======
-    dialogue = vt_map.SpriteDialogue();
     text = vt_system.Translate("Help!");
->>>>>>> 4f7113d3
     dialogue:AddLine(text, orlinn);
     text = vt_system.Translate("Orlinn!");
     dialogue:AddLineEmote(text, hero, "exclamation");
@@ -276,13 +261,8 @@
     event:AddEventLinkAtEnd("Kalya looks at Orlinn");
     EventManager:RegisterEvent(event);
 
-<<<<<<< HEAD
     dialogue = vt_map.SpriteDialogue.Create();
-    text = vt_system.Translate("Help!!");
-=======
-    dialogue = vt_map.SpriteDialogue();
     text = vt_system.Translate("Help!");
->>>>>>> 4f7113d3
     dialogue:AddLineEmote(text, orlinn, "exclamation");
     text = vt_system.Translate("Orlinn! Back off!");
     dialogue:AddLineEmote(text, kalya, "exclamation");
