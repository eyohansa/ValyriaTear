-- Set the namespace according to the map name.
local ns = {};
setmetatable(ns, {__index = _G});
mt_elbrus_shrine_stairs_script = ns;
setfenv(1, ns);

-- The map name, subname and location image
map_name = "Mt. Elbrus Shrine"
map_image_filename = "img/menus/locations/mountain_shrine.png"
map_subname = ""

-- The music file used as default background music on this map.
-- Other musics will have to handled through scripting.
music_filename = "mus/icy_wind.ogg"

-- c++ objects instances
local Map = nil
local DialogueManager = nil
local EventManager = nil
local Script = nil

-- the main character handler
local hero = nil

-- Forest dialogue secondary hero
local kalya = nil
local orlinn = nil
local bronann = nil -- A copy of Bronann, used to simplify some scripting.

-- the main map loading code
function Load(m)

    Map = m;
    Script = Map:GetScriptSupervisor();
    DialogueManager = Map:GetDialogueSupervisor();
    EventManager = Map:GetEventSupervisor();
    Map:SetUnlimitedStamina(true);

    _CreateCharacters();
    _CreateObjects();

    -- Set the camera focus on hero
    Map:SetCamera(hero);
    -- This is a dungeon map, we'll use the front battle member sprite as default sprite.
    Map:SetPartyMemberVisibleSprite(hero);

    -- If the event in progress involves being Orlinn, then let's incarnate him.
    if (GlobalManager:GetEventValue("story", "elbrus_shrine_laughing_event_done") == 1
            and GlobalManager:GetEventValue("story", "mt elbrus shrine heroes saved") == 0) then
        orlinn:SetPosition(hero:GetXPosition(), hero:GetYPosition());
        orlinn:SetVisible(true);
        orlinn:SetCollisionMask(vt_map.MapMode.ALL_COLLISION);
        orlinn:SetDirection(hero:GetDirection());
        Map:SetCamera(orlinn)
        -- hide the hero sprite
        hero:SetVisible(false)
        hero:SetPosition(0, 0);

        -- The menu and status effects are then disabled.
        Map:SetMenuEnabled(false);
        Map:SetStatusEffectsEnabled(false);

        -- Place kalya and bronann laughing
        bronann:SetPosition(37, 11);
        bronann:SetVisible(true);
        bronann:SetDirection(vt_map.MapMode.SOUTH);
        bronann:SetCollisionMask(vt_map.MapMode.ALL_COLLISION);

        kalya:SetPosition(35, 11);
        kalya:SetVisible(true);
        kalya:SetDirection(vt_map.MapMode.SOUTH);
        kalya:SetCollisionMask(vt_map.MapMode.ALL_COLLISION);

        -- If Orlinn hasn't triggered the button, yet, the other heroes are laughing.
        if (GlobalManager:GetEventValue("triggers", "mt elbrus waterfall trigger") == 0) then
            bronann:SetCustomAnimation("laughing", 0); -- 0 means forever
            kalya:SetCustomAnimation("laughing", 0); -- 0 means forever
        end

        _UpdateKalyaBronannDialogue();

        -- Loads the funny music if needed.
        if (GlobalManager:GetEventValue("triggers", "mt elbrus waterfall trigger") == 1) then
            AudioManager:LoadMusic("mus/Zander Noriega - School of Quirks.ogg", Map);
        end
    end

    _CreateEvents();
    _CreateZones();

    -- Add a mediumly dark overlay when necessary
    Map:GetEffectSupervisor():EnableAmbientOverlay("img/ambient/dark.png", 0.0, 0.0, false);
end

-- set up/updates sophia's events
function _UpdateKalyaBronannDialogue()
    local text = nil
    local dialogue = nil
    local event = nil

    kalya:ClearDialogueReferences();
    bronann:ClearDialogueReferences();

    -- If Orlinn has triggered the waterfall button, the heroes are stainding not laughing
    if (GlobalManager:GetEventValue("triggers", "mt elbrus waterfall trigger") == 1) then
        kalya:LookAt(bronann);
        bronann:LookAt(kalya);
        return;
    end

    if (GlobalManager:GetEventValue("story", "elbrus_shrine_laughing_event_done") == 0) then
        return
    end

    -- Short version of the dialogue for later
<<<<<<< HEAD
    dialogue = vt_map.SpriteDialogue.Create();
    text = vt_system.Translate("We can't move Orlinn ...");
=======
    dialogue = vt_map.SpriteDialogue();
    text = vt_system.Translate("We can't move, Orlinn.");
>>>>>>> 4f7113d3
    dialogue:AddLine(text, kalya);
    text = vt_system.Translate("We're gonna...suffocate.");
    dialogue:AddLine(text, bronann);
    text = vt_system.Translate("Orlinn, help us... Please, oh oh oh...");
    dialogue:AddLine(text, kalya);
    bronann:AddDialogueReference(dialogue);
    kalya:AddDialogueReference(dialogue);
end

-- the map update function handles checks done on each game tick.
function Update()
    -- Check whether the character is in one of the zones
    _CheckZones();
end

-- Character creation
function _CreateCharacters()
    -- Default hero and position (from_shrine_first_floor)
    hero = CreateSprite(Map, "Bronann", 13.5, 38.0, vt_map.MapMode.GROUND_OBJECT);
    hero:SetDirection(vt_map.MapMode.EAST);
    hero:SetMovementSpeed(vt_map.MapMode.NORMAL_SPEED);

    -- Load previous save point data
    local x_position = GlobalManager:GetSaveLocationX();
    local y_position = GlobalManager:GetSaveLocationY();
    if (x_position ~= 0 and y_position ~= 0) then
        -- Use the save point position, and clear the save position data for next maps
        GlobalManager:UnsetSaveLocation();
        -- Make the character look at us in that case
        hero:SetDirection(vt_map.MapMode.SOUTH);
        hero:SetPosition(x_position, y_position);
    elseif (GlobalManager:GetPreviousLocation() == "from_shrine_2nd_floor") then
        hero:SetDirection(vt_map.MapMode.WEST);
        hero:SetPosition(57.0, 38.0);
    elseif (GlobalManager:GetPreviousLocation() == "from_shrine_2nd_floor_grotto") then
        hero:SetDirection(vt_map.MapMode.EAST);
        hero:SetPosition(13.5, 16.0);
    elseif (GlobalManager:GetPreviousLocation() == "from_shrine_third_floor") then
        hero:SetDirection(vt_map.MapMode.SOUTH);
        hero:SetPosition(37, 8.5);
    end

    -- Create secondary characters
    kalya = CreateSprite(Map, "Kalya",
                         hero:GetXPosition(), hero:GetYPosition(), vt_map.MapMode.GROUND_OBJECT);
    kalya:SetDirection(vt_map.MapMode.EAST);
    kalya:SetMovementSpeed(vt_map.MapMode.NORMAL_SPEED);
    kalya:SetCollisionMask(vt_map.MapMode.NO_COLLISION);
    kalya:SetVisible(false);

    orlinn = CreateSprite(Map, "Orlinn",
                          hero:GetXPosition(), hero:GetYPosition(), vt_map.MapMode.GROUND_OBJECT);
    orlinn:SetDirection(vt_map.MapMode.EAST);
    orlinn:SetMovementSpeed(vt_map.MapMode.FAST_SPEED);
    orlinn:SetCollisionMask(vt_map.MapMode.NO_COLLISION);
    orlinn:SetVisible(false);

    bronann = CreateSprite(Map, "Bronann",
                           hero:GetXPosition(), hero:GetYPosition(), vt_map.MapMode.GROUND_OBJECT);
    bronann:SetDirection(vt_map.MapMode.EAST);
    bronann:SetMovementSpeed(vt_map.MapMode.NORMAL_SPEED);
    bronann:SetCollisionMask(vt_map.MapMode.NO_COLLISION);
    bronann:SetVisible(false);
end

-- The heal particle effect map object
local heal_effect = nil
local layna_statue = nil;

function _CreateObjects()
    local object = nil
    local npc = nil
    local dialogue = nil
    local text = nil
    local event = nil

    vt_map.SavePoint.Create(51, 22);
    if (GlobalManager:GetEventValue("story", "elbrus_shrine_laughing_event_done") == 1
            and GlobalManager:GetEventValue("story", "mt elbrus shrine heroes saved") == 0) then
        -- Disable the save point
        Map:SetSavePointsEnabled(false);
    end

    -- We can hear waterfalls in that case
    if (GlobalManager:GetEventValue("triggers", "mt elbrus waterfall trigger") == 1) then
        vt_map.SoundObject.Create("snd/fountain_large.ogg", 0, 0, 50.0);
    end

    -- Load the spring heal effect.
    heal_effect = vt_map.ParticleObject.Create("dat/effects/particles/heal_particle.lua", 0, 0, vt_map.MapMode.GROUND_OBJECT);
    heal_effect:Stop(); -- Don't run it until the character heals itself

    layna_statue = CreateObject(Map, "Layna Statue", 57, 22, vt_map.MapMode.GROUND_OBJECT);
    if (GlobalManager:GetEventValue("story", "elbrus_shrine_laughing_event_done") == 0
            or GlobalManager:GetEventValue("story", "mt elbrus shrine heroes saved") == 1) then
        layna_statue:SetEventWhenTalking("Heal dialogue");
    end

    object = CreateObject(Map, "Layna Statue", 37, 30, vt_map.MapMode.GROUND_OBJECT);
    object:SetEventWhenTalking("Heal dialogue");

<<<<<<< HEAD
    dialogue = vt_map.SpriteDialogue.Create();
    text = vt_system.Translate("Your party feels better...");
    dialogue:AddLineEvent(text, nil, "Heal event", ""); -- 'nil' means no portrait and no name
=======
    dialogue = vt_map.SpriteDialogue();
    text = vt_system.Translate("Your party feels better.");
    dialogue:AddLineEvent(text, 0, "Heal event", ""); -- 0 means no portrait and no name
    DialogueManager:AddDialogue(dialogue);
>>>>>>> 4f7113d3
    event = vt_map.DialogueEvent("Heal dialogue", dialogue);
    EventManager:RegisterEvent(event);

    -- Snow effect
    vt_map.ParticleObject.Create("dat/maps/mt_elbrus/particles_snow_south_entrance.lua", 29, 48, vt_map.MapMode.GROUND_OBJECT);

    vt_map.Halo.Create("img/misc/lights/torch_light_mask.lua", 29, 55,
        vt_video.Color(1.0, 1.0, 1.0, 0.8));

    -- Adds a hidden sign, show just before the opening of the door
    CreateObject(Map, "Ancient_Sign1", 37, 36, vt_map.MapMode.FLATGROUND_OBJECT);

    _add_flame(29.5, 31);
    _add_flame(45.5, 31);
    _add_flame(21.5, 11);
    _add_flame(53.5, 11);

    -- Waterfall
    if (GlobalManager:GetEventValue("triggers", "mt elbrus waterfall trigger") == 1) then
        _add_small_waterfall(18, 30);
        _add_waterlight(13, 31)
        _add_waterlight(23, 31)
    else
        _add_bubble(23, 30);
        _add_bubble(19, 29);
        _add_bubble(6, 29.5);
        _add_bubble(4, 39);

        -- The poisonous scent
        Map:GetScriptSupervisor():AddScript("dat/maps/mt_elbrus/mt_elbrus_scent_anim.lua");
    end
end

function _add_small_waterfall(x, y)
    local object = CreateObject(Map, "Waterfall2", x - 0.1, y - 0.2, vt_map.MapMode.GROUND_OBJECT);
    object:SetCollisionMask(vt_map.MapMode.NO_COLLISION);
    object:RandomizeCurrentAnimationFrame();

    -- Ambient sound
    object = vt_map.SoundObject.CreatObject("snd/fountain_large.ogg", x, y - 5, 50.0);
    object:SetMaxVolume(0.6);

    -- Particle effects
    object = vt_map.ParticleObject.Create("dat/effects/particles/waterfall_steam.lua", x, y - 8.0, vt_map.MapMode.GROUND_OBJECT);
    object:SetDrawOnSecondPass(true);

    object = vt_map.ParticleObject.Create("dat/effects/particles/waterfall_steam_big.lua", x, y + 1.0, vt_map.MapMode.GROUND_OBJECT);
    object:SetDrawOnSecondPass(true);
end

function _add_waterlight(x, y)
    local object = CreateObject(Map, "Water Light1", x, y, vt_map.MapMode.GROUND_OBJECT);
    object:RandomizeCurrentAnimationFrame();
    object:SetCollisionMask(vt_map.MapMode.NO_COLLISION);
end

function _add_flame(x, y)
    vt_map.SoundObject.Create("snd/campfire.ogg", x, y, 10.0);

    local object = CreateObject(Map, "Flame1", x, y, vt_map.MapMode.GROUND_OBJECT);
    object:RandomizeCurrentAnimationFrame();

    vt_map.Halo.Create("img/misc/lights/torch_light_mask2.lua", x, y + 3.0,
        vt_video.Color(0.85, 0.32, 0.0, 0.6));
    vt_map.Halo.Create("img/misc/lights/sun_flare_light_main.lua", x, y + 2.0,
        vt_video.Color(0.99, 1.0, 0.27, 0.1));
end

function _add_bubble(x, y)
    local object = CreateObject(Map, "Bubble", x, y, vt_map.MapMode.GROUND_OBJECT);
    object:RandomizeCurrentAnimationFrame();

    vt_map.ParticleObject("dat/effects/particles/bubble_steam.lua", x, y, vt_map.MapMode.GROUND_OBJECT);
end

-- Special event references which destinations must be updated just before being called.
-- shrine entrance event
local kalya_move_next_to_bronann_event1 = nil
local kalya_move_back_to_bronann_event1 = nil
local orlinn_move_next_to_bronann_event1 = nil
local orlinn_move_back_to_bronann_event1 = nil

-- Creates all events and sets up the entire event sequence chain
function _CreateEvents()
    local event = nil
    local dialogue = nil
    local text = nil

    event = vt_map.MapTransitionEvent("to mountain shrine 1st floor", "dat/maps/mt_elbrus/mt_elbrus_shrine5_map.lua",
                                       "dat/maps/mt_elbrus/mt_elbrus_shrine5_script.lua", "from_shrine_2nd_floor");
    EventManager:RegisterEvent(event);

    event = vt_map.MapTransitionEvent("to mountain shrine 2nd floor", "dat/maps/mt_elbrus/mt_elbrus_shrine_2nd_ne_map.lua",
                                       "dat/maps/mt_elbrus/mt_elbrus_shrine_2nd_ne_script.lua", "from_shrine_1st_floor");
    EventManager:RegisterEvent(event);

    event = vt_map.MapTransitionEvent("to mountain shrine 2nd floor grotto", "dat/maps/mt_elbrus/mt_elbrus_shrine_2nd_s2_map.lua",
                                       "dat/maps/mt_elbrus/mt_elbrus_shrine_2nd_s2_script.lua", "from_shrine_stairs");
    EventManager:RegisterEvent(event);

    event = vt_map.MapTransitionEvent("to mountain shrine 3rd floor", "dat/maps/mt_elbrus/mt_elbrus_shrine_3rd_map.lua",
                                       "dat/maps/mt_elbrus/mt_elbrus_shrine_3rd_script.lua", "from_shrine_stairs");
    EventManager:RegisterEvent(event);

    -- Heal point
    event = vt_map.ScriptedEvent("Heal event", "heal_party", "heal_done");
    EventManager:RegisterEvent(event);

    -- Generic events
    event = vt_map.ChangeDirectionSpriteEvent("Orlinn looks north", orlinn, vt_map.MapMode.NORTH);
    EventManager:RegisterEvent(event);
    event = vt_map.ChangeDirectionSpriteEvent("Orlinn looks west", orlinn, vt_map.MapMode.WEST);
    EventManager:RegisterEvent(event);
    event = vt_map.ChangeDirectionSpriteEvent("Orlinn looks south", orlinn, vt_map.MapMode.SOUTH);
    EventManager:RegisterEvent(event);
    event = vt_map.ChangeDirectionSpriteEvent("Bronann looks north", bronann, vt_map.MapMode.NORTH);
    EventManager:RegisterEvent(event);
    event = vt_map.ChangeDirectionSpriteEvent("Bronann looks south", bronann, vt_map.MapMode.SOUTH);
    EventManager:RegisterEvent(event);
    event = vt_map.ChangeDirectionSpriteEvent("Kalya looks north", kalya, vt_map.MapMode.NORTH);
    EventManager:RegisterEvent(event);
    event = vt_map.ChangeDirectionSpriteEvent("Kalya looks west", kalya, vt_map.MapMode.WEST);
    EventManager:RegisterEvent(event);
    event = vt_map.ChangeDirectionSpriteEvent("Kalya looks south", kalya, vt_map.MapMode.SOUTH);
    EventManager:RegisterEvent(event);
    event = vt_map.LookAtSpriteEvent("Kalya looks at Bronann", kalya, bronann);
    EventManager:RegisterEvent(event);
    event = vt_map.LookAtSpriteEvent("Kalya looks at Orlinn", kalya, orlinn);
    EventManager:RegisterEvent(event);
    event = vt_map.LookAtSpriteEvent("Bronann looks at Kalya", bronann, kalya);
    EventManager:RegisterEvent(event);
    event = vt_map.LookAtSpriteEvent("Bronann looks at Orlinn", bronann, orlinn);
    EventManager:RegisterEvent(event);
    event = vt_map.LookAtSpriteEvent("Orlinn looks at Kalya", orlinn, kalya);
    EventManager:RegisterEvent(event);
    event = vt_map.LookAtSpriteEvent("Orlinn looks at Bronann", orlinn, bronann);
    EventManager:RegisterEvent(event);

    -- Kalya and Bronann are falling because of the smoke event
    event = vt_map.PathMoveSpriteEvent("The hero goes in front of the door", hero, 37, 11, false);
    event:AddEventLinkAtEnd("Kalya and Bronann laughs event start");
    EventManager:RegisterEvent(event);

    event = vt_map.ScriptedEvent("Kalya and Bronann laughs event start", "laughing_event_start", "");
    event:AddEventLinkAtEnd("Kalya moves next to Bronann");
    event:AddEventLinkAtEnd("Orlinn moves next to Bronann");
    EventManager:RegisterEvent(event);

    -- NOTE: The actual destination is set just before the actual start call
    kalya_move_next_to_bronann_event1 = vt_map.PathMoveSpriteEvent("Kalya moves next to Bronann", kalya, 0, 0, false);
    kalya_move_next_to_bronann_event1:AddEventLinkAtEnd("Kalya looks north");
    EventManager:RegisterEvent(kalya_move_next_to_bronann_event1);
    orlinn_move_next_to_bronann_event1 = vt_map.PathMoveSpriteEvent("Orlinn moves next to Bronann", orlinn, 0, 0, false);
    orlinn_move_next_to_bronann_event1:AddEventLinkAtEnd("Orlinn looks north");
    orlinn_move_next_to_bronann_event1:AddEventLinkAtEnd("Choice to enter the big door", 500);
    EventManager:RegisterEvent(orlinn_move_next_to_bronann_event1);

    -- choice to enter
<<<<<<< HEAD
    dialogue = vt_map.SpriteDialogue.Create();
    text = vt_system.Translate("What a big gate... What is behind must be fearsome...");
=======
    dialogue = vt_map.SpriteDialogue();
    text = vt_system.Translate("What a large gate. What is behind it must be fearsome.");
>>>>>>> 4f7113d3
    dialogue:AddLineEmote(text, bronann, "sweat drop");
    text = vt_system.Translate("Shall we go in?");
    dialogue:AddLine(text, kalya);
    text = vt_system.Translate("Yes, let's end this.");
    dialogue:AddOptionEvent(text, 2, "The heroes decide to go event");
    text = vt_system.Translate("No, let's prepare first.");
    dialogue:AddOptionEvent(text, "Kalya goes back to party2");
    event = vt_map.DialogueEvent("Choice to enter the big door", dialogue);
    EventManager:RegisterEvent(event);

    -- Chose not to enter event
    event = vt_map.PathMoveSpriteEvent("Kalya goes back to party2", kalya, bronann, false);
    event:AddEventLinkAtStart("Orlinn goes back to party2");
    event:AddEventLinkAtEnd("Hide Kalya and Orlinn");
    event:AddEventLinkAtEnd("Bronann goes away from the door");
    EventManager:RegisterEvent(event);
    event = vt_map.PathMoveSpriteEvent("Orlinn goes back to party2", orlinn, bronann, false);
    EventManager:RegisterEvent(event);

    event = vt_map.ScriptedEvent("Hide Kalya and Orlinn", "hide_kalya_and_orlinn", "");
    EventManager:RegisterEvent(event);

    event = vt_map.PathMoveSpriteEvent("Bronann goes away from the door", bronann, 37, 14, false);
    event:AddEventLinkAtEnd("The heroes won't enter event");
    EventManager:RegisterEvent(event);

    event = vt_map.ScriptedEvent("The heroes won't enter event", "heroes_wont_enter", "");
    EventManager:RegisterEvent(event);

    -- Chose to enter
    event = vt_map.ScriptedEvent("Kalya laughs", "kalya_laughs", "");
    EventManager:RegisterEvent(event);
    event = vt_map.ScriptedEvent("Bronann laughs", "bronann_laughs", "");
    EventManager:RegisterEvent(event);

    -- A link event use to reset the dialogue state properly
    event = vt_map.ScriptedEvent("The heroes decide to go event", "empty_event", "");
    event:AddEventLinkAtEnd("The heroes discuss about the big door");
    EventManager:RegisterEvent(event);

    dialogue = vt_map.SpriteDialogue.Create();
    text = vt_system.Translate("Don't worry, we've managed to come this far. There is nothing that could...");
    dialogue:AddLineEvent(text, kalya, "Kalya looks at Bronann", "Orlinn looks at Kalya");
    text = vt_system.Translate("What is it, Kalya?");
    dialogue:AddLineEventEmote(text, bronann, "", "Bronann looks at Kalya", "interrogation");
    text = vt_system.Translate("...Kalya?!");
    dialogue:AddLineEmote(text, bronann, "exclamation");
    text = vt_system.Translate("Sis'!");
    dialogue:AddLineEmote(text, orlinn, "exclamation");
    text = vt_system.Translate("I feel... I...");
    dialogue:AddLineEvent(text, kalya, "", "Kalya laughs");
    text = vt_system.Translate("Hi hi... Hi hi hi... I can't stop!!");
    dialogue:AddLineEvent(text, kalya, "Kalya laughs", "");
    text = vt_system.Translate("What's so funny, Kalya? Hi hi.");
    dialogue:AddLineEmote(text, bronann, "interrogation");
    text = vt_system.Translate("I don't know... Ah, I can barely breathe!");
    dialogue:AddLine(text, kalya);
    text = vt_system.Translate("Hi hi hi... What's happening to me...");
    dialogue:AddLineEvent(text, bronann, "", "Bronann laughs");
    text = vt_system.Translate("It's the scent, ah ah ah.");
    dialogue:AddLine(text, kalya);
    text = vt_system.Translate("Erm, are you crazy or what? I usually am the one with bad jokes you know.");
    dialogue:AddLineEmote(text, orlinn, "exclamation");
    text = vt_system.Translate("We can't move Orlinn.");
    dialogue:AddLine(text, kalya);
    text = vt_system.Translate("We're gonna...suffocate.");
    dialogue:AddLine(text, bronann);
    text = vt_system.Translate("Orlinn, help us... Please, oh oh oh...");
    dialogue:AddLine(text, kalya);
    event = vt_map.DialogueEvent("The heroes discuss about the big door", dialogue);
    event:AddEventLinkAtEnd("Set camera on Orlinn");
    EventManager:RegisterEvent(event);

    event = vt_map.ScriptedEvent("Set camera on Orlinn", "camera_on_orlinn_start", "camera_update");
    event:AddEventLinkAtEnd("Laughing event end");
    EventManager:RegisterEvent(event);

    event = vt_map.ScriptedEvent("Laughing event end", "laughing_event_end", "");
    EventManager:RegisterEvent(event);

    -- Orlinn can't go away
<<<<<<< HEAD
    dialogue = vt_map.SpriteDialogue.Create();
    text = vt_system.Translate("I can't let them, I have to find out something...");
=======
    dialogue = vt_map.SpriteDialogue();
    text = vt_system.Translate("I can't let them die. I have to find out something.");
>>>>>>> 4f7113d3
    dialogue:AddLineEmote(text, orlinn, "thinking dots");
    event = vt_map.DialogueEvent("Orlinn can't go away dialogue", dialogue);
    EventManager:RegisterEvent(event);

    -- Heroes can't go to the boss throne
    event = vt_map.ScriptedEvent("Heroes can't go there...", "cant_go_in_start", "cant_go_in_update");
    event:AddEventLinkAtEnd("The heroes can't go in dialogue");
    EventManager:RegisterEvent(event);

<<<<<<< HEAD
    dialogue = vt_map.SpriteDialogue.Create();
    text = vt_system.Translate("Something is preventing me from entering ...");
=======
    dialogue = vt_map.SpriteDialogue();
    text = vt_system.Translate("Something is preventing me from entering.");
>>>>>>> 4f7113d3
    dialogue:AddLineEmote(text, hero, "thinking dots");
    event = vt_map.DialogueEvent("The heroes can't go in dialogue", dialogue);
    event:AddEventLinkAtEnd("Heroes can't go there - end");
    EventManager:RegisterEvent(event);

    event = vt_map.ScriptedEvent("Heroes can't go there - end", "cant_go_in_end", "");
    EventManager:RegisterEvent(event);

    -- Heroes are saved event
    event = vt_map.ScriptedEvent("Orlinn laughs", "orlinn_laughs", "");
    EventManager:RegisterEvent(event);
    event = vt_map.ScriptedEvent("Orlinn stops laughing", "orlinn_stops_laughing", "");
    EventManager:RegisterEvent(event);

<<<<<<< HEAD
    dialogue = vt_map.SpriteDialogue.Create();
    text = vt_system.Translate("I feel much better now...");
=======
    dialogue = vt_map.SpriteDialogue();
    text = vt_system.Translate("I feel much better now.");
>>>>>>> 4f7113d3
    dialogue:AddLineEmote(text, bronann, "thinking dots");
    text = vt_system.Translate("Indeed. It seems the scent has no effect on us anymore.");
    dialogue:AddLineEmote(text, kalya, "thinking dots");
    text = vt_system.Translate("Orlinn, did you do something?");
    dialogue:AddLineEventEmote(text, kalya, "Kalya looks at Orlinn", "Bronann looks at Orlinn", "exclamation");
    text = vt_system.Translate("Me? You know, a bit of this, a bit of that.");
    dialogue:AddLineEvent(text, orlinn, "Orlinn laughs", "");
    text = vt_system.Translate("I didn't think I would say this, but thank you Orlinn.");
    dialogue:AddLineEmote(text, kalya, "sweat drop");
    text = vt_system.Translate("Thank you, indeed.");
    dialogue:AddLine(text, bronann);
    text = vt_system.Translate("You're welcome!");
    dialogue:AddLine(text, orlinn);
    text = vt_system.Translate("Well, please stop laughing now. I'm not at ease with what just happened.");
    dialogue:AddLineEventEmote(text, kalya, "Kalya looks at Orlinn", "", "sweat drop");
    text = vt_system.Translate("...");
    dialogue:AddLineEmote(text, kalya, "sweat drop");
    text = vt_system.Translate("Stop laughing now or I'll smash your little head against that wall!");
    dialogue:AddLineEmote(text, kalya, "popping veins");
    text = vt_system.Translate("Aww, ok.");
    dialogue:AddLineEventEmote(text, orlinn, "Orlinn stops laughing", "", "sweat drop");
    event = vt_map.DialogueEvent("Orlinn saved the heroes", dialogue);
    event:AddEventLinkAtEnd("Kalya goes back to party");
    event:AddEventLinkAtEnd("Orlinn goes back to party");
    EventManager:RegisterEvent(event);

    event = vt_map.PathMoveSpriteEvent("Kalya goes back to party", kalya, bronann, false);
    EventManager:RegisterEvent(event);
    event = vt_map.PathMoveSpriteEvent("Orlinn goes back to party", orlinn, bronann, false);
    event:AddEventLinkAtEnd("Orlinn saved the heroes event end");
    EventManager:RegisterEvent(event);

    event = vt_map.ScriptedEvent("Orlinn saved the heroes event end", "saved_the_heroes_end", "");
    EventManager:RegisterEvent(event);
end

-- zones
local to_shrine_1st_floor_zone = nil
local to_shrine_2nd_floor_zone = nil
local to_shrine_2nd_floor_grotto_zone = nil
local to_shrine_3rd_floor_zone = nil
local before_3rd_floor_zone = nil

-- Create the different map zones triggering events
function _CreateZones()
    -- N.B.: left, right, top, bottom
    to_shrine_1st_floor_zone = vt_map.CameraZone.Create(9, 12, 36, 39);
    to_shrine_2nd_floor_zone = vt_map.CameraZone.Create(59, 61, 36, 39);
    to_shrine_2nd_floor_grotto_zone = vt_map.CameraZone.Create(9, 12, 14, 17);
    to_shrine_3rd_floor_zone = vt_map.CameraZone.Create(34, 40, 5, 7);
    before_3rd_floor_zone = vt_map.CameraZone.Create(28, 46, 7, 10);
end

-- Check whether the active camera has entered a zone. To be called within Update()
function _CheckZones()
    if (to_shrine_1st_floor_zone:IsCameraEntering() == true) then
        hero:SetDirection(vt_map.MapMode.WEST);
        EventManager:StartEvent("to mountain shrine 1st floor");
    elseif (to_shrine_2nd_floor_zone:IsCameraEntering() == true) then
        hero:SetDirection(vt_map.MapMode.NE_EAST);
        EventManager:StartEvent("to mountain shrine 2nd floor");
    elseif (to_shrine_2nd_floor_grotto_zone:IsCameraEntering() == true) then
        if (GlobalManager:GetEventValue("story", "elbrus_shrine_laughing_event_done") == 0
                or GlobalManager:GetEventValue("story", "mt elbrus shrine heroes saved") == 1) then
            hero:SetDirection(vt_map.MapMode.WEST);
            EventManager:StartEvent("to mountain shrine 2nd floor grotto");
        else
            -- Orlinn can't go away...
            orlinn:SetMoving(false);
            EventManager:StartEvent("Orlinn can't go away dialogue");
        end
    elseif (to_shrine_3rd_floor_zone:IsCameraEntering() == true) then
        if (GlobalManager:GetEventValue("story", "mt elbrus shrine heroes saved") == 0) then
            hero:SetDirection(vt_map.MapMode.NORTH);
            EventManager:StartEvent("to mountain shrine 3rd floor");
        else
            EventManager:StartEvent("Heroes can't go there...");
        end
    elseif (before_3rd_floor_zone:IsCameraEntering() == true and Map:CurrentState() == vt_map.MapMode.STATE_EXPLORE) then
        if (GlobalManager:GetEventValue("story", "mt elbrus shrine heroes saved") == 1) then
            -- Do nothing in that case

        elseif (GlobalManager:GetEventValue("triggers", "mt elbrus waterfall trigger") == 1) then
            -- Start the scene where orlinn has just saved our heroes
            Map:PushState(vt_map.MapMode.STATE_SCENE);
            orlinn:SetCollisionMask(vt_map.MapMode.NO_COLLISION);
            bronann:SetCollisionMask(vt_map.MapMode.NO_COLLISION);
            kalya:SetCollisionMask(vt_map.MapMode.NO_COLLISION);
            EventManager:StartEvent("Orlinn saved the heroes");

        elseif (GlobalManager:GetEventValue("story", "elbrus_shrine_laughing_event_done") == 0) then
            -- Start the laughing scene
            Map:PushState(vt_map.MapMode.STATE_SCENE);
            EventManager:StartEvent("The hero goes in front of the door");
        end
    end
end

-- Effect time used when applying the heal light effect
local heal_effect_time = 0;
local heal_color = vt_video.Color(0.0, 0.0, 1.0, 1.0);

local field_effect_time = 0;
local field_color = vt_video.Color(0.0, 0.0, 0.0, 1.0);

-- Map Custom functions
-- Used through scripted events
map_functions = {
    heal_party = function()
        hero:SetMoving(false);
        -- Should be sufficient to heal anybody
        GlobalManager:GetActiveParty():AddHitPoints(10000);
        GlobalManager:GetActiveParty():AddSkillPoints(10000);
        Map:SetStamina(10000);
        AudioManager:PlaySound("snd/heal_spell.wav");
        heal_effect:SetPosition(hero:GetXPosition(), hero:GetYPosition());
        heal_effect:Start();
        heal_effect_time = 0;
    end,

    heal_done = function()
        heal_effect_time = heal_effect_time + SystemManager:GetUpdateTime();

        if (heal_effect_time < 300.0) then
            heal_color:SetAlpha(heal_effect_time / 300.0 / 3.0);
            Map:GetEffectSupervisor():EnableLightingOverlay(heal_color);
            return false;
        end

        if (heal_effect_time < 1000.0) then
            heal_color:SetAlpha(((1000.0 - heal_effect_time) / 700.0) / 3.0);
            Map:GetEffectSupervisor():EnableLightingOverlay(heal_color);
            return false;
        end
        return true;
    end,

    hide_kalya_and_orlinn = function()
        kalya:SetPosition(0, 0);
        kalya:SetVisible(false);
        kalya:SetCollisionMask(vt_map.MapMode.NO_COLLISION);
        orlinn:SetPosition(0, 0);
        orlinn:SetVisible(false);
        orlinn:SetCollisionMask(vt_map.MapMode.NO_COLLISION);
    end,

    heroes_wont_enter = function()
        Map:PopState();

        -- Make the player incarnate the default hero again
        hero:SetPosition(bronann:GetXPosition(), bronann:GetYPosition())
        hero:SetDirection(bronann:GetDirection())
        Map:SetCamera(hero);

        -- Reload the hero back to default
        hero:SetVisible(true);
        bronann:SetCollisionMask(vt_map.MapMode.ALL_COLLISION);
        bronann:SetPosition(0, 0)
        bronann:SetVisible(false)
    end,

    laughing_event_start = function()
        hero:SetMoving(false);

        kalya:SetPosition(hero:GetXPosition(), hero:GetYPosition());
        kalya:SetVisible(true);
        orlinn:SetPosition(hero:GetXPosition(), hero:GetYPosition());
        orlinn:SetVisible(true);
        kalya:SetCollisionMask(vt_map.MapMode.NO_COLLISION);
        orlinn:SetCollisionMask(vt_map.MapMode.NO_COLLISION);
        bronann:SetPosition(hero:GetXPosition(), hero:GetYPosition());
        bronann:SetDirection(vt_map.MapMode.NORTH);
        bronann:SetVisible(true);
        hero:SetVisible(false);
        Map:SetCamera(bronann);
        hero:SetPosition(0, 0);

        kalya_move_next_to_bronann_event1:SetDestination(bronann:GetXPosition() - 2.0, bronann:GetYPosition(), false);
        orlinn_move_next_to_bronann_event1:SetDestination(bronann:GetXPosition() + 2.0, bronann:GetYPosition(), false);
    end,

    kalya_laughs = function()
        kalya:SetCustomAnimation("laughing", 0); -- 0 means forever
        AudioManager:FadeOutActiveMusic(1000); -- Remove the music
    end,

    bronann_laughs = function()
        bronann:SetCustomAnimation("laughing", 0); -- 0 means forever
    end,

    orlinn_laughs = function()
        orlinn:SetCustomAnimation("laughing", 0); -- 0 means forever
        -- Adds funny music
        AudioManager:PlayMusic("mus/Zander Noriega - School of Quirks.ogg");
    end,

    orlinn_stops_laughing = function()
        orlinn:DisableCustomAnimation();
    end,

    camera_on_orlinn_start = function()
        Map:SetCamera(orlinn, 500);
    end,

    camera_update = function()
        if (Map:IsCameraMoving() == true) then
            return false;
        end
        return true;
    end,

    laughing_event_end = function()
        -- Set the event as done
        GlobalManager:SetEventValue("story", "elbrus_shrine_laughing_event_done", 1);
        orlinn:SetCollisionMask(vt_map.MapMode.ALL_COLLISION);
        bronann:SetCollisionMask(vt_map.MapMode.ALL_COLLISION);
        kalya:SetCollisionMask(vt_map.MapMode.ALL_COLLISION);
        Map:PopState();
        -- Prevent from healing the team when being Orlinn
        layna_statue:ClearEventWhenTalking();
        -- Disable save point
        Map:SetSavePointsEnabled(false);
        -- Make Bronann and Kalya repeat on need
        _UpdateKalyaBronannDialogue();

        -- The menu and status effects are then disabled.
        Map:SetMenuEnabled(false);
        Map:SetStatusEffectsEnabled(false);
    end,

    cant_go_in_start = function()
        Map:PushState(vt_map.MapMode.STATE_SCENE);
        hero:SetMoving(false);
        field_effect_time = 0;
    end,

    cant_go_in_update = function()
        field_effect_time = field_effect_time + SystemManager:GetUpdateTime();

        if (field_effect_time < 300.0) then
            field_color:SetAlpha(field_effect_time / 300.0 / 2.0);
            Map:GetEffectSupervisor():EnableLightingOverlay(field_color);
            return false;
        end

        if (field_effect_time < 1000.0) then
            field_color:SetAlpha(((1000.0 - field_effect_time) / 700.0) / 2.0);
            Map:GetEffectSupervisor():EnableLightingOverlay(field_color);
            return false;
        end
        return true;
    end,

    cant_go_in_end = function()
        Map:PopState();
    end,

    saved_the_heroes_end = function()
        Map:PopState();

        -- Make the player incarnate the default hero again
        hero:SetPosition(bronann:GetXPosition(), bronann:GetYPosition())
        Map:SetCamera(hero, 500);

        -- Reload the hero back to default
        hero:SetVisible(true);
        bronann:SetCollisionMask(vt_map.MapMode.ALL_COLLISION);

        bronann:SetPosition(0, 0);
        bronann:SetVisible(false);
        bronann:SetCollisionMask(vt_map.MapMode.NO_COLLISION);
        kalya:SetPosition(0, 0);
        kalya:SetVisible(false);
        kalya:SetCollisionMask(vt_map.MapMode.NO_COLLISION);
        orlinn:SetPosition(0, 0);
        orlinn:SetVisible(false);
        orlinn:SetCollisionMask(vt_map.MapMode.NO_COLLISION);

        -- Re-enable save point
        Map:SetSavePointsEnabled(true);
        layna_statue:SetEventWhenTalking("Heal dialogue");

        -- The menu and status effects are enabled.
        Map:SetMenuEnabled(true);
        Map:SetStatusEffectsEnabled(true);

        -- Set event as done
        GlobalManager:SetEventValue("story", "mt elbrus shrine heroes saved", 1)

        -- Fade in the default music
        AudioManager:PlayMusic("mus/icy_wind.ogg");
    end,

    empty_event = function()
    end,
}<|MERGE_RESOLUTION|>--- conflicted
+++ resolved
@@ -113,13 +113,8 @@
     end
 
     -- Short version of the dialogue for later
-<<<<<<< HEAD
     dialogue = vt_map.SpriteDialogue.Create();
-    text = vt_system.Translate("We can't move Orlinn ...");
-=======
-    dialogue = vt_map.SpriteDialogue();
     text = vt_system.Translate("We can't move, Orlinn.");
->>>>>>> 4f7113d3
     dialogue:AddLine(text, kalya);
     text = vt_system.Translate("We're gonna...suffocate.");
     dialogue:AddLine(text, bronann);
@@ -221,16 +216,9 @@
     object = CreateObject(Map, "Layna Statue", 37, 30, vt_map.MapMode.GROUND_OBJECT);
     object:SetEventWhenTalking("Heal dialogue");
 
-<<<<<<< HEAD
     dialogue = vt_map.SpriteDialogue.Create();
-    text = vt_system.Translate("Your party feels better...");
+    text = vt_system.Translate("Your party feels better.");
     dialogue:AddLineEvent(text, nil, "Heal event", ""); -- 'nil' means no portrait and no name
-=======
-    dialogue = vt_map.SpriteDialogue();
-    text = vt_system.Translate("Your party feels better.");
-    dialogue:AddLineEvent(text, 0, "Heal event", ""); -- 0 means no portrait and no name
-    DialogueManager:AddDialogue(dialogue);
->>>>>>> 4f7113d3
     event = vt_map.DialogueEvent("Heal dialogue", dialogue);
     EventManager:RegisterEvent(event);
 
@@ -389,13 +377,8 @@
     EventManager:RegisterEvent(orlinn_move_next_to_bronann_event1);
 
     -- choice to enter
-<<<<<<< HEAD
     dialogue = vt_map.SpriteDialogue.Create();
-    text = vt_system.Translate("What a big gate... What is behind must be fearsome...");
-=======
-    dialogue = vt_map.SpriteDialogue();
     text = vt_system.Translate("What a large gate. What is behind it must be fearsome.");
->>>>>>> 4f7113d3
     dialogue:AddLineEmote(text, bronann, "sweat drop");
     text = vt_system.Translate("Shall we go in?");
     dialogue:AddLine(text, kalya);
@@ -477,13 +460,8 @@
     EventManager:RegisterEvent(event);
 
     -- Orlinn can't go away
-<<<<<<< HEAD
     dialogue = vt_map.SpriteDialogue.Create();
-    text = vt_system.Translate("I can't let them, I have to find out something...");
-=======
-    dialogue = vt_map.SpriteDialogue();
     text = vt_system.Translate("I can't let them die. I have to find out something.");
->>>>>>> 4f7113d3
     dialogue:AddLineEmote(text, orlinn, "thinking dots");
     event = vt_map.DialogueEvent("Orlinn can't go away dialogue", dialogue);
     EventManager:RegisterEvent(event);
@@ -493,13 +471,8 @@
     event:AddEventLinkAtEnd("The heroes can't go in dialogue");
     EventManager:RegisterEvent(event);
 
-<<<<<<< HEAD
     dialogue = vt_map.SpriteDialogue.Create();
-    text = vt_system.Translate("Something is preventing me from entering ...");
-=======
-    dialogue = vt_map.SpriteDialogue();
     text = vt_system.Translate("Something is preventing me from entering.");
->>>>>>> 4f7113d3
     dialogue:AddLineEmote(text, hero, "thinking dots");
     event = vt_map.DialogueEvent("The heroes can't go in dialogue", dialogue);
     event:AddEventLinkAtEnd("Heroes can't go there - end");
@@ -514,13 +487,8 @@
     event = vt_map.ScriptedEvent("Orlinn stops laughing", "orlinn_stops_laughing", "");
     EventManager:RegisterEvent(event);
 
-<<<<<<< HEAD
     dialogue = vt_map.SpriteDialogue.Create();
-    text = vt_system.Translate("I feel much better now...");
-=======
-    dialogue = vt_map.SpriteDialogue();
     text = vt_system.Translate("I feel much better now.");
->>>>>>> 4f7113d3
     dialogue:AddLineEmote(text, bronann, "thinking dots");
     text = vt_system.Translate("Indeed. It seems the scent has no effect on us anymore.");
     dialogue:AddLineEmote(text, kalya, "thinking dots");
