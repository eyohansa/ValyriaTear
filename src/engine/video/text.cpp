///////////////////////////////////////////////////////////////////////////////
//            Copyright (C) 2004-2011 by The Allacrost Project
//            Copyright (C) 2012-2014 by Bertram (Valyria Tear)
//                         All Rights Reserved
//
// This code is licensed under the GNU GPL version 2. It is free software
// and you may modify it and/or redistribute it under the terms of this license.
// See http://www.gnu.org/copyleft/gpl.html for details.
///////////////////////////////////////////////////////////////////////////////

/** ****************************************************************************
*** \file    text.cpp
*** \author  Lindsay Roberts, linds@allacrost.org
*** \author  Yohann Ferreira, yohann ferreira orange fr
*** \brief   Source file for text rendering
***
*** This code makes use of the SDL_ttf font library for representing fonts,
*** font glyphs, and text.
***
*** \note Normally the int data type should not be used in the game code,
*** however it is used periodically throughout this file as the SDL_ttf library
*** requests integer arguments.
*** ***************************************************************************/

#include "utils/utils_pch.h"
#include "text.h"
#include "video.h"

#include "engine/script/script_read.h"

// The script filename used to configure the text styles used in game.
const std::string _font_script_filename = "dat/config/fonts.lua";

using namespace vt_utils;
using namespace vt_video::private_video;

namespace vt_video
{

TextSupervisor *TextManager = NULL;

// Useful character types for text formatting
const uint16 NEW_LINE = '\n';
const uint16 SPACE_CHAR = 0x20;

// -----------------------------------------------------------------------------
// TextStyle class
// -----------------------------------------------------------------------------

TextStyle::TextStyle(const std::string& font)
{
    const TextStyle& default_style = TextManager->GetDefaultStyle();
    _font = font;
    _color = default_style.GetColor();
    _shadow_style = default_style.GetShadowStyle();
    _shadow_offset_x = default_style.GetShadowOffsetX();
    _shadow_offset_y = default_style.GetShadowOffsetY();
    _font_property = TextManager->_GetFontProperties(_font);
    _UpdateTextShadowColor();
}

TextStyle::TextStyle(const Color& color)
{
    const TextStyle& default_style = TextManager->GetDefaultStyle();
    _font = default_style.GetFontName();
    _color = color;
    _shadow_style = default_style.GetShadowStyle();
    _shadow_offset_x = default_style.GetShadowOffsetX();
    _shadow_offset_y = default_style.GetShadowOffsetY();
    _font_property = TextManager->_GetFontProperties(_font);
    _UpdateTextShadowColor();
}

TextStyle::TextStyle(TEXT_SHADOW_STYLE style)
{
    const TextStyle& default_style = TextManager->GetDefaultStyle();
    _font = default_style.GetFontName();
    _color = default_style.GetColor();
    _shadow_style = style;
    _shadow_offset_x = default_style.GetShadowOffsetX();
    _shadow_offset_y = default_style.GetShadowOffsetY();
    _font_property = TextManager->_GetFontProperties(_font);
    _UpdateTextShadowColor();
}

TextStyle::TextStyle(const std::string& font, const Color& color)
{
    const TextStyle& default_style = TextManager->GetDefaultStyle();
    _font = font;
    _color = color;
    _shadow_style = default_style.GetShadowStyle();
    _shadow_offset_x = default_style.GetShadowOffsetX();
    _shadow_offset_y = default_style.GetShadowOffsetY();
    _font_property = TextManager->_GetFontProperties(_font);
    _UpdateTextShadowColor();
}

TextStyle::TextStyle(const std::string& font, TEXT_SHADOW_STYLE style)
{
    const TextStyle& default_style = TextManager->GetDefaultStyle();
    _font = font;
    _color = default_style.GetColor();
    _shadow_style = style;
    _shadow_offset_x = default_style.GetShadowOffsetX();
    _shadow_offset_y = default_style.GetShadowOffsetY();
    _font_property = TextManager->_GetFontProperties(_font);
    _UpdateTextShadowColor();
}

TextStyle::TextStyle(const Color& color, TEXT_SHADOW_STYLE style)
{
    const TextStyle& default_style = TextManager->GetDefaultStyle();
    _font = default_style.GetFontName();
    _color = color;
    _shadow_style = style;
    _shadow_offset_x = default_style.GetShadowOffsetX();
    _shadow_offset_y = default_style.GetShadowOffsetY();
    _font_property = TextManager->_GetFontProperties(_font);
    _UpdateTextShadowColor();
}

TextStyle::TextStyle(const std::string& font, const Color& color, TEXT_SHADOW_STYLE style)
{
    const TextStyle& default_style = TextManager->GetDefaultStyle();
    _font = font;
    _color = color;
    _shadow_style = style;
    _shadow_offset_x = default_style.GetShadowOffsetX();
    _shadow_offset_y = default_style.GetShadowOffsetY();
    _font_property = TextManager->_GetFontProperties(_font);
    _UpdateTextShadowColor();
}

TextStyle::TextStyle(const std::string& font, const Color& color, TEXT_SHADOW_STYLE style, int32 shadow_x, int32 shadow_y)
{
    _font = font;
    _color = color;
    _shadow_style = style;
    _shadow_offset_x = shadow_x;
    _shadow_offset_y = shadow_y;
    _font_property = TextManager->_GetFontProperties(_font);
    _UpdateTextShadowColor();
}

void TextStyle::SetFont(const std::string& font)
{
    _font = font;
    _font_property = TextManager->_GetFontProperties(font);
}

void TextStyle::_UpdateTextShadowColor()
{
    switch(_shadow_style) {
    default:
    case VIDEO_TEXT_SHADOW_NONE:
        _shadow_color = Color::clear;
        break;
    case VIDEO_TEXT_SHADOW_DARK:
        _shadow_color = Color::black;
        _shadow_color[3] = _color[3] * 0.5f;
        break;
    case VIDEO_TEXT_SHADOW_LIGHT:
        _shadow_color = Color::white;
        _shadow_color[3] = _color[3] * 0.5f;
        break;
    case VIDEO_TEXT_SHADOW_BLACK:
        _shadow_color = Color::black;
        _shadow_color[3] = _color[3];
        break;
    case VIDEO_TEXT_SHADOW_COLOR:
        _shadow_color = _color;
        _shadow_color[3] = _color[3] * 0.5f;
        break;
    case VIDEO_TEXT_SHADOW_INVCOLOR:
        _shadow_color = Color(1.0f - _color[0], 1.0f - _color[1], 1.0f - _color[2], _color[3] * 0.5f);
        break;
    }
}

namespace private_video
{

// Endian-dependent bit masks for the different color channels
#if SDL_BYTEORDER == SDL_BIG_ENDIAN
static const uint32 RMASK = 0xFF000000;
static const uint32 GMASK = 0x00FF0000;
static const uint32 BMASK = 0x0000FF00;
static const uint32 AMASK = 0x000000FF;
#else
static const uint32 RMASK = 0x000000FF;
static const uint32 GMASK = 0x0000FF00;
static const uint32 BMASK = 0x00FF0000;
static const uint32 AMASK = 0xFF000000;
#endif

// -----------------------------------------------------------------------------
// TextTexture class
// -----------------------------------------------------------------------------

TextTexture::TextTexture(const vt_utils::ustring &string_, const TextStyle &style_) :
    BaseTexture(),
    string(string_),
    style(style_)
{
    // Enable image smoothing for text
    smooth = true;
}



TextTexture::~TextTexture()
{
    // Remove this instance from the texture manager
    TextureManager->_UnregisterTextTexture(this);
}



bool TextTexture::Regenerate()
{
    if(texture_sheet) {
        texture_sheet->RemoveTexture(this);
        TextureManager->_RemoveSheet(texture_sheet);
        texture_sheet = NULL;
    }

    ImageMemory buffer;
    if(TextManager->_RenderText(string, style, buffer) == false)
        return false;

    width = buffer.width;
    height = buffer.height;

    TexSheet *sheet = TextureManager->_InsertImageInTexSheet(this, buffer, true);
    if(sheet == NULL) {
        IF_PRINT_WARNING(VIDEO_DEBUG) << "call to TextureManager::_InsertImageInTexSheet() returned NULL" << std::endl;
        free(buffer.pixels);
        buffer.pixels = NULL;
        return false;
    }

    texture_sheet = sheet;
    free(buffer.pixels);
    buffer.pixels = NULL;

    return true;
}



bool TextTexture::Reload()
{
    // Regenerate text image if it is not already loaded in a texture sheet
    if(texture_sheet == NULL)
        return Regenerate();

    ImageMemory buffer;
    if(TextManager->_RenderText(string, style, buffer) == false)
        return false;

    if(texture_sheet->CopyRect(x, y, buffer) == false) {
        IF_PRINT_WARNING(VIDEO_DEBUG) << "call to TextureSheet::CopyRect() failed" << std::endl;
        free(buffer.pixels);
        buffer.pixels = NULL;
        return false;
    }

    free(buffer.pixels);
    buffer.pixels = NULL;
    return true;
}

// -----------------------------------------------------------------------------
// TextElement class
// -----------------------------------------------------------------------------

TextElement::TextElement() :
    ImageDescriptor(),
    text_texture(NULL)
{}



TextElement::TextElement(TextTexture *texture) :
    ImageDescriptor(),
    text_texture(texture)
{
    SetTexture(texture);
}



TextElement::~TextElement()
{
    Clear();
}



void TextElement::Clear()
{
    ImageDescriptor::Clear(); // This call will remove the texture reference for us
    text_texture = NULL;
}


void TextElement::Draw() const
{
    Draw(Color::white);
}

void TextElement::Draw(const Color &draw_color) const
{
    // Don't draw anything if this image is completely transparent (invisible).
    if (IsFloatEqual(draw_color[3], 0.0f))
        return;

    VideoManager->PushMatrix();
    _DrawOrientation();

    if(draw_color == Color::white) {
        _DrawTexture(_color);
    } else {
        Color modulated_colors[4];
        modulated_colors[0] = _color[0] * draw_color;
        modulated_colors[1] = _color[1] * draw_color;
        modulated_colors[2] = _color[2] * draw_color;
        modulated_colors[3] = _color[3] * draw_color;

        _DrawTexture(modulated_colors);
    }

    VideoManager->PopMatrix();
}

void TextElement::SetTexture(TextTexture *texture)
{
    // Do nothing if the texture pointer is not going to change
    if(text_texture == texture) {
        return;
    }

    // Remove references and possibly delete the existing texture
    if(text_texture != NULL) {
        _RemoveTextureReference();

        text_texture = NULL;
        _texture = NULL;
    }

    // Set the new texture
    if(texture == NULL) {
        text_texture = NULL;
        _texture = NULL;
        _width = 0.0f;
        _height = 0.0f;
    } else {
        texture->AddReference();
        text_texture = texture;
        _texture = texture;

        _width = static_cast<float>(texture->width);
        _height = static_cast<float>(texture->height);
    }
}

} // namespace private_video

// -----------------------------------------------------------------------------
// TextImage class
// -----------------------------------------------------------------------------

TextImage::TextImage() :
    ImageDescriptor(),
    _max_width(1024)
{
    _style = TextManager->GetDefaultStyle();
}



TextImage::TextImage(const ustring& text, const TextStyle& style) :
    ImageDescriptor(),
    _text(text),
    _style(style),
    _max_width(1024)
{
    _Regenerate();
}



TextImage::TextImage(const std::string& text, const TextStyle& style) :
    ImageDescriptor(),
    _text(MakeUnicodeString(text)),
    _style(style),
    _max_width(1024)
{
    _Regenerate();
}



TextImage::TextImage(const TextImage &copy) :
    ImageDescriptor(copy),
    _text(copy._text),
    _style(copy._style),
    _max_width(copy._max_width)
{
    for(uint32 i = 0; i < copy._text_sections.size(); i++) {
        _text_sections.push_back(new TextElement(*(copy._text_sections[i])));
    }
}



TextImage &TextImage::operator=(const TextImage &copy)
{
    // Prevents object assignment to itself
    if(this == &copy)
        return *this;

    // Remove references to any existing text sections
    for(uint32 i = 0; i < _text_sections.size(); ++i)
        delete _text_sections[i];

    _text_sections.clear();

    _text = copy._text;
    _style = copy._style;
    _max_width = copy._max_width;
    for(uint32 i = 0; i < copy._text_sections.size(); ++i)
        _text_sections.push_back(new TextElement(*(copy._text_sections[i])));

    return *this;
}

void TextImage::Clear()
{
    ImageDescriptor::Clear();
    _text.clear();
    for(uint32 i = 0; i < _text_sections.size(); ++i)
        delete _text_sections[i];

    _text_sections.clear();
    _width = 0;
    _height = 0;
    // Don't reset the max width as the normal flow might want a new text again
    // with the same constraints.
}

void TextImage::Draw(const Color& draw_color) const
{
    // Don't draw anything if this image is completely transparent (invisible)
    if(IsFloatEqual(draw_color[3], 0.0f))
        return;

    VideoManager->PushMatrix();
    for(uint32 i = 0; i < _text_sections.size(); ++i) {
        if (_style.GetShadowStyle() != VIDEO_TEXT_SHADOW_NONE) {
            const float dx = VideoManager->_current_context.coordinate_system.GetHorizontalDirection() * _style.GetShadowOffsetX();
            const float dy = VideoManager->_current_context.coordinate_system.GetVerticalDirection() * _style.GetShadowOffsetY();
            VideoManager->MoveRelative(dx, dy);
            _text_sections[i]->Draw(draw_color * _style.GetShadowColor());
            VideoManager->MoveRelative(-dx, -dy);
        }
        _text_sections[i]->Draw(draw_color * _style.GetColor());
        VideoManager->MoveRelative(0.0f, _style.GetFontProperties()->line_skip * -VideoManager->_current_context.coordinate_system.GetVerticalDirection());
    }
    VideoManager->PopMatrix();
}



void TextImage::_Regenerate()
{
    _width = 0.0f;
    _height = 0.0f;

    for (uint32 i = 0; i < _text_sections.size(); ++i)
        delete _text_sections[i];

    _text_sections.clear();

    if(_text.empty())
        return;

    FontProperties* fp = _style.GetFontProperties();
    if (fp == NULL || fp->ttf_font == NULL) {
        IF_PRINT_WARNING(VIDEO_DEBUG) << "invalid font or font properties" << std::endl;
        return;
    }

    // Iterate through each line of text and render a text texture for each one.
    std::vector<ustring> lines_array = TextManager->WrapText(_text, fp->ttf_font, _max_width);
    std::vector<ustring>::iterator line_iter;
    for(line_iter = lines_array.begin(); line_iter != lines_array.end(); ++line_iter) {

        TextElement *new_element = new TextElement();
        // If this line is only a newline character or is an empty string, create an empty TextElement object
        if((*line_iter) == ustring(&NEW_LINE) || (*line_iter).empty()) {
            new_element->SetDimensions(0.0f, static_cast<float>(fp->line_skip));
        }
        // Otherwise, create a new TextTexture to be managed by the new element
        else {
            // PRINT_DEBUG << **line_iter << std::endl;
            TextTexture *texture = new TextTexture(*line_iter, _style);
            if(texture->Regenerate() == false) {
                IF_PRINT_WARNING(VIDEO_DEBUG) << "call to TextTexture::_Regenerate() failed" << std::endl;
            }
            TextureManager->_RegisterTextTexture(texture);

            // Resize the TextImage width if this line is wider than the current width
            if(texture->width > _width)
                _width = static_cast<float>(texture->width);

            new_element->SetTexture(texture); // Automatically adds a reference to texture
        }
        _text_sections.push_back(new_element);

        // Increase height by the font specified line height
        _height += fp->line_skip;
    }
} // void TextImage::_Regenerate()

// -----------------------------------------------------------------------------
// TextSupervisor class
// -----------------------------------------------------------------------------

// When TextSupervisor is created, the
TextSupervisor::TextSupervisor()
{}



TextSupervisor::~TextSupervisor()
{
    // Remove all loaded fonts and cached glyphs, then shutdown the SDL_ttf library
    for(std::map<std::string, FontProperties *>::iterator it = _font_map.begin(); it != _font_map.end(); ++it)
        delete it->second;

    TTF_Quit();
}



bool TextSupervisor::SingletonInitialize()
{
    if(TTF_Init() < 0) {
        PRINT_ERROR << "SDL_ttf initialization failed" << std::endl;
        return false;
    }

    return true;
}

//! Loads all the defaults fonts available in the game (those available to every locales).
//! And sets a default text style.
//! The function will exit the game if no valid textstyle was loaded
//! or if the default text style is invalid.
bool TextSupervisor::LoadFonts(const std::string& locale_name)
{
    vt_script::ReadScriptDescriptor font_script;

    //Checking the file existence and validity.
    if(!font_script.OpenFile(_font_script_filename)) {
        PRINT_ERROR << "Couldn't open font file: " << _font_script_filename << std::endl;
        return false;
    }

    if(!font_script.DoesTableExist("fonts")) {
        PRINT_ERROR << "No 'fonts' table in file: " << _font_script_filename << std::endl;
        font_script.CloseFile();
        return false;
    }

    std::vector<std::string> locale_names;
    font_script.ReadTableKeys("fonts", locale_names);
    if(locale_names.empty() || !font_script.OpenTable("fonts")) {
        PRINT_ERROR << "No local array defined in the 'fonts' table of file: "
                    << _font_script_filename << std::endl;
        font_script.CloseFile();
        return false;
    }

    std::string style_default = font_script.ReadString("font_default_style");
    if(style_default.empty()) {
        PRINT_ERROR << "No default text style defined in: " << _font_script_filename
                    << std::endl;
        font_script.CloseFile();
        return false;
    }

    // Search for a 'default' array and the specific locale array
    bool default_locale_array_found = false;
    bool specific_locale_array_found = false;

    // We only keep the array we need: the default one and the locale specific one.
    for(uint32 j = 0; j < locale_names.size(); ++j) {
        std::string locale = locale_names[j];
        // Keep the default array
        if (!strcasecmp(locale.c_str(), "default")) {
            default_locale_array_found = true;
            continue;
        }

        if (locale_name.empty())
            continue;

        if (!strcasecmp(locale.c_str(), locale_name.c_str()))
            specific_locale_array_found = true;
    }

    // If there is no default arrays. Exit now as the script file is invalid.
    if (!default_locale_array_found) {
        PRINT_ERROR << "Can't load fonts. No 'default' local array found in file: " << _font_script_filename << std::endl;
        font_script.CloseFile();
        return false;
    }

    // We set the arrays we want to parse.
    locale_names.clear();
    // The default one must come in first to permit locale specific fonts to override them.
    locale_names.push_back("default");
    if (specific_locale_array_found)
        locale_names.push_back(locale_name);

    // We now parse the wanted tables only, and the (re)load the fonts accordingly.
    for(uint32 j = 0; j < locale_names.size(); ++j) {
        std::string locale = locale_names[j];

        std::vector<std::string> style_names;
        font_script.ReadTableKeys(locale, style_names);
        if(style_names.empty()) {
            PRINT_ERROR << "No text styles defined in the table '"<< locale << "' of file: "
                        << _font_script_filename << std::endl;
            font_script.CloseFile();
            return false;
        }

        if (!font_script.OpenTable(locale)) { // locale
            PRINT_ERROR << "Can't open locale table '"<< locale << "' of file: "
                        << _font_script_filename << std::endl;
            font_script.CloseFile();
            return false;
        }

        for(uint32 i = 0; i < style_names.size(); ++i) {

            if (!font_script.OpenTable(style_names[i])) { // Text style
                PRINT_ERROR << "Can't open text style table '" << style_names[i] << "' of locale: '" << locale << "' in file: "
                            << _font_script_filename << std::endl;
                font_script.CloseFile();
                continue;
            }

            std::string font_file = font_script.ReadString("font");
            uint32 font_size = font_script.ReadInt("size");

            if(!_LoadFont(style_names[i], font_file, font_size)) {
                // Check whether the default font is invalid
                if(style_default == style_names[i]) {
                    font_script.CloseAllTables();
                    font_script.CloseFile();
                    PRINT_ERROR << "The default text style '" << style_default
                                << "' couldn't be loaded in file: " << _font_script_filename
                                << std::endl;
                    return false;
                }
                else {
                    PRINT_WARNING << "The text style '" << style_names[i]
                                << "' couldn't be loaded in file: " << _font_script_filename
                                << std::endl;
                }
            }

            font_script.CloseTable(); // Text style
        } // load each TextStyle

        font_script.CloseTable(); // locale
    }
    font_script.CloseTable(); // fonts

    font_script.CloseFile();

    // Setup the default font
    SetDefaultStyle(TextStyle(style_default, Color::white, VIDEO_TEXT_SHADOW_BLACK, 1, -2));
    return true;
}

bool TextSupervisor::_LoadFont(const std::string& textstyle_name, const std::string& font_filename, uint32 font_size)
{
    if(font_size == 0) {
        PRINT_ERROR << "Attempted to load a text style of size zero: " << textstyle_name << std::endl;
        return false;
    }

    // Check whether the TextStyle name is not already taken
    bool reload = false;
    std::map<std::string, FontProperties *>::iterator it = _font_map.find(textstyle_name);
    if(it != _font_map.end()) {
        reload = true;

        // Let's check whether the requested font is exactly the same than before
        // and do nothing in this case so we don't hurt performance.
        FontProperties *fp = it->second;
        if (fp && fp->font_filename == font_filename && fp->font_size == font_size)
            return true;
    }

    // Attempt to load the font
    TTF_Font *font = TTF_OpenFont(font_filename.c_str(), font_size);
    if(font == NULL) {
        PRINT_ERROR << "Call to TTF_OpenFont() failed to load the font file: " << font_filename << std::endl
        << TTF_GetError() << std::endl;
        return false;
    }

    // Get or Create a new FontProperties object for this font and set all of the properties according to SDL_ttf
    FontProperties* fp = reload ? it->second : new FontProperties();

    if (fp == NULL) {
        PRINT_ERROR << "Invalid Font Properties instance for text style: " << textstyle_name << std::endl;
        return false;
    }

    // We first clear the font before setting a new one in case of a reload.
    if (reload)
        fp->ClearFont();

    fp->ttf_font = font;
    fp->font_filename = font_filename;
    fp->font_size = font_size;
    fp->height = TTF_FontHeight(font);
    fp->line_skip = TTF_FontLineSkip(font);
    fp->ascent = TTF_FontAscent(font);
    fp->descent = TTF_FontDescent(font);

    // If the text style is new, we add it to the font cache map
    if (!reload)
        _font_map[textstyle_name] = fp;

    return true;
}

void TextSupervisor::_FreeFont(const std::string &font_name)
{
    std::map<std::string, FontProperties*>::iterator it = _font_map.find(font_name);
    if(it == _font_map.end()) {
        IF_PRINT_WARNING(VIDEO_DEBUG) << "argument font name was invalid: " << font_name << std::endl;
        return;
    }

    // Free the font and remove it from the font cache
    delete it->second;

    // Remove the data from the map once freed.
    _font_map.erase(it);
}

FontProperties *TextSupervisor::_GetFontProperties(const std::string &font_name)
{
    if(_IsFontValid(font_name) == false) {
        IF_PRINT_WARNING(VIDEO_DEBUG) << "argument font name was invalid: " << font_name << std::endl;
        return NULL;
    }

    return _font_map[font_name];
}

void TextSupervisor::Draw(const ustring &text, const TextStyle &style)
{
    if (text.empty()) {
        IF_PRINT_WARNING(VIDEO_DEBUG) << "empty string was passed to function" << std::endl;
        return;
    }

    FontProperties *fp = style.GetFontProperties();
    if (fp == NULL || fp->ttf_font == NULL) {
        IF_PRINT_WARNING(VIDEO_DEBUG) << "failed because font was invalid: " << style.GetFontName() << std::endl;
        return;
    }

    VideoManager->PushState();

    // Break the string into lines and render the shadow and text for each line
    uint16 buffer[2048];
    size_t last_line = 0;
    do {
        // Find the next new line character in the string and save the line
        size_t next_line;
        for(next_line = last_line; next_line < text.length(); next_line++) {
            if(text[next_line] == NEW_LINE)
                break;

            buffer[next_line - last_line] = text[next_line];
        }
        buffer[next_line - last_line] = 0;
        last_line = next_line + 1;

        // If this line is empty, skip on to the next one
        if(buffer[0] == 0) {
            VideoManager->MoveRelative(0, -fp->line_skip * VideoManager->_current_context.coordinate_system.GetVerticalDirection());
            continue;
        }

        // Save the draw cursor position before drawing this text.
        VideoManager->PushMatrix();

        // If text shadows are enabled, draw the shadow first.
        if (style.GetShadowStyle() != VIDEO_TEXT_SHADOW_NONE) {
            VideoManager->PushMatrix();
            const float dx = VideoManager->_current_context.coordinate_system.GetHorizontalDirection() * style.GetShadowOffsetX();
            const float dy = VideoManager->_current_context.coordinate_system.GetVerticalDirection() * style.GetShadowOffsetY();
            VideoManager->MoveRelative(dx, dy);
            _RenderText(buffer, fp, style.GetShadowColor());
            VideoManager->PopMatrix();
        }

        // Now draw the text itself, restore the position of the draw cursor, and move the draw cursor one line down.
        _RenderText(buffer, fp, style.GetColor());
        VideoManager->PopMatrix();
        VideoManager->MoveRelative(0, -fp->line_skip * VideoManager->_current_context.coordinate_system.GetVerticalDirection());

    } while(last_line < text.length());

    VideoManager->PopState();
}

int32 TextSupervisor::CalculateTextWidth(TTF_Font* ttf_font, const vt_utils::ustring &text)
{
    if(ttf_font == NULL) {
        IF_PRINT_WARNING(VIDEO_DEBUG) << "Invalid font" << std::endl;
        return -1;
    }

    int32 width;
    if(TTF_SizeUNICODE(ttf_font, text.c_str(), &width, NULL) == -1) {
        IF_PRINT_WARNING(VIDEO_DEBUG) << "Call to TTF_SizeUNICODE failed with TTF error: " << TTF_GetError() << std::endl;
        return -1;
    }

    return width;
}



int32 TextSupervisor::CalculateTextWidth(TTF_Font* ttf_font, const std::string &text)
{
    if(ttf_font == NULL) {
        IF_PRINT_WARNING(VIDEO_DEBUG) << "Invalid font" << std::endl;
        return -1;
    }

    int32 width;
    if(TTF_SizeText(ttf_font, text.c_str(), &width, NULL) == -1) {
        IF_PRINT_WARNING(VIDEO_DEBUG) << "Call to TTF_SizeText failed with TTF error: " << TTF_GetError() << std::endl;
        return -1;
    }

    return width;
}

std::vector<vt_utils::ustring> TextSupervisor::WrapText(const vt_utils::ustring& text,
                                                        TTF_Font* ttf_font,
                                                        uint32 max_width)
{
    std::vector<vt_utils::ustring> lines_array;
    if (text.empty() || max_width == 0) {
        // This can happen when called with uninit // gui objects.
        return lines_array;
    }

    // We split the text using new lines in a first row
    ustring temp_text = text;
    uint32 text_length = temp_text.length();

    for (uint32 i = 0; i < text_length; ++i) {
        if(!(temp_text[i] == NEW_LINE))
            continue;

        // We add the substring (except the end line)
        if (i > 0)
            lines_array.push_back(temp_text.substr(0, i));
        else // It's only a new line
            lines_array.push_back(ustring());

        // We reached the string's end
        if (i + 1 == text_length) {
            temp_text.clear();
            break;
        }

        // We then cut the temp string used part (and the new line)
        temp_text = temp_text.substr(i + 1);
        text_length = temp_text.length();
        i = -1; // Will be set to 0 after the loop end.
    }

    // If there is still some text, we push the rest in the vector
    if (temp_text.length() > 0)
        lines_array.push_back(temp_text);

    // We then perform word wrapping in a loop until all the text is added
    // And copy it into the new vector
    std::vector<vt_utils::ustring> wrapped_lines_array;
    uint32 num_lines = lines_array.size();
    for (uint32 line_index = 0; line_index < num_lines; ++line_index) {
        ustring temp_line = lines_array[line_index];

        // If it's an empty string, we add a blank line.
        if (temp_line.empty()) {
            wrapped_lines_array.push_back(temp_line);
            continue;
        }

        while(!temp_line.empty()) {
            int32 text_width = TextManager->CalculateTextWidth(ttf_font, temp_line);

            // If the text can fit in the text box, add the whole line and return
            if(text_width < (int32)max_width) {
                wrapped_lines_array.push_back(temp_line);
                break;
            }

            // Otherwise, find the maximum number of words which can fit and make that substring a line
            // Word boundaries are found by calling the == 0x20 test
            ustring wrapped_line;
            int32 num_wrapped_chars = 0;
            int32 last_breakable_index = -1;
            int32 line_length = static_cast<int32>(temp_line.length());
            while (num_wrapped_chars < line_length) {
                wrapped_line += temp_line[num_wrapped_chars];
                // If we meet a space character (0x20), we can wrap the text
                if(temp_line[num_wrapped_chars] == SPACE_CHAR) {
                    int32 text_width = TextManager->CalculateTextWidth(ttf_font, wrapped_line);

                    if(text_width < (int32)max_width) {
                        // We haven't gone past the breaking point: mark this as a possible breaking point
                        last_breakable_index = num_wrapped_chars;
                    } else {
                        // We exceeded the maximum width, so go back to the previous breaking point.
                        // If there was no previous breaking point (== -1), then just break it off at
                        // the current character position.
                        if(last_breakable_index != -1)
                            num_wrapped_chars = last_breakable_index;
                        break;
                    }
                } // (temp_line[num_wrapped_chars] == SPACE_CHAR)
                ++num_wrapped_chars;
            } // while (num_wrapped_chars < line_length)

            // Figure out the number of characters in the wrapped line and construct the wrapped line
            text_width = TextManager->CalculateTextWidth(ttf_font, wrapped_line);
            if(text_width >= (int32)max_width && last_breakable_index != -1) {
                num_wrapped_chars = last_breakable_index;
            }
            wrapped_line = temp_line.substr(0, num_wrapped_chars);

            // Add the new wrapped line to the text.
            wrapped_lines_array.push_back(wrapped_line);

            // If there is no more text remaining, we have finished.
            if (num_wrapped_chars + 1 >= line_length)
                break;
            // Otherwise, we need to grab the rest of the text that remains to be added and loop again.
            else
                temp_line = temp_line.substr(num_wrapped_chars + 1, line_length - num_wrapped_chars);
        } // while (temp_line.empty() == false)
    } // for each lines of text

    // Returns the wrapped lines.
    return wrapped_lines_array;
}

void TextSupervisor::_RenderText(const uint16* const text, FontProperties* font_properties, const Color& color)
{
<<<<<<< HEAD
    if (fp == NULL || fp->ttf_font == NULL) {
        IF_PRINT_WARNING(VIDEO_DEBUG) << "FontProperties argument was invalid" << std::endl;
        return;
    }

    // Empty string means there are no glyphs to cache.
    if (*text == 0)
        return;

    // If we can't cache a particular glyph, we fall back to this one.
    static const uint16 fall_back_glyph = '?';

    TTF_Font* font = fp->ttf_font;
    int32 width = 0;
    int32 height = 0;
    GLuint texture = 0;

    // Go through each character in the string and cache those glyphs that have not already been cached.
    for (const uint16 *character_ptr = text; *character_ptr != 0; ++character_ptr) {
        // A reference for legibility.
        const uint16& character = *character_ptr;

        // Update the glyph cache when needed.
        if (character >= fp->glyph_cache->size())
            fp->glyph_cache->resize(character + 1, 0);

        // Check if the glyph is already cached. If so, move on to the next character.
        if (fp->glyph_cache->at(character) != 0)
            continue;

        // Attempt to create the initial SDL_Surface that contains the rendered glyph.
        // We render it white so that color effects are applied correctly on it.
        static const SDL_Color white_color = { 0xFF, 0xFF, 0xFF, 0xFF };
        SDL_Surface* initial = TTF_RenderGlyph_Blended(font, character, white_color);
        if (initial == NULL) {
            IF_PRINT_WARNING(VIDEO_DEBUG) << "call to TTF_RenderGlyph_Blended() failed, resorting to fall back glyph: '?'" << std::endl;
            initial = TTF_RenderGlyph_Blended(font, fall_back_glyph, white_color);
            if(initial == NULL) {
                IF_PRINT_WARNING(VIDEO_DEBUG) << "call to TTF_RenderGlyph_Blended() failed for fall back glyph, aborting glyph caching" << std::endl;
                return;
            }
=======
    bool errors = false;

    if (!errors) {
        if (text == NULL || *text == 0) {
            errors = true;
            IF_PRINT_WARNING(VIDEO_DEBUG) << "invalid argument, empty or null string" << std::endl;
            assert(text != NULL && *text != 0);
>>>>>>> 15115af4
        }
    }

<<<<<<< HEAD
        // Before blitting on a alpha surface, we need to disable blending on the source surface,
        // or the alpha property of the source image will be ignored on the dest image.
        SDL_SetSurfaceBlendMode(initial, SDL_BLENDMODE_NONE);

        width = RoundUpPow2(initial->w);
        height = RoundUpPow2(initial->h);

        SDL_Surface* intermediary = SDL_CreateRGBSurface(0, width, height, 32, RMASK, GMASK, BMASK, AMASK);
        if (intermediary == NULL) {
            SDL_FreeSurface(initial);
            IF_PRINT_WARNING(VIDEO_DEBUG) << "call to SDL_CreateRGBSurface() failed" << std::endl;
            return;
=======
    if (!errors) {
        if (font_properties == NULL) {
            errors = true;
            IF_PRINT_WARNING(VIDEO_DEBUG) << "invalid argument, NULL font properties" << std::endl;
            assert(font_properties != NULL);
>>>>>>> 15115af4
        }
    }

    // Render the text.
    SDL_Surface* surface = NULL;
    if (!errors) {
        const SDL_Color color_sdl = {
            static_cast<unsigned char>(color.GetRed() * 255.0f),
            static_cast<unsigned char>(color.GetGreen() * 255.0f),
            static_cast<unsigned char>(color.GetBlue() * 255.0f),
            static_cast<unsigned char>(color.GetAlpha() * 255.0f)
        };

        std::string text_non_wide = ::vt_utils::MakeStandardString(::vt_utils::ustring(text));
        surface = TTF_RenderText_Blended(font_properties->ttf_font, text_non_wide.c_str(), color_sdl);
        if (surface == NULL) {
            errors = true;
            IF_PRINT_WARNING(VIDEO_DEBUG) << "call to TTF_RenderText_Blended() failed" << std::endl;
            assert(surface != NULL);
        }
    }

    // Create an OpenGL texture.
    GLuint texture = 0;
    if (!errors) {
        glGenTextures(1, &texture);
<<<<<<< HEAD
        TextureManager->_BindTexture(texture);

        SDL_LockSurface(intermediary);

        glTexImage2D(GL_TEXTURE_2D, 0, 4, width, height, 0, GL_RGBA, GL_UNSIGNED_BYTE, intermediary->pixels);
        SDL_UnlockSurface(intermediary);
        glTexParameteri(GL_TEXTURE_2D, GL_TEXTURE_MIN_FILTER, GL_LINEAR);
        glTexParameteri(GL_TEXTURE_2D, GL_TEXTURE_MAG_FILTER, GL_LINEAR);

        if (VideoManager->CheckGLError()) {
            SDL_FreeSurface(initial);
            SDL_FreeSurface(intermediary);
            IF_PRINT_WARNING(VIDEO_DEBUG) << "an OpenGL error was detected: " << VideoManager->CreateGLErrorString() << std::endl;
            return;
        }

        int minx = 0, maxx = 0;
        int miny = 0, maxy = 0;
        int advance = 0;
        if (TTF_GlyphMetrics(font, character, &minx, &maxx, &miny, &maxy, &advance) != 0) {
            SDL_FreeSurface(initial);
            SDL_FreeSurface(intermediary);
            IF_PRINT_WARNING(VIDEO_DEBUG) << "call to TTF_GlyphMetrics() failed" << std::endl;
            return;
        }

        FontGlyph* glyph = new FontGlyph();
        glyph->_texture = texture;
        glyph->_min_x = minx;
        glyph->_min_y = miny;
        glyph->_width = initial->w;
        glyph->_height = initial->h;
        glyph->_tx = static_cast<float>(initial->w) / static_cast<float>(width);
        glyph->_ty = static_cast<float>(initial->h) / static_cast<float>(height);
        glyph->_advance = advance;

        (*fp->glyph_cache)[character] = glyph;

        SDL_FreeSurface(initial);
        SDL_FreeSurface(intermediary);
=======
        if (texture == 0) {
            errors = true;
            IF_PRINT_WARNING(VIDEO_DEBUG) << "call to glGenTextures() failed" << std::endl;
            assert(texture != 0);
        }
>>>>>>> 15115af4
    }

    // Retrieve the size of the text.
    int font_width = 0, font_height = 0;
    if (!errors) {
        // Bind the OpenGL texture.
        TextureManager->_BindTexture(texture);

        // Lock the SDL surface.
        SDL_LockSurface(surface);

        // Send the surface pixel data to OpenGL.
        glTexImage2D(GL_TEXTURE_2D, 0, 4, surface->w, surface->h, 0, GL_RGBA, GL_UNSIGNED_BYTE, surface->pixels);

        // Unlock the SDL surface.
        SDL_UnlockSurface(surface);

        // Update some of the OpenGL texture parameters.
        glTexParameteri(GL_TEXTURE_2D, GL_TEXTURE_MIN_FILTER, GL_LINEAR);
        glTexParameteri(GL_TEXTURE_2D, GL_TEXTURE_MAG_FILTER, GL_LINEAR);

        // Enable blending.
        VideoManager->EnableBlending();

        // Update the blending function.
        glBlendFunc(GL_SRC_ALPHA, GL_ONE_MINUS_SRC_ALPHA);

        // Retrieve the size of the text.
        if (TTF_SizeUNICODE(font_properties->ttf_font, text, &font_width, &font_height) != 0) {
            errors = true;
            IF_PRINT_WARNING(VIDEO_DEBUG) << "call to TTF_SizeUNICODE() failed" << std::endl;
            assert(false);
        }
    }

<<<<<<< HEAD
    float xoff = ((VideoManager->_current_context.x_align + 1) * font_width) * 0.5f * -cs.GetHorizontalDirection();
    float yoff = ((VideoManager->_current_context.y_align + 1) * font_height) * 0.5f * -cs.GetVerticalDirection();

    VideoManager->MoveRelative(xoff, yoff);

    // Load the shader program.
    gl::ShaderProgram* shader_program = VideoManager->LoadShaderProgram(gl::shader_programs::Sprite);
    assert(shader_program != NULL);

    // Iterate through each character in the string and render the character glyphs one at a time.
    int advance = 0;
    for (const uint16 *glyph = text; *glyph != 0; ++glyph) {
        FontGlyph* glyph_info = (*fp->glyph_cache)[*glyph];

        int delta_x = glyph_info->_width;
        int delta_y = glyph_info->_height;
        if (cs.GetHorizontalDirection() < 0.0f)
            delta_x = -delta_x;
        if (cs.GetVerticalDirection() < 0.0f)
            delta_y = -delta_y;

        int x = advance, y = 0;

        float tx = glyph_info->_tx;
        float ty = glyph_info->_ty;

        TextureManager->_BindTexture(glyph_info->_texture);
        if (VideoManager->CheckGLError()) {
            IF_PRINT_WARNING(VIDEO_DEBUG) << "OpenGL error detected: " << VideoManager->CreateGLErrorString() << std::endl;
            return;
        }
=======
    if (!errors) {
        // Push the matrix stack.
        VideoManager->PushMatrix();

        // Update the transmation matrix.
        CoordSys& coordinate_system = VideoManager->_current_context.coordinate_system;
        float x_offset = ((VideoManager->_current_context.x_align + 1) * font_width) * 0.5f * -coordinate_system.GetHorizontalDirection();
        float y_offset = ((VideoManager->_current_context.y_align + 1) * font_height) * 0.5f * -coordinate_system.GetVerticalDirection();
        VideoManager->MoveRelative(x_offset, y_offset);

        // Enable texturing.
        VideoManager->EnableTexture2D();

        // Bind the text texture.
        TextureManager->_BindTexture(texture);

        // Load the shader program.
        gl::ShaderProgram* shader_program = VideoManager->LoadShaderProgram(gl::shader_programs::Sprite);
        assert(shader_program != NULL);
>>>>>>> 15115af4

        // Calculate the vertex positions.
        std::vector<float> vertex_positions;

        // Vertex one.
<<<<<<< HEAD
        vertex_positions.push_back(x);
        vertex_positions.push_back(y);
        vertex_positions.push_back(0.0f);

        // Vertex two.
        vertex_positions.push_back(x + delta_x);
        vertex_positions.push_back(y);
=======
        vertex_positions.push_back(0.0f);
        vertex_positions.push_back(0.0f);
        vertex_positions.push_back(0.0f);

        // Vertex two.
        vertex_positions.push_back(font_width);
        vertex_positions.push_back(0.0f);
>>>>>>> 15115af4
        vertex_positions.push_back(0.0f);

        // Vertex three.
<<<<<<< HEAD
        vertex_positions.push_back(x + delta_x);
        vertex_positions.push_back(y + delta_y);
=======
        vertex_positions.push_back(font_width);
        vertex_positions.push_back(font_height);
>>>>>>> 15115af4
        vertex_positions.push_back(0.0f);

        // Vertex four.
<<<<<<< HEAD
        vertex_positions.push_back(x);
        vertex_positions.push_back(y + delta_y);
=======
        vertex_positions.push_back(0.0f);
        vertex_positions.push_back(font_height);
>>>>>>> 15115af4
        vertex_positions.push_back(0.0f);

        // Calculate the vertex texture coordinates.
        std::vector<float> vertex_texture_coordinates;

        // Vertex one.
        vertex_texture_coordinates.push_back(0.0f);
        vertex_texture_coordinates.push_back(0.0f);

        // Vertex two.
        vertex_texture_coordinates.push_back(1.0f);
        vertex_texture_coordinates.push_back(0.0f);

        // Vertex three.
        vertex_texture_coordinates.push_back(1.0f);
        vertex_texture_coordinates.push_back(1.0f);

        // Vertex four.
        vertex_texture_coordinates.push_back(0.0f);
        vertex_texture_coordinates.push_back(1.0f);

        // The vertex colors.
        std::vector<float> vertex_colors;

        // Vertex one.
        vertex_colors.push_back(1.0f);
        vertex_colors.push_back(1.0f);
        vertex_colors.push_back(1.0f);
        vertex_colors.push_back(1.0f);

        // Vertex two.
        vertex_colors.push_back(1.0f);
        vertex_colors.push_back(1.0f);
        vertex_colors.push_back(1.0f);
        vertex_colors.push_back(1.0f);

        // Vertex three.
        vertex_colors.push_back(1.0f);
        vertex_colors.push_back(1.0f);
        vertex_colors.push_back(1.0f);
        vertex_colors.push_back(1.0f);

        // Vertex four.
        vertex_colors.push_back(1.0f);
        vertex_colors.push_back(1.0f);
        vertex_colors.push_back(1.0f);
        vertex_colors.push_back(1.0f);

        // Draw the glyph.
<<<<<<< HEAD
        VideoManager->DrawSprite(shader_program, vertex_positions, vertex_texture_coordinates, vertex_colors, text_color);

        advance += glyph_info->_advance;
    }
=======
        VideoManager->DrawSprite(shader_program, vertex_positions, vertex_texture_coordinates, vertex_colors, color);
>>>>>>> 15115af4

        // Unload the shader program.
        VideoManager->UnloadShaderProgram();

<<<<<<< HEAD
    VideoManager->PopMatrix();
}

bool TextSupervisor::_RenderText(vt_utils::ustring &string, TextStyle &style, ImageMemory &buffer)
{
    FontProperties* fp = style.GetFontProperties();
    if (fp == NULL || fp->ttf_font == NULL) {
        IF_PRINT_WARNING(VIDEO_DEBUG) << "The TextStyle argument using font:'" << style.GetFontName() << "' was invalid" << std::endl;
        return false;
    }

    TTF_Font* font = fp->ttf_font;

    // Width and height of each line of text
    int32 line_w = 0, line_h = 0;
    // Minimum Y value of the line
    int32 min_y = 0;
    // Calculated line width
    int32 calc_line_width = 0;
    // Pixels left of '0' the first character extends, if any
    int32 line_start_x = 0;

    if (TTF_SizeUNICODE(font, string.c_str(), &line_w, &line_h) == -1) {
        IF_PRINT_WARNING(VIDEO_DEBUG) << "call to TTF_SizeUNICODE() failed" << std::endl;
        return false;
    }

    _CacheGlyphs(string.c_str(), fp);

    // Calculate the width of the width and minimum y value of the text.
    const uint16 *char_ptr;
    for (char_ptr = string.c_str(); *char_ptr != '\0'; ++char_ptr) {
        FontGlyph* glyph_info = (*fp->glyph_cache)[*char_ptr];
        calc_line_width += glyph_info->_advance;
=======
        // Restore the transformation stack.
        VideoManager->PopMatrix();
    }

    // Clean up.
    if (texture != 0) {
        GLuint textures[] = { texture };
        glDeleteTextures(1, textures);
        texture = 0;
    }

    if (surface != NULL) {
        SDL_FreeSurface(surface);
        surface = NULL;
>>>>>>> 15115af4
    }
}

<<<<<<< HEAD
    // Check if the first character starts left of pixel 0, and set char_ptr = string.c_str().
    if (*char_ptr) {
        FontGlyph* glyph_info = (*fp->glyph_cache)[*char_ptr];
        if (glyph_info->_min_x < 0)
            line_start_x = glyph_info->_min_x;
    }

    // TTF_SizeUNICODE can underestimate line width as a result of its micro positioning.
    // Check if this condition is true and if so, set the line width appropriately.
    if (calc_line_width > line_w)
        line_w = calc_line_width;

    // Adjust line dimensions by negative starting offsets if present.
    line_w -= line_start_x;
    line_h -= min_y;

    // Creates an alpha surface for the given text.
    SDL_Surface* intermediary = SDL_CreateRGBSurface(SDL_SWSURFACE, line_w, line_h, 32, RMASK, GMASK, BMASK, AMASK);
    if (intermediary == NULL) {
        IF_PRINT_WARNING(VIDEO_DEBUG) << "call to SDL_CreateRGBSurface() failed" << std::endl;
        return false;
    }

    // Go through the string and render each glyph one by one.
    int32 xpos = -line_start_x;
    int32 ypos = -min_y;
    for (char_ptr = string.c_str(); *char_ptr != '\0'; ++char_ptr) {
        // Get the glyph's information.
        FontGlyph* glyphinfo = (*fp->glyph_cache)[*char_ptr];

        // Render the glyph in white, the text style color will be used at draw time only,
        // to permit proper shadows colors.
        static const SDL_Color white_color = { 0xFF, 0xFF, 0xFF, 0xFF };
        SDL_Surface* initial = TTF_RenderGlyph_Blended(font, *char_ptr, white_color);
        if(initial == NULL) {
            SDL_FreeSurface(intermediary);
            IF_PRINT_WARNING(VIDEO_DEBUG) << "call to TTF_RenderGlyph_Blended() failed" << std::endl;
            return false;
        }

        SDL_SetSurfaceBlendMode(initial, SDL_BLENDMODE_BLEND);

        SDL_Rect surf_target = { 0 };
        surf_target.x = xpos + glyphinfo->_min_x;

        // Add the glyph to the end of the rendered string.
        if (SDL_BlitSurface(initial, NULL, intermediary, &surf_target) < 0) {
            SDL_FreeSurface(initial);
            SDL_FreeSurface(intermediary);
            IF_PRINT_WARNING(VIDEO_DEBUG) << "call to SDL_BlitSurface() failed, SDL error: " << SDL_GetError() << std::endl;
            return false;
        }
        SDL_FreeSurface(initial);
        xpos += glyphinfo->_advance;
    }

    SDL_LockSurface(intermediary);

    assert(line_w * line_h == intermediary->w * intermediary->h);
    uint32 num_bytes = intermediary->w * intermediary->h * 4;
    buffer.pixels = static_cast<uint8 *>(calloc(intermediary->w * intermediary->h, 4));
    for (uint32 j = 0; j < num_bytes; j += 4) {
        ((uint8 *)buffer.pixels)[j + 0] = ((uint8 *)intermediary->pixels)[j + 0]; // r
        ((uint8 *)buffer.pixels)[j + 1] = ((uint8 *)intermediary->pixels)[j + 1]; // g
        ((uint8 *)buffer.pixels)[j + 2] = ((uint8 *)intermediary->pixels)[j + 2]; // b
        ((uint8 *)buffer.pixels)[j + 3] = ((uint8 *)intermediary->pixels)[j + 3]; // alpha
    }

    buffer.width = intermediary->w;
    buffer.height = intermediary->h;

    SDL_UnlockSurface(intermediary);
    SDL_FreeSurface(intermediary);

=======
bool TextSupervisor::_RenderText(const vt_utils::ustring& text, TextStyle& style, ImageMemory& buffer)
{
    bool errors = false;

    FontProperties* font_properties = NULL;
    if (!errors) {
        font_properties = style.GetFontProperties();
        if (font_properties == NULL || font_properties->ttf_font == NULL) {
            errors = true;
            IF_PRINT_WARNING(VIDEO_DEBUG) << "The TextStyle argument using font:'" << style.GetFontName() << "' was invalid" << std::endl;
            assert(font_properties != NULL && font_properties->ttf_font == NULL);
        }
    }

    // Render the text.
    SDL_Surface* surface = NULL;
    if (!errors) {
        const SDL_Color white = { 255, 255, 255, 255 };

        std::string text_non_wide = ::vt_utils::MakeStandardString(::vt_utils::ustring(text));
        surface = TTF_RenderText_Blended(font_properties->ttf_font, text_non_wide.c_str(), white);
        if (surface == NULL) {
            errors = true;
            IF_PRINT_WARNING(VIDEO_DEBUG) << "call to TTF_RenderText_Blended() failed" << std::endl;
            assert(surface != NULL);
        }
    }

    // Copy the text to the buffer.
    if (!errors) {
        buffer.pixels = static_cast<uint8*>(calloc(surface->w * surface->h, 4));
        uint32 num_bytes = surface->w * surface->h * 4;
        for (uint32 j = 0; j < num_bytes; j += 4) {
            ((uint8*)buffer.pixels)[j + 0] = ((uint8*)surface->pixels)[j + 0]; // r
            ((uint8*)buffer.pixels)[j + 1] = ((uint8*)surface->pixels)[j + 1]; // g
            ((uint8*)buffer.pixels)[j + 2] = ((uint8*)surface->pixels)[j + 2]; // b
            ((uint8*)buffer.pixels)[j + 3] = ((uint8*)surface->pixels)[j + 3]; // alpha
        }

        buffer.width = surface->w;
        buffer.height = surface->h;
    }

    // Clean up.
    if (surface != NULL) {
        SDL_FreeSurface(surface);
        surface = NULL;
    }

>>>>>>> 15115af4
    return true;
}

}  // namespace vt_video<|MERGE_RESOLUTION|>--- conflicted
+++ resolved
@@ -975,49 +975,6 @@
 
 void TextSupervisor::_RenderText(const uint16* const text, FontProperties* font_properties, const Color& color)
 {
-<<<<<<< HEAD
-    if (fp == NULL || fp->ttf_font == NULL) {
-        IF_PRINT_WARNING(VIDEO_DEBUG) << "FontProperties argument was invalid" << std::endl;
-        return;
-    }
-
-    // Empty string means there are no glyphs to cache.
-    if (*text == 0)
-        return;
-
-    // If we can't cache a particular glyph, we fall back to this one.
-    static const uint16 fall_back_glyph = '?';
-
-    TTF_Font* font = fp->ttf_font;
-    int32 width = 0;
-    int32 height = 0;
-    GLuint texture = 0;
-
-    // Go through each character in the string and cache those glyphs that have not already been cached.
-    for (const uint16 *character_ptr = text; *character_ptr != 0; ++character_ptr) {
-        // A reference for legibility.
-        const uint16& character = *character_ptr;
-
-        // Update the glyph cache when needed.
-        if (character >= fp->glyph_cache->size())
-            fp->glyph_cache->resize(character + 1, 0);
-
-        // Check if the glyph is already cached. If so, move on to the next character.
-        if (fp->glyph_cache->at(character) != 0)
-            continue;
-
-        // Attempt to create the initial SDL_Surface that contains the rendered glyph.
-        // We render it white so that color effects are applied correctly on it.
-        static const SDL_Color white_color = { 0xFF, 0xFF, 0xFF, 0xFF };
-        SDL_Surface* initial = TTF_RenderGlyph_Blended(font, character, white_color);
-        if (initial == NULL) {
-            IF_PRINT_WARNING(VIDEO_DEBUG) << "call to TTF_RenderGlyph_Blended() failed, resorting to fall back glyph: '?'" << std::endl;
-            initial = TTF_RenderGlyph_Blended(font, fall_back_glyph, white_color);
-            if(initial == NULL) {
-                IF_PRINT_WARNING(VIDEO_DEBUG) << "call to TTF_RenderGlyph_Blended() failed for fall back glyph, aborting glyph caching" << std::endl;
-                return;
-            }
-=======
     bool errors = false;
 
     if (!errors) {
@@ -1025,30 +982,14 @@
             errors = true;
             IF_PRINT_WARNING(VIDEO_DEBUG) << "invalid argument, empty or null string" << std::endl;
             assert(text != NULL && *text != 0);
->>>>>>> 15115af4
-        }
-    }
-
-<<<<<<< HEAD
-        // Before blitting on a alpha surface, we need to disable blending on the source surface,
-        // or the alpha property of the source image will be ignored on the dest image.
-        SDL_SetSurfaceBlendMode(initial, SDL_BLENDMODE_NONE);
-
-        width = RoundUpPow2(initial->w);
-        height = RoundUpPow2(initial->h);
-
-        SDL_Surface* intermediary = SDL_CreateRGBSurface(0, width, height, 32, RMASK, GMASK, BMASK, AMASK);
-        if (intermediary == NULL) {
-            SDL_FreeSurface(initial);
-            IF_PRINT_WARNING(VIDEO_DEBUG) << "call to SDL_CreateRGBSurface() failed" << std::endl;
-            return;
-=======
+        }
+    }
+
     if (!errors) {
         if (font_properties == NULL) {
             errors = true;
             IF_PRINT_WARNING(VIDEO_DEBUG) << "invalid argument, NULL font properties" << std::endl;
             assert(font_properties != NULL);
->>>>>>> 15115af4
         }
     }
 
@@ -1075,54 +1016,11 @@
     GLuint texture = 0;
     if (!errors) {
         glGenTextures(1, &texture);
-<<<<<<< HEAD
-        TextureManager->_BindTexture(texture);
-
-        SDL_LockSurface(intermediary);
-
-        glTexImage2D(GL_TEXTURE_2D, 0, 4, width, height, 0, GL_RGBA, GL_UNSIGNED_BYTE, intermediary->pixels);
-        SDL_UnlockSurface(intermediary);
-        glTexParameteri(GL_TEXTURE_2D, GL_TEXTURE_MIN_FILTER, GL_LINEAR);
-        glTexParameteri(GL_TEXTURE_2D, GL_TEXTURE_MAG_FILTER, GL_LINEAR);
-
-        if (VideoManager->CheckGLError()) {
-            SDL_FreeSurface(initial);
-            SDL_FreeSurface(intermediary);
-            IF_PRINT_WARNING(VIDEO_DEBUG) << "an OpenGL error was detected: " << VideoManager->CreateGLErrorString() << std::endl;
-            return;
-        }
-
-        int minx = 0, maxx = 0;
-        int miny = 0, maxy = 0;
-        int advance = 0;
-        if (TTF_GlyphMetrics(font, character, &minx, &maxx, &miny, &maxy, &advance) != 0) {
-            SDL_FreeSurface(initial);
-            SDL_FreeSurface(intermediary);
-            IF_PRINT_WARNING(VIDEO_DEBUG) << "call to TTF_GlyphMetrics() failed" << std::endl;
-            return;
-        }
-
-        FontGlyph* glyph = new FontGlyph();
-        glyph->_texture = texture;
-        glyph->_min_x = minx;
-        glyph->_min_y = miny;
-        glyph->_width = initial->w;
-        glyph->_height = initial->h;
-        glyph->_tx = static_cast<float>(initial->w) / static_cast<float>(width);
-        glyph->_ty = static_cast<float>(initial->h) / static_cast<float>(height);
-        glyph->_advance = advance;
-
-        (*fp->glyph_cache)[character] = glyph;
-
-        SDL_FreeSurface(initial);
-        SDL_FreeSurface(intermediary);
-=======
         if (texture == 0) {
             errors = true;
             IF_PRINT_WARNING(VIDEO_DEBUG) << "call to glGenTextures() failed" << std::endl;
             assert(texture != 0);
         }
->>>>>>> 15115af4
     }
 
     // Retrieve the size of the text.
@@ -1158,39 +1056,6 @@
         }
     }
 
-<<<<<<< HEAD
-    float xoff = ((VideoManager->_current_context.x_align + 1) * font_width) * 0.5f * -cs.GetHorizontalDirection();
-    float yoff = ((VideoManager->_current_context.y_align + 1) * font_height) * 0.5f * -cs.GetVerticalDirection();
-
-    VideoManager->MoveRelative(xoff, yoff);
-
-    // Load the shader program.
-    gl::ShaderProgram* shader_program = VideoManager->LoadShaderProgram(gl::shader_programs::Sprite);
-    assert(shader_program != NULL);
-
-    // Iterate through each character in the string and render the character glyphs one at a time.
-    int advance = 0;
-    for (const uint16 *glyph = text; *glyph != 0; ++glyph) {
-        FontGlyph* glyph_info = (*fp->glyph_cache)[*glyph];
-
-        int delta_x = glyph_info->_width;
-        int delta_y = glyph_info->_height;
-        if (cs.GetHorizontalDirection() < 0.0f)
-            delta_x = -delta_x;
-        if (cs.GetVerticalDirection() < 0.0f)
-            delta_y = -delta_y;
-
-        int x = advance, y = 0;
-
-        float tx = glyph_info->_tx;
-        float ty = glyph_info->_ty;
-
-        TextureManager->_BindTexture(glyph_info->_texture);
-        if (VideoManager->CheckGLError()) {
-            IF_PRINT_WARNING(VIDEO_DEBUG) << "OpenGL error detected: " << VideoManager->CreateGLErrorString() << std::endl;
-            return;
-        }
-=======
     if (!errors) {
         // Push the matrix stack.
         VideoManager->PushMatrix();
@@ -1210,21 +1075,11 @@
         // Load the shader program.
         gl::ShaderProgram* shader_program = VideoManager->LoadShaderProgram(gl::shader_programs::Sprite);
         assert(shader_program != NULL);
->>>>>>> 15115af4
 
         // Calculate the vertex positions.
         std::vector<float> vertex_positions;
 
         // Vertex one.
-<<<<<<< HEAD
-        vertex_positions.push_back(x);
-        vertex_positions.push_back(y);
-        vertex_positions.push_back(0.0f);
-
-        // Vertex two.
-        vertex_positions.push_back(x + delta_x);
-        vertex_positions.push_back(y);
-=======
         vertex_positions.push_back(0.0f);
         vertex_positions.push_back(0.0f);
         vertex_positions.push_back(0.0f);
@@ -1232,27 +1087,16 @@
         // Vertex two.
         vertex_positions.push_back(font_width);
         vertex_positions.push_back(0.0f);
->>>>>>> 15115af4
         vertex_positions.push_back(0.0f);
 
         // Vertex three.
-<<<<<<< HEAD
-        vertex_positions.push_back(x + delta_x);
-        vertex_positions.push_back(y + delta_y);
-=======
         vertex_positions.push_back(font_width);
         vertex_positions.push_back(font_height);
->>>>>>> 15115af4
         vertex_positions.push_back(0.0f);
 
         // Vertex four.
-<<<<<<< HEAD
-        vertex_positions.push_back(x);
-        vertex_positions.push_back(y + delta_y);
-=======
         vertex_positions.push_back(0.0f);
         vertex_positions.push_back(font_height);
->>>>>>> 15115af4
         vertex_positions.push_back(0.0f);
 
         // Calculate the vertex texture coordinates.
@@ -1302,54 +1146,11 @@
         vertex_colors.push_back(1.0f);
 
         // Draw the glyph.
-<<<<<<< HEAD
-        VideoManager->DrawSprite(shader_program, vertex_positions, vertex_texture_coordinates, vertex_colors, text_color);
-
-        advance += glyph_info->_advance;
-    }
-=======
         VideoManager->DrawSprite(shader_program, vertex_positions, vertex_texture_coordinates, vertex_colors, color);
->>>>>>> 15115af4
 
         // Unload the shader program.
         VideoManager->UnloadShaderProgram();
 
-<<<<<<< HEAD
-    VideoManager->PopMatrix();
-}
-
-bool TextSupervisor::_RenderText(vt_utils::ustring &string, TextStyle &style, ImageMemory &buffer)
-{
-    FontProperties* fp = style.GetFontProperties();
-    if (fp == NULL || fp->ttf_font == NULL) {
-        IF_PRINT_WARNING(VIDEO_DEBUG) << "The TextStyle argument using font:'" << style.GetFontName() << "' was invalid" << std::endl;
-        return false;
-    }
-
-    TTF_Font* font = fp->ttf_font;
-
-    // Width and height of each line of text
-    int32 line_w = 0, line_h = 0;
-    // Minimum Y value of the line
-    int32 min_y = 0;
-    // Calculated line width
-    int32 calc_line_width = 0;
-    // Pixels left of '0' the first character extends, if any
-    int32 line_start_x = 0;
-
-    if (TTF_SizeUNICODE(font, string.c_str(), &line_w, &line_h) == -1) {
-        IF_PRINT_WARNING(VIDEO_DEBUG) << "call to TTF_SizeUNICODE() failed" << std::endl;
-        return false;
-    }
-
-    _CacheGlyphs(string.c_str(), fp);
-
-    // Calculate the width of the width and minimum y value of the text.
-    const uint16 *char_ptr;
-    for (char_ptr = string.c_str(); *char_ptr != '\0'; ++char_ptr) {
-        FontGlyph* glyph_info = (*fp->glyph_cache)[*char_ptr];
-        calc_line_width += glyph_info->_advance;
-=======
         // Restore the transformation stack.
         VideoManager->PopMatrix();
     }
@@ -1364,86 +1165,9 @@
     if (surface != NULL) {
         SDL_FreeSurface(surface);
         surface = NULL;
->>>>>>> 15115af4
-    }
-}
-
-<<<<<<< HEAD
-    // Check if the first character starts left of pixel 0, and set char_ptr = string.c_str().
-    if (*char_ptr) {
-        FontGlyph* glyph_info = (*fp->glyph_cache)[*char_ptr];
-        if (glyph_info->_min_x < 0)
-            line_start_x = glyph_info->_min_x;
-    }
-
-    // TTF_SizeUNICODE can underestimate line width as a result of its micro positioning.
-    // Check if this condition is true and if so, set the line width appropriately.
-    if (calc_line_width > line_w)
-        line_w = calc_line_width;
-
-    // Adjust line dimensions by negative starting offsets if present.
-    line_w -= line_start_x;
-    line_h -= min_y;
-
-    // Creates an alpha surface for the given text.
-    SDL_Surface* intermediary = SDL_CreateRGBSurface(SDL_SWSURFACE, line_w, line_h, 32, RMASK, GMASK, BMASK, AMASK);
-    if (intermediary == NULL) {
-        IF_PRINT_WARNING(VIDEO_DEBUG) << "call to SDL_CreateRGBSurface() failed" << std::endl;
-        return false;
-    }
-
-    // Go through the string and render each glyph one by one.
-    int32 xpos = -line_start_x;
-    int32 ypos = -min_y;
-    for (char_ptr = string.c_str(); *char_ptr != '\0'; ++char_ptr) {
-        // Get the glyph's information.
-        FontGlyph* glyphinfo = (*fp->glyph_cache)[*char_ptr];
-
-        // Render the glyph in white, the text style color will be used at draw time only,
-        // to permit proper shadows colors.
-        static const SDL_Color white_color = { 0xFF, 0xFF, 0xFF, 0xFF };
-        SDL_Surface* initial = TTF_RenderGlyph_Blended(font, *char_ptr, white_color);
-        if(initial == NULL) {
-            SDL_FreeSurface(intermediary);
-            IF_PRINT_WARNING(VIDEO_DEBUG) << "call to TTF_RenderGlyph_Blended() failed" << std::endl;
-            return false;
-        }
-
-        SDL_SetSurfaceBlendMode(initial, SDL_BLENDMODE_BLEND);
-
-        SDL_Rect surf_target = { 0 };
-        surf_target.x = xpos + glyphinfo->_min_x;
-
-        // Add the glyph to the end of the rendered string.
-        if (SDL_BlitSurface(initial, NULL, intermediary, &surf_target) < 0) {
-            SDL_FreeSurface(initial);
-            SDL_FreeSurface(intermediary);
-            IF_PRINT_WARNING(VIDEO_DEBUG) << "call to SDL_BlitSurface() failed, SDL error: " << SDL_GetError() << std::endl;
-            return false;
-        }
-        SDL_FreeSurface(initial);
-        xpos += glyphinfo->_advance;
-    }
-
-    SDL_LockSurface(intermediary);
-
-    assert(line_w * line_h == intermediary->w * intermediary->h);
-    uint32 num_bytes = intermediary->w * intermediary->h * 4;
-    buffer.pixels = static_cast<uint8 *>(calloc(intermediary->w * intermediary->h, 4));
-    for (uint32 j = 0; j < num_bytes; j += 4) {
-        ((uint8 *)buffer.pixels)[j + 0] = ((uint8 *)intermediary->pixels)[j + 0]; // r
-        ((uint8 *)buffer.pixels)[j + 1] = ((uint8 *)intermediary->pixels)[j + 1]; // g
-        ((uint8 *)buffer.pixels)[j + 2] = ((uint8 *)intermediary->pixels)[j + 2]; // b
-        ((uint8 *)buffer.pixels)[j + 3] = ((uint8 *)intermediary->pixels)[j + 3]; // alpha
-    }
-
-    buffer.width = intermediary->w;
-    buffer.height = intermediary->h;
-
-    SDL_UnlockSurface(intermediary);
-    SDL_FreeSurface(intermediary);
-
-=======
+    }
+}
+
 bool TextSupervisor::_RenderText(const vt_utils::ustring& text, TextStyle& style, ImageMemory& buffer)
 {
     bool errors = false;
@@ -1493,7 +1217,6 @@
         surface = NULL;
     }
 
->>>>>>> 15115af4
     return true;
 }
 
