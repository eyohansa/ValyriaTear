--- conflicted
+++ resolved
@@ -60,57 +60,6 @@
 };
 
 /** ****************************************************************************
-<<<<<<< HEAD
-*** \brief A structure to hold properties about a particular font glyph
-*** ***************************************************************************/
-class FontGlyph
-{
-public:
-    FontGlyph() :
-        _texture(0),
-        _width(0),
-        _height(0),
-        _min_x(0),
-        _min_y(0),
-        _tx(0.0f),
-        _ty(0.0f),
-        _advance(0)
-    {
-    }
-
-    ~FontGlyph()
-    {
-        // Clean up the OpenGL texture.
-        if (_texture != 0) {
-            GLuint textures[] = { _texture };
-            glDeleteTextures(1, textures);
-            _texture = 0;
-        }
-    }
-
-    //! \brief The index of the GL texture for this glyph.
-    GLuint _texture;
-
-    //! \brief The width and height of the glyph in pixels.
-    int32 _width, _height;
-
-    //! \brief The mininum x and y pixel coordinates of the glyph in texture space (refer to TTF_GlyphMetrics).
-    int _min_x, _min_y;
-
-    //! \brief The maximum x and y texture coordinates of the glyph. (The minimum texture coordinates are assumed to be zero.)
-    float _tx, _ty;
-
-    //! \brief The amount of space between glyphs.
-    int32 _advance;
-
-private:
-    FontGlyph(const FontGlyph&) {}
-    FontGlyph& operator=(const FontGlyph&) { return *this; }
-};
-
-/** ****************************************************************************
-=======
->>>>>>> 15115af4
 *** \brief A structure which holds properties about fonts
 *** ***************************************************************************/
 class FontProperties
