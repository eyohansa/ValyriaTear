///////////////////////////////////////////////////////////////////////////////
//            Copyright (C) 2004-2011 by The Allacrost Project
//            Copyright (C) 2012-2014 by Bertram (Valyria Tear)
//                         All Rights Reserved
//
// This code is licensed under the GNU GPL version 2. It is free software
// and you may modify it and/or redistribute it under the terms of this license.
// See http://www.gnu.org/copyleft/gpl.html for details.
///////////////////////////////////////////////////////////////////////////////

/** ****************************************************************************
*** \file    texture_controller.cpp
*** \author  Tyler Olsen, roots@allacrost.org
*** \author  Yohann Ferreira, yohann ferreira orange fr
*** \brief   Source file for texture management code
*** ***************************************************************************/

#include "utils/utils_pch.h"
#include "texture_controller.h"
#include "utils/utils_files.h"

#include "engine/mode_manager.h"
#include "engine/video/video.h"

using namespace vt_utils;
using namespace vt_video::private_video;

namespace vt_video
{

TextureController *TextureManager = NULL;



TextureController::TextureController() :
    debug_current_sheet(-1),
    _last_tex_id(INVALID_TEXTURE_ID),
    _debug_num_tex_switches(0)
{}



TextureController::~TextureController()
{
    IF_PRINT_DEBUG(VIDEO_DEBUG) << "Deleting all remaining ImageTextures, a total of: " << _images.size() << std::endl;

    // Invoking the ImageTexture destructor will erase the entry in the _images map that corresponds to that object
    // Thus the map will decrement in size by one on every iteration through this loop
    while(_images.empty() == false) {
        ImageTexture *img = (*_images.begin()).second;
        img->texture_sheet->RemoveTexture(img);
        delete img;
    }

    IF_PRINT_DEBUG(VIDEO_DEBUG) << "Deleting all remaining texture sheets, a total of: " << _tex_sheets.size() << std::endl;
    for(std::vector<TexSheet *>::iterator i = _tex_sheets.begin(); i != _tex_sheets.end(); ++i) {
        delete *i;
    }
}



bool TextureController::SingletonInitialize()
{
    // Create a default set of texture sheets
    if(_CreateTexSheet(512, 512, VIDEO_TEXSHEET_32x32, false) == NULL) {
        PRINT_ERROR << "could not create default 32x32 texture sheet" << std::endl;
        return false;
    }
    if(_CreateTexSheet(512, 512, VIDEO_TEXSHEET_32x64, false) == NULL) {
        PRINT_ERROR << "could not create default 32x64 texture sheet" << std::endl;
        return false;
    }
    if(_CreateTexSheet(512, 512, VIDEO_TEXSHEET_64x64, false) == NULL) {
        PRINT_ERROR << "could not create default 64x64 texture sheet" << std::endl;
        return false;
    }
    if(_CreateTexSheet(512, 512, VIDEO_TEXSHEET_ANY, true) == NULL) {
        PRINT_ERROR << "could not create default static variable sized texture sheet" << std::endl;
        return false;
    }
    if(_CreateTexSheet(512, 512, VIDEO_TEXSHEET_ANY, false) == NULL) {
        PRINT_ERROR << "could not create default variable sized tex sheet" << std::endl;
        return false;
    }

    return true;
}



bool TextureController::UnloadTextures()
{
    bool success = true;

    // Save temporary textures to disk, in other words textures which were not
    // loaded from a file. This way when we recreate the GL context we will
    // be able to load them again.
    if(_SaveTempTextures() == false) {
        IF_PRINT_WARNING(VIDEO_DEBUG) << "call to _SaveTempTextures() failed" << std::endl;
        success = false;
    }

    // Unload all texture sheets
    std::vector<TexSheet *>::iterator i = _tex_sheets.begin();
    while(i != _tex_sheets.end()) {
        if(*i != NULL) {
            if((*i)->Unload() == false) {
                IF_PRINT_WARNING(VIDEO_DEBUG) << "a TextureSheet::Unload() call failed" << std::endl;
                success = false;
            }
        } else {
            IF_PRINT_WARNING(VIDEO_DEBUG) << "a NULL TextureSheet was found in the _tex_sheets container" << std::endl;
            success = false;
        }

        ++i;
    }

<<<<<<< HEAD
    // Clear all font caches.
    std::map<std::string, FontProperties *>::iterator j = TextManager->_font_map.begin();
    std::map<std::string, FontProperties *>::const_iterator j_end = TextManager->_font_map.end();
    while (j != j_end) {
        std::vector<FontGlyph *>* glyph_cache = j->second->glyph_cache;

        if (glyph_cache) {
            std::vector<vt_video::FontGlyph *>::iterator it_end = glyph_cache->end();
            for (std::vector<FontGlyph *>::iterator k = glyph_cache->begin(); k != it_end; ++k) {
                if (*k) {
                    _DeleteTexture((*k)->_texture);
                    delete *k;
                    *k = NULL;
                }
            }

            glyph_cache->clear();
        }

        ++j;
    }

=======
>>>>>>> 15115af4
    return success;
}

bool TextureController::ReloadTextures()
{
    bool success = true;
    std::vector<TexSheet *>::iterator i = _tex_sheets.begin();

    while(i != _tex_sheets.end()) {
        if(*i != NULL) {
            if((*i)->Reload() == false) {
                IF_PRINT_WARNING(VIDEO_DEBUG) << "a TextureSheet::Reload() call failed" << std::endl;
                success = false;
            }
        } else {
            IF_PRINT_WARNING(VIDEO_DEBUG) << "a NULL TextureSheet was found in the _tex_sheets container" << std::endl;
            success = false;
        }

        ++i;
    }

    _DeleteTempTextures();

    return success;
}



void TextureController::DEBUG_NextTexSheet()
{
    debug_current_sheet++;

    if(debug_current_sheet >= static_cast<int32>(_tex_sheets.size()))
        debug_current_sheet = -1;  // Disables texture sheet display
}



void TextureController::DEBUG_PrevTexSheet()
{
    debug_current_sheet--;

    if(debug_current_sheet < -1)
        debug_current_sheet = static_cast<int32>(_tex_sheets.size()) - 1;
}



void TextureController::DEBUG_ShowTexSheet()
{
    // Value less than zero means we shouldn't show any texture sheets
    if(debug_current_sheet < 0) {
        IF_PRINT_WARNING(VIDEO_DEBUG) << "function was called when debug_current_sheet was not a positive value" << std::endl;
        return;
    }

    if(_tex_sheets.empty()) {
        IF_PRINT_WARNING(VIDEO_DEBUG) << "there were no texture sheets available to show" << std::endl;
        return;
    }

    // If we were viewing a particular texture sheet and it happened to get deleted, we change
    // to look at a different sheet
    int32 num_sheets = static_cast<uint32>(_tex_sheets.size());

    if(debug_current_sheet >= num_sheets) {
        debug_current_sheet = num_sheets - 1;
    }

    TexSheet *sheet = _tex_sheets[debug_current_sheet];
    if(sheet == NULL) {
        IF_PRINT_WARNING(VIDEO_DEBUG) << "discovered a NULL texture sheet in _tex_sheets container" << std::endl;
        return;
    }

    VideoManager->PushState();
    VideoManager->SetDrawFlags(VIDEO_NO_BLEND, VIDEO_X_LEFT, VIDEO_Y_BOTTOM, 0);
    VideoManager->SetStandardCoordSys();

    VideoManager->PushMatrix();
    VideoManager->Move(0.0f, 368.0f);
    VideoManager->Scale(sheet->width / 2.0f, sheet->height / 2.0f);

    sheet->DEBUG_Draw();

    VideoManager->PopMatrix();

    char buf[200];

    VideoManager->Move(20, 60);
    TextManager->Draw("Current Texture sheet:");

    sprintf(buf, "  Sheet:   %d", debug_current_sheet);
    VideoManager->MoveRelative(0, 20);
    TextManager->Draw(buf);

    VideoManager->MoveRelative(0, 20);
    sprintf(buf, "  Size:    %dx%d", sheet->width, sheet->height);
    TextManager->Draw(buf);

    if (sheet->type == VIDEO_TEXSHEET_32x32)
        sprintf(buf, "  Type:    32x32");
    else if (sheet->type == VIDEO_TEXSHEET_32x64)
        sprintf(buf, "  Type:    32x64");
    else if (sheet->type == VIDEO_TEXSHEET_64x64)
        sprintf(buf, "  Type:    64x64");
    else if (sheet->type == VIDEO_TEXSHEET_ANY)
        sprintf(buf, "  Type:    Any size");
    else
        sprintf(buf, "  Type:    Unknown");

    VideoManager->MoveRelative(0, 20);
    TextManager->Draw(buf);

    sprintf(buf, "  Static:  %d", sheet->is_static);
    VideoManager->MoveRelative(0, 20);
    TextManager->Draw(buf);

    sprintf(buf, "  TexID:   %d", sheet->tex_id);
    VideoManager->MoveRelative(0, 20);
    TextManager->Draw(buf);

    VideoManager->PopState();
}

GLuint TextureController::_CreateBlankGLTexture(int32 width, int32 height)
{
    GLuint tex_id;
    glGenTextures(1, &tex_id);

    if(VideoManager->CheckGLError()) {
        IF_PRINT_WARNING(VIDEO_DEBUG) << "an OpenGL error was detected: " << VideoManager->CreateGLErrorString() << std::endl;
        _DeleteTexture(tex_id);
        return INVALID_TEXTURE_ID;
    }

    _BindTexture(tex_id);

    // If the binding was successful, initialize the texture with glTexImage2D()
    if(VideoManager->GetGLError() == GL_NO_ERROR) {
        glTexImage2D(GL_TEXTURE_2D, 0, GL_RGBA, width, height, 0, GL_RGBA, GL_UNSIGNED_BYTE, NULL);
    }

    if(VideoManager->CheckGLError()) {
        PRINT_ERROR << "failed to create new texture. OpenGL reported the following error: " << VideoManager->CreateGLErrorString() << std::endl;
        _DeleteTexture(tex_id);
        return INVALID_TEXTURE_ID;
    }

    // Set linear texture interpolation based on the smooth option.
    GLenum filtering_type = VideoManager->ShouldSmoothPixelArt() ? GL_LINEAR : GL_NEAREST;

    glTexParameteri(GL_TEXTURE_2D, GL_TEXTURE_MIN_FILTER, filtering_type);
    glTexParameteri(GL_TEXTURE_2D, GL_TEXTURE_MAG_FILTER, filtering_type);
    glTexParameteri(GL_TEXTURE_2D, GL_TEXTURE_WRAP_S, GL_CLAMP);
    glTexParameteri(GL_TEXTURE_2D, GL_TEXTURE_WRAP_T, GL_CLAMP);

    return tex_id;
}

void TextureController::_BindTexture(GLuint tex_id)
{
    // Return if this texture ID is already bound.
    if (tex_id == _last_tex_id)
        return;

    _last_tex_id = tex_id;
    glBindTexture(GL_TEXTURE_2D, tex_id);
    ++_debug_num_tex_switches;
}

void TextureController::_DeleteTexture(GLuint tex_id)
{
    if (tex_id != 0) {
        GLuint textures[] = { tex_id }; 
        glDeleteTextures(1, textures);
    }

    if (_last_tex_id == tex_id)
        _last_tex_id = INVALID_TEXTURE_ID;
}

bool TextureController::_SaveTempTextures()
{
    bool success = true;

    for(std::map<std::string, ImageTexture *>::iterator i = _images.begin(); i != _images.end(); ++i) {
        ImageTexture *image = i->second;

        // Check that this is a temporary texture and if so, save it to disk as a .png file
        if(image->tags.find("<T>") != std::string::npos) {
            IF_PRINT_DEBUG(VIDEO_DEBUG) << " saving temporary texture " << image->filename << std::endl;
            ImageMemory buffer;
            buffer.CopyFromImage(image);
            std::string path = GetUserDataPath();
            if(buffer.SaveImage(path + image->filename + ".png") == false) {
                success = false;
                IF_PRINT_WARNING(VIDEO_DEBUG) << "call to ImageMemory::SaveImage() failed" << std::endl;
            }
        }
    }
    return success;
}



bool TextureController::_DeleteTempTextures()
{
    return vt_utils::CleanDirectory("img/temp");
}



TexSheet *TextureController::_CreateTexSheet(int32 width, int32 height, TexSheetType type, bool is_static)
{
    // Validate that the function arguments are appropriate values
    if(!IsPowerOfTwo(width) || !IsPowerOfTwo(height)) {
        IF_PRINT_WARNING(VIDEO_DEBUG) << "non power-of-two width and/or height argument" << std::endl;
        return NULL;
    }

    if(type <= VIDEO_TEXSHEET_INVALID || type >= VIDEO_TEXSHEET_TOTAL) {
        IF_PRINT_WARNING(VIDEO_DEBUG) << "invalid TexSheetType argument" << std::endl;
        return NULL;
    }

    // Create a blank texture for the sheet to use
    GLuint tex_id = _CreateBlankGLTexture(width, height);
    if(tex_id == INVALID_TEXTURE_ID) {
        IF_PRINT_WARNING(VIDEO_DEBUG) << "failed to create a new blank OpenGL texture" << std::endl;
        return NULL;
    }

    TexSheet *sheet = NULL;
    if(type == VIDEO_TEXSHEET_32x32)
        sheet = new FixedTexSheet(width, height, tex_id, type, is_static, 32, 32);
    else if(type == VIDEO_TEXSHEET_32x64)
        sheet = new FixedTexSheet(width, height, tex_id, type, is_static, 32, 64);
    else if(type == VIDEO_TEXSHEET_64x64)
        sheet = new FixedTexSheet(width, height, tex_id, type, is_static, 64, 64);
    else
        sheet = new VariableTexSheet(width, height, tex_id, type, is_static);

    _tex_sheets.push_back(sheet);
    return sheet;
}



void TextureController::_RemoveSheet(TexSheet *sheet)
{
    if(sheet == NULL) {
        IF_PRINT_WARNING(VIDEO_DEBUG) << "NULL argument passed to function" << std::endl;
        return;
    }

    if(_tex_sheets.empty()) {
        IF_PRINT_WARNING(VIDEO_DEBUG) << "no texture sheets were loaded when function was called" << std::endl;
        return;
    }

    std::vector<TexSheet *>::iterator i = _tex_sheets.begin();

    while(i != _tex_sheets.end()) {
        if(*i == sheet) {
            delete sheet;
            _tex_sheets.erase(i);
            return;
        }
        ++i;
    }

    IF_PRINT_WARNING(VIDEO_DEBUG) << "could not find texture sheet to delete" << std::endl;
}



TexSheet *TextureController::_InsertImageInTexSheet(BaseTexture *image, ImageMemory &load_info, bool is_static)
{
    // Image sizes larger than 512 in either dimension require their own texture sheet
    if(load_info.width > 512 || load_info.height > 512) {
        int32 round_width = RoundUpPow2(load_info.width);
        int32 round_height = RoundUpPow2(load_info.height);
        TexSheet *sheet = _CreateTexSheet(round_width, round_height, VIDEO_TEXSHEET_ANY, false);

        // Ran out of memory!
        if(sheet == NULL) {
            IF_PRINT_WARNING(VIDEO_DEBUG) << "could not create new texture sheet for image" << std::endl;
            return NULL;
        }

        if(sheet->AddTexture(image, load_info) == true)
            return sheet;
        else {
            IF_PRINT_WARNING(VIDEO_DEBUG) << "TexSheet::AddTexture returned false when trying to insert a large image" << std::endl;
            return NULL;
        }
    }

    // Determine the type of texture sheet that should hold this image
    TexSheetType type;

    if(load_info.width == 32 && load_info.height == 32)
        type = VIDEO_TEXSHEET_32x32;
    else if(load_info.width == 32 && load_info.height == 64)
        type = VIDEO_TEXSHEET_32x64;
    else if(load_info.width == 64 && load_info.height == 64)
        type = VIDEO_TEXSHEET_64x64;
    else
        type = VIDEO_TEXSHEET_ANY;

    // Look through all existing texture sheets and see if the image will fit in any of the ones which
    // match the type and static status that we are looking for
    for(uint32 i = 0; i < _tex_sheets.size(); i++) {
        TexSheet *sheet = _tex_sheets[i];
        if(sheet == NULL) {
            IF_PRINT_WARNING(VIDEO_DEBUG) << "found a NULL texture sheet in the _tex_sheets container" << std::endl;
            continue;
        }

        if(sheet->type == type && sheet->is_static == is_static) {
            if(sheet->AddTexture(image, load_info) == true) {
                return sheet;
            }
        }
    }

    // We couldn't add it to any existing sheets, so we must create a new one for it
    TexSheet *sheet = _CreateTexSheet(512, 512, type, is_static);
    if(sheet == NULL) {
        IF_PRINT_WARNING(VIDEO_DEBUG) << "failed to create a new texture sheet for image" << std::endl;
        return NULL;
    }

    // AddTexture should always work here. If not, there is a serious problem
    if(sheet->AddTexture(image, load_info)) {
        return sheet;
    } else {
        IF_PRINT_WARNING(VIDEO_DEBUG) << "all attempts to add image to a texture sheet have failed" << std::endl;
        return NULL;
    }
} // TexSheet* TextureController::_InsertImageInTexSheet(BaseImage *image, ImageMemory& load_info, bool is_static)



bool TextureController::_ReloadImagesToSheet(TexSheet *sheet)
{
    // Delete images
    std::map<std::string, std::pair<ImageMemory, ImageMemory> > multi_image_info;

    bool success = true;
    for(std::map<std::string, ImageTexture *>::iterator i = _images.begin(); i != _images.end(); ++i) {
        // Only operate on images which belong to the requested TexSheet
        if(i->second->texture_sheet != sheet) {
            continue;
        }

        ImageTexture *img = i->second;
        ImageMemory load_info;
        bool is_multi_image = (img->tags.find("<X", 0) != img->filename.npos);

        // Multi Images require a different reloading process
        if(is_multi_image) {
            ImageMemory image;

            if(multi_image_info.find(img->filename) == multi_image_info.end()) {
                // Load the image
                if(load_info.LoadImage(img->filename) == false) {
                    IF_PRINT_WARNING(VIDEO_DEBUG) << "call to _LoadRawImage() failed" << std::endl;
                    success = false;
                    continue;
                }

                // Copy the part of the image in a buffer
                image.height = img->height;
                image.width = img->width;
                image.pixels = malloc(image.height * image.width * 4);

                if(image.pixels == NULL) {
                    IF_PRINT_WARNING(VIDEO_DEBUG) << "call to malloc returned NULL" << std::endl;
                    success = false;
                    continue;
                }

                multi_image_info[img->filename] = std::make_pair(load_info, image);
            } else {
                load_info = multi_image_info[img->filename].first;
                image = multi_image_info[img->filename].second;
            }

            uint16 pos0, pos1; // Used to find the start and end positions of a sub-string
            uint32 x, y; //
            uint32 rows, cols;

            pos0 = img->tags.find("<X", 0);
            pos1 = img->tags.find('_', pos0);
            x = atoi(img->tags.substr(pos0 + 2, pos1).c_str());

            pos0 = img->tags.find("<Y", 0);
            pos1 = img->tags.find('_', pos0);
            y = atoi(img->tags.substr(pos0 + 2, pos1).c_str());

            rows = load_info.height / image.height;
            cols = load_info.width / image.width;

            for(uint32 row = 0; row < image.height; ++row) {
                memcpy((uint8 *)image.pixels + 4 * image.width * row, (uint8 *)load_info.pixels + (((x * load_info.height / rows) + row)
                        * load_info.width + y * load_info.width / cols) * 4, 4 * image.width);
            }

            // Convert to grayscale if needed
            if(img->tags.find("<G>", 0) != img->filename.npos)
                image.ConvertToGrayscale();

            // Copy the image into the texture sheet
            if(sheet->CopyRect(img->x, img->y, image) == false) {
                IF_PRINT_WARNING(VIDEO_DEBUG) << "call to TexSheet::CopyRect() failed" << std::endl;
                success = false;
            }
        } // if (is_multi_image)

        // Reload a normal image file
        else {
            std::string fname = img->filename;
            IF_PRINT_DEBUG(VIDEO_DEBUG) << " Reloading image " << fname << std::endl;

            // Check if it is a temporary image, and if so retrieve it from the img/temp directory
            if(img->tags.find("<T>", 0) != img->tags.npos) {
                fname = "img/temp/" + fname + ".png";
            }

            if(load_info.LoadImage(fname) == false) {
                IF_PRINT_WARNING(VIDEO_DEBUG) << "call to _LoadRawImage() failed" << std::endl;
                success = false;
            }

            // Convert to grayscale if needed
            if(img->tags.find("<G>", 0) != img->filename.npos)
                load_info.ConvertToGrayscale();

            if(sheet->CopyRect(img->x, img->y, load_info) == false) {
                IF_PRINT_WARNING(VIDEO_DEBUG) << "call to TexSheet::CopyRect() failed" << std::endl;
                success = false;
            }

            if(load_info.pixels) {
                free(load_info.pixels);
                load_info.pixels = NULL;
            }
        }
    } // for (std::map<string, ImageTexture*>::iterator i = _images.begin(); i != _images.end(); i++)

    for(std::map<std::string, std::pair<ImageMemory, ImageMemory> >::iterator i = multi_image_info.begin();
            i != multi_image_info.end(); ++i) {
        free(i->second.first.pixels);
        i->second.first.pixels = NULL;
        free(i->second.second.pixels);
        i->second.second.pixels = NULL;
    }

    // Regenerate all font textures
    for(std::set<TextTexture *>::iterator i = _text_images.begin(); i != _text_images.end(); ++i) {
        if((*i)->texture_sheet == sheet) {
            if((*i)->Reload() == false) {
                IF_PRINT_WARNING(VIDEO_DEBUG) << "failed to reload a TextTexture" << std::endl;
                success = false;
            }
        }
    }

    return success;
} // bool TextureController::_ReloadImagesToSheet(TexSheet* sheet)



void TextureController::_RegisterImageTexture(ImageTexture *img)
{
    if(img == NULL) {
        IF_PRINT_WARNING(VIDEO_DEBUG) << "NULL argument passed to function" << std::endl;
        return;
    }

    std::string nametag = img->filename + img->tags;
    if(_IsImageTextureRegistered(nametag) == true) {
        IF_PRINT_WARNING(VIDEO_DEBUG) << "this ImageTexture was already registered: " << nametag << std::endl;
        return;
    }

    _images[nametag] = img;
}



void TextureController::_UnregisterImageTexture(ImageTexture *img)
{
    if(img == NULL) {
        IF_PRINT_WARNING(VIDEO_DEBUG) << "NULL argument passed to function" << std::endl;
        return;
    }

    std::string nametag = img->filename + img->tags;
    std::map<std::string, private_video::ImageTexture *>::iterator img_iter = _images.find(nametag);
    if(img_iter == _images.end()) {
        IF_PRINT_WARNING(VIDEO_DEBUG) << "this ImageTexture was not registered: " << nametag << std::endl;
        return;
    }
    _images.erase(img_iter);
}



void TextureController::_RegisterTextTexture(TextTexture *tex)
{
    if(tex == NULL) {
        IF_PRINT_WARNING(VIDEO_DEBUG) << "NULL argument passed to function" << std::endl;
        return;
    }

    if(_IsTextTextureRegistered(tex) == true) {
        IF_PRINT_WARNING(VIDEO_DEBUG) << "attempted to register an already registered TextTexture" << std::endl;
        return;
    }

    _text_images.insert(tex);
}



void TextureController::_UnregisterTextTexture(TextTexture *tex)
{
    if(tex == NULL) {
        IF_PRINT_WARNING(VIDEO_DEBUG) << "NULL argument passed to function" << std::endl;
        return;
    }

    std::set<private_video::TextTexture *>::iterator tex_iter = _text_images.find(tex);
    if(tex_iter == _text_images.end()) {
        IF_PRINT_WARNING(VIDEO_DEBUG) << "TextTexture was not registered" << std::endl;
        return;
    }
    _text_images.erase(tex_iter);
}


}  // namespace vt_video<|MERGE_RESOLUTION|>--- conflicted
+++ resolved
@@ -117,31 +117,6 @@
         ++i;
     }
 
-<<<<<<< HEAD
-    // Clear all font caches.
-    std::map<std::string, FontProperties *>::iterator j = TextManager->_font_map.begin();
-    std::map<std::string, FontProperties *>::const_iterator j_end = TextManager->_font_map.end();
-    while (j != j_end) {
-        std::vector<FontGlyph *>* glyph_cache = j->second->glyph_cache;
-
-        if (glyph_cache) {
-            std::vector<vt_video::FontGlyph *>::iterator it_end = glyph_cache->end();
-            for (std::vector<FontGlyph *>::iterator k = glyph_cache->begin(); k != it_end; ++k) {
-                if (*k) {
-                    _DeleteTexture((*k)->_texture);
-                    delete *k;
-                    *k = NULL;
-                }
-            }
-
-            glyph_cache->clear();
-        }
-
-        ++j;
-    }
-
-=======
->>>>>>> 15115af4
     return success;
 }
 
