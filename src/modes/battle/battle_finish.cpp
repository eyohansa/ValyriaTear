--- conflicted
+++ resolved
@@ -1,989 +1,972 @@
-////////////////////////////////////////////////////////////////////////////////
-//            Copyright (C) 2004-2010 by The Allacrost Project
-//                         All Rights Reserved
-//
-// This code is licensed under the GNU GPL version 2. It is free software and
-// you may modify it and/or redistribute it under the terms of this license.
-// See http://www.gnu.org/copyleft/gpl.html for details.
-////////////////////////////////////////////////////////////////////////////////
-
-/** ****************************************************************************
-*** \file    battle_finish.cpp
-*** \author  Tyler Olsen, roots@allacrost.org
-*** \brief   Source file for battle finish menu
-*** ***************************************************************************/
-
-#include "engine/audio/audio.h"
-#include "engine/mode_manager.h"
-#include "engine/input.h"
-#include "engine/system.h"
-#include "engine/video/video.h"
-
-#include "modes/battle/battle.h"
-#include "modes/battle/battle_actions.h"
-#include "modes/battle/battle_actors.h"
-#include "modes/battle/battle_finish.h"
-#include "modes/battle/battle_utils.h"
-
-#include "modes/boot/boot.h"
-
-using namespace hoa_utils;
-using namespace hoa_audio;
-using namespace hoa_video;
-using namespace hoa_gui;
-using namespace hoa_input;
-using namespace hoa_mode_manager;
-using namespace hoa_system;
-using namespace hoa_global;
-
-namespace hoa_battle
-{
-
-namespace private_battle
-{
-
-//! \brief Draw position and dimension constants used for GUI objects
-//@{
-const float TOP_WINDOW_XPOS        = 512.0f;
-const float TOP_WINDOW_YPOS        = 664.0f;
-const float TOP_WINDOW_WIDTH       = 512.0f;
-const float TOP_WINDOW_HEIGHT      = 64.0f;
-
-const float TOOLTIP_WINDOW_XPOS    = TOP_WINDOW_XPOS;
-const float TOOLTIP_WINDOW_YPOS    = TOP_WINDOW_YPOS - TOP_WINDOW_HEIGHT + 16.0f;
-const float TOOLTIP_WINDOW_WIDTH   = TOP_WINDOW_WIDTH;
-const float TOOLTIP_WINDOW_HEIGHT  = 112.0f;
-
-const float CHAR_WINDOW_XPOS       = TOP_WINDOW_XPOS;
-const float CHAR_WINDOW_YPOS       = TOOLTIP_WINDOW_YPOS;
-const float CHAR_WINDOW_WIDTH      = TOP_WINDOW_WIDTH;
-const float CHAR_WINDOW_HEIGHT     = 120.0f;
-
-const float SPOILS_WINDOW_XPOS     = TOP_WINDOW_XPOS;
-const float SPOILS_WINDOW_YPOS     = TOOLTIP_WINDOW_YPOS;
-const float SPOILS_WINDOW_WIDTH    = TOP_WINDOW_WIDTH;
-const float SPOILS_WINDOW_HEIGHT   = 220.0f;
-//@}
-
-////////////////////////////////////////////////////////////////////////////////
-// CharacterGrowth class
-////////////////////////////////////////////////////////////////////////////////
-
-CharacterGrowth::CharacterGrowth(GlobalCharacter* ch) :
-    hit_points(0),
-    skill_points(0),
-    strength(0),
-    vigor(0),
-    fortitude(0),
-    protection(0),
-    agility(0),
-    evade(0.0f),
-    _character(ch),
-    _experience_levels_gained(0)
-{
-    if (ch == NULL) {
-        IF_PRINT_WARNING(BATTLE_DEBUG) << "NULL pointer passed to constructor" << std::endl;
-    }
-}
-
-
-void CharacterGrowth::UpdateGrowthData() {
-    bool remaining_growth = true;
-    bool level_gained = false;
-
-    // The logic required to update this data can be a bit tricky. We have to retrieve all of the stat growth
-    // prior to calling AcknowledgeGrowth() because that call will reset the stat data. However, the list of
-    // new skills learned is not available until after calling AcknowledgeGrowth to process the new level gained
-    // (if any). And of course multiple AcknowledgeGrowth() calls may have to be made. The structure of the loop
-    // below addresses all of these cases.
-    while (remaining_growth == true) {
-        hit_points += _character->GetHitPointsGrowth();
-        skill_points += _character->GetSkillPointsGrowth();
-        strength += _character->GetStrengthGrowth();
-        vigor += _character->GetVigorGrowth();
-        fortitude += _character->GetFortitudeGrowth();
-        protection += _character->GetProtectionGrowth();
-        agility += _character->GetAgilityGrowth();
-        evade += _character->GetEvadeGrowth();
-
-        level_gained = _character->ReachedNewExperienceLevel();
-        remaining_growth = _character->AcknowledgeGrowth();
-
-        if (level_gained == true) {
-            _experience_levels_gained++;
-
-            // New skills are only found in growth data when the character has reached a new level
-            // Note that the character's new skills learned container will be cleared upon the next
-            // call to AcknowledgeGrowth, so skills will not be duplicated in the skills_learned container
-            std::vector<GlobalSkill*>* skills = _character->GetNewSkillsLearned();
-            for (uint32 i = 0; i < skills->size(); i++) {
-                skills_learned.push_back(skills->at(i));
-            }
-        }
-    }
-}
-
-////////////////////////////////////////////////////////////////////////////////
-// FinishDefeatAssistant class
-////////////////////////////////////////////////////////////////////////////////
-
-FinishDefeatAssistant::FinishDefeatAssistant(FINISH_STATE &state) :
-    _state(state)
-{
-    _options_window.Create(TOP_WINDOW_WIDTH, TOP_WINDOW_HEIGHT, ~VIDEO_MENU_EDGE_BOTTOM, VIDEO_MENU_EDGE_BOTTOM);
-    _options_window.SetPosition(TOP_WINDOW_XPOS, TOP_WINDOW_YPOS);
-    _options_window.SetAlignment(VIDEO_X_CENTER, VIDEO_Y_TOP);
-    _options_window.Show();
-
-    _tooltip_window.Create(TOOLTIP_WINDOW_WIDTH, TOOLTIP_WINDOW_HEIGHT);
-    _tooltip_window.SetPosition(TOOLTIP_WINDOW_XPOS, TOOLTIP_WINDOW_YPOS);
-    _tooltip_window.SetAlignment(VIDEO_X_CENTER, VIDEO_Y_TOP);
-    _tooltip_window.Show();
-
-    _options.SetOwner(&_options_window);
-    _options.SetPosition(TOP_WINDOW_WIDTH / 2, TOP_WINDOW_HEIGHT / 2 + 4.0f);
-    _options.SetDimensions(480.0f, 50.0f, 2, 1, 2, 1);
-    _options.SetTextStyle(TextStyle("title22", Color::white, VIDEO_TEXT_SHADOW_DARK));
-    _options.SetAlignment(VIDEO_X_CENTER, VIDEO_Y_CENTER);
-    _options.SetOptionAlignment(VIDEO_X_CENTER, VIDEO_Y_CENTER);
-    _options.SetSelectMode(VIDEO_SELECT_SINGLE);
-    _options.SetHorizontalWrapMode(VIDEO_WRAP_MODE_STRAIGHT);
-    _options.SetCursorOffset(-60.0f, 25.0f);
-    _options.AddOption(UTranslate("Retry"));
-    _options.AddOption(UTranslate("End"));
-    _options.SetSelection(0);
-
-    _confirm_options.SetOwner(&_options_window);
-    _confirm_options.SetPosition(TOP_WINDOW_WIDTH / 2, TOP_WINDOW_HEIGHT / 2 + 4.0f);
-    _confirm_options.SetDimensions(240.0f, 50.0f, 2, 1, 2, 1);
-    _confirm_options.SetTextStyle(TextStyle("title22", Color::white, VIDEO_TEXT_SHADOW_DARK));
-    _confirm_options.SetAlignment(VIDEO_X_CENTER, VIDEO_Y_CENTER);
-    _confirm_options.SetOptionAlignment(VIDEO_X_CENTER, VIDEO_Y_CENTER);
-    _confirm_options.SetSelectMode(VIDEO_SELECT_SINGLE);
-    _confirm_options.SetHorizontalWrapMode(VIDEO_WRAP_MODE_STRAIGHT);
-    _confirm_options.SetCursorOffset(-60.0f, 25.0f);
-    _confirm_options.AddOption(UTranslate("Yes"));
-    _confirm_options.AddOption(UTranslate("No"));
-    _confirm_options.SetSelection(0);
-
-    _tooltip.SetOwner(&_tooltip_window);
-    _tooltip.SetPosition(32.0f, TOOLTIP_WINDOW_HEIGHT - 40.0f);
-    _tooltip.SetDimensions(480.0f, 80.0f);
-    _tooltip.SetAlignment(VIDEO_X_LEFT, VIDEO_Y_TOP);
-    _tooltip.SetTextAlignment(VIDEO_X_LEFT, VIDEO_Y_TOP);
-    _tooltip.SetDisplaySpeed(30);
-    _tooltip.SetTextStyle(TextStyle("text20", Color::white));
-    _tooltip.SetDisplayMode(VIDEO_TEXT_INSTANT);
-}
-
-
-
-FinishDefeatAssistant::~FinishDefeatAssistant()
-{
-    _options_window.Destroy();
-    _tooltip_window.Destroy();
-}
-
-
-
-void FinishDefeatAssistant::Initialize()
-{
-    _SetTooltipText();
-
-    _options_window.Show();
-    _tooltip_window.Show();
-}
-
-
-
-void FinishDefeatAssistant::Update()
-{
-    switch(_state) {
-    case FINISH_DEFEAT_SELECT:
-        _options.Update();
-        if(InputManager->ConfirmPress()) {
-            if(!_options.IsOptionEnabled(_options.GetSelection())) {
-                AudioManager->PlaySound("snd/cancel.wav");
-            } else {
-                _state = FINISH_DEFEAT_CONFIRM;
-                // Set default confirm option to "No"
-                if(_options.GetSelection() == (int32)DEFEAT_OPTION_END)
-                    _confirm_options.SetSelection(1);
-                else
-                    _confirm_options.SetSelection(0);
-
-                _SetTooltipText();
-            }
-        }
-
-        else if(InputManager->LeftPress()) {
-            _options.InputLeft();
-            _SetTooltipText();
-        } else if(InputManager->RightPress()) {
-            _options.InputRight();
-            _SetTooltipText();
-        }
-
-        break;
-
-    case FINISH_DEFEAT_CONFIRM:
-        _confirm_options.Update();
-        if(InputManager->ConfirmPress()) {
-            switch(_confirm_options.GetSelection()) {
-            case 0: // "Yes"
-                _state = FINISH_END;
-                _options_window.Hide();
-                _tooltip_window.Hide();
-                break;
-            case 1: // "No"
-                _state = FINISH_DEFEAT_SELECT;
-                _SetTooltipText();
-                break;
-            default:
-                IF_PRINT_WARNING(BATTLE_DEBUG)
-                        << "invalid confirm option selection: "
-                        << _confirm_options.GetSelection() << std::endl;
-                break;
-            }
-        }
-
-        else if(InputManager->CancelPress()) {
-            _state = FINISH_DEFEAT_SELECT;
-            _SetTooltipText();
-        }
-
-        else if(InputManager->LeftPress()) {
-            _confirm_options.InputLeft();
-        } else if(InputManager->RightPress()) {
-            _confirm_options.InputRight();
-        }
-
-        break;
-
-    case FINISH_END:
-        break;
-
-    default:
-        IF_PRINT_WARNING(BATTLE_DEBUG) << "invalid finish state: " << _state << std::endl;
-        break;
-    }
-} // void FinishDefeatAssistant::Update()
-
-
-
-void FinishDefeatAssistant::Draw()
-{
-    _options_window.Draw();
-    _tooltip_window.Draw();
-
-    if(_state == FINISH_DEFEAT_SELECT) {
-        _options.Draw();
-    } else if(_state == FINISH_DEFEAT_CONFIRM) {
-        _confirm_options.Draw();
-    }
-
-    _tooltip.Draw();
-}
-
-
-
-void FinishDefeatAssistant::_SetTooltipText()
-{
-    _tooltip.SetDisplayText("");
-
-    if((_state == FINISH_ANNOUNCE_RESULT) || (_state == FINISH_DEFEAT_SELECT)) {
-        switch(_options.GetSelection()) {
-        case DEFEAT_OPTION_RETRY:
-            _tooltip.SetDisplayText(Translate("Start over from the beginning of this battle."));
-            break;
-        case DEFEAT_OPTION_END:
-            _tooltip.SetDisplayText(UTranslate("Exit to main menu."));
-            break;
-        default:
-            break;
-        }
-    } else if(_state == FINISH_DEFEAT_CONFIRM) {
-        switch(_options.GetSelection()) {
-        case DEFEAT_OPTION_RETRY:
-            _tooltip.SetDisplayText(UTranslate("Confirm: retry battle."));
-            break;
-        case DEFEAT_OPTION_END:
-            _tooltip.SetDisplayText(UTranslate("Confirm: return to main menu."));
-            break;
-        default:
-            break;
-        }
-    }
-}
-
-////////////////////////////////////////////////////////////////////////////////
-// FinishVictoryAssistant class
-////////////////////////////////////////////////////////////////////////////////
-
-FinishVictoryAssistant::FinishVictoryAssistant(FINISH_STATE &state) :
-    _state(state),
-    _number_characters(0),
-    _xp_earned(0),
-    _drunes_dropped(0),
-    _begin_counting(false),
-    _number_character_windows_created(0)
-{
-    _header_window.Create(TOP_WINDOW_WIDTH, TOP_WINDOW_HEIGHT, ~VIDEO_MENU_EDGE_BOTTOM, VIDEO_MENU_EDGE_BOTTOM);
-    _header_window.SetPosition(TOP_WINDOW_XPOS, TOP_WINDOW_YPOS);
-    _header_window.SetAlignment(VIDEO_X_CENTER, VIDEO_Y_TOP);
-    _header_window.Show();
-
-    // Note: Character windows are created later when the Initialize() function is called. This is done because the borders
-    // used with these windows depend on the number of characters in the party.
-
-    _spoils_window.Create(SPOILS_WINDOW_WIDTH, SPOILS_WINDOW_HEIGHT);
-    _spoils_window.SetPosition(SPOILS_WINDOW_XPOS, SPOILS_WINDOW_YPOS);
-    _spoils_window.SetAlignment(VIDEO_X_CENTER, VIDEO_Y_TOP);
-    _spoils_window.Show();
-
-    _header_growth.SetOwner(&_header_window);
-    _header_growth.SetPosition(TOP_WINDOW_WIDTH / 2 - 50.0f, TOP_WINDOW_HEIGHT - 20.0f);
-    _header_growth.SetDimensions(400.0f, 40.0f);
-    _header_growth.SetAlignment(VIDEO_X_LEFT, VIDEO_Y_TOP);
-    _header_growth.SetTextAlignment(VIDEO_X_LEFT, VIDEO_Y_TOP);
-    _header_growth.SetDisplaySpeed(30);
-    _header_growth.SetTextStyle(TextStyle("text20", Color::white));
-    _header_growth.SetDisplayMode(VIDEO_TEXT_INSTANT);
-
-    _header_drunes_dropped.SetOwner(&_header_window);
-    _header_drunes_dropped.SetPosition(TOP_WINDOW_WIDTH / 2 - 200.0f, TOP_WINDOW_HEIGHT - 20.0f);
-    _header_drunes_dropped.SetDimensions(400.0f, 40.0f);
-    _header_drunes_dropped.SetAlignment(VIDEO_X_LEFT, VIDEO_Y_TOP);
-    _header_drunes_dropped.SetTextAlignment(VIDEO_X_LEFT, VIDEO_Y_TOP);
-    _header_drunes_dropped.SetDisplaySpeed(30);
-    _header_drunes_dropped.SetTextStyle(TextStyle("text20", Color::white));
-    _header_drunes_dropped.SetDisplayMode(VIDEO_TEXT_INSTANT);
-
-    _header_total_drunes.SetOwner(&_header_window);
-    _header_total_drunes.SetPosition(TOP_WINDOW_WIDTH / 2 + 50.0f, TOP_WINDOW_HEIGHT - 20.0f);
-    _header_total_drunes.SetDimensions(400.0f, 40.0f);
-    _header_total_drunes.SetAlignment(VIDEO_X_LEFT, VIDEO_Y_TOP);
-    _header_total_drunes.SetTextAlignment(VIDEO_X_LEFT, VIDEO_Y_TOP);
-    _header_total_drunes.SetDisplaySpeed(30);
-    _header_total_drunes.SetTextStyle(TextStyle("text20", Color::white));
-    _header_total_drunes.SetDisplayMode(VIDEO_TEXT_INSTANT);
-
-    for(uint32 i = 0; i < 4; i++) {
-        _growth_list[i].SetOwner(&(_character_window[i]));
-    }
-
-    _object_header_text.SetOwner(&_spoils_window);
-    _object_header_text.SetPosition(SPOILS_WINDOW_WIDTH / 2 - 50.0f, SPOILS_WINDOW_HEIGHT - 10.0f);
-    _object_header_text.SetDimensions(200.0f, 40.0f);
-    _object_header_text.SetAlignment(VIDEO_X_LEFT, VIDEO_Y_TOP);
-    _object_header_text.SetTextAlignment(VIDEO_X_LEFT, VIDEO_Y_TOP);
-    _object_header_text.SetDisplaySpeed(30);
-    _object_header_text.SetTextStyle(TextStyle("title20", Color::white));
-    _object_header_text.SetDisplayMode(VIDEO_TEXT_INSTANT);
-    _object_header_text.SetDisplayText(UTranslate("Items Found"));
-
-    _object_list.SetOwner(&_spoils_window);
-    _object_list.SetPosition(100.0f, SPOILS_WINDOW_HEIGHT - 35.0f);
-    _object_list.SetDimensions(300.0f, 160.0f, 1, 8, 1, 8);
-    _object_list.SetTextStyle(TextStyle("text20", Color::white));
-    _object_list.SetAlignment(VIDEO_X_LEFT, VIDEO_Y_TOP);
-    _object_list.SetOptionAlignment(VIDEO_X_LEFT, VIDEO_Y_CENTER);
-    _object_list.SetCursorState(VIDEO_CURSOR_STATE_HIDDEN);
-}
-
-
-
-FinishVictoryAssistant::~FinishVictoryAssistant()
-{
-    _header_window.Destroy();
-    _spoils_window.Destroy();
-
-    for(uint32 i = 0; i < _number_character_windows_created; i++) {
-        _character_window[i].Destroy();
-    }
-
-    // Add all the objects that were dropped by enemies to the party's inventory
-    for(std::map<GlobalObject *, int32>::iterator i = _objects_dropped.begin(); i != _objects_dropped.end(); i++) {
-        GlobalManager->AddToInventory(i->first->GetID(), i->second);
-    }
-
-    // Update the HP and SP of all characters before leaving
-    _SetCharacterStatus();
-}
-
-
-
-void FinishVictoryAssistant::Initialize()
-{
-    // ----- (1): Prepare all character data
-    std::deque<BattleCharacter *>& all_characters = BattleMode::CurrentInstance()->GetCharacterActors();
-    _number_characters = all_characters.size();
-
-    for(uint32 i = 0; i < _number_characters; ++i) {
-        _characters.push_back(all_characters[i]->GetGlobalCharacter());
-        _character_growths.push_back(CharacterGrowth(_characters[i]));
-        _character_portraits[i] = all_characters[i]->GetPortrait();
-
-        // Only size up non valid images
-        if(!_character_portraits[i].GetFilename().empty())
-            _character_portraits[i].SetDimensions(100.0f, 100.0f);
-
-        // Gray out portraits of deceased characters
-        if(!all_characters[i]->IsAlive()) {
-            _character_portraits[i].EnableGrayScale();
-        } else {
-            // Set up the victory animation for the living beings
-            all_characters[i]->ChangeSpriteAnimation("victory");
-        }
-    }
-
-    // ----- (2): Collect the XP, drunes, and dropped objects for each defeated enemy
-    std::deque<BattleEnemy *>& all_enemies = BattleMode::CurrentInstance()->GetEnemyActors();
-    GlobalEnemy *enemy;
-    std::vector<GlobalObject *> objects;
-    std::map<GlobalObject *, int32>::iterator iter;
-
-    for(uint32 i = 0; i < all_enemies.size(); ++i) {
-        enemy = all_enemies[i]->GetGlobalEnemy();
-        _xp_earned += enemy->GetExperiencePoints();
-        _drunes_dropped += enemy->GetDrunesDropped();
-        enemy->DetermineDroppedObjects(objects);
-
-        for(uint32 j = 0; j < objects.size(); ++j) {
-            // Check if the object to add is already in our list. If so, just increase the quantity of that object.
-            // iter = _objects_dropped.find(objects[j]); // Will not work since each item is created with new.
-            // Need to search for the item ID instead.
-            iter = _objects_dropped.begin();
-            while(iter != _objects_dropped.end()) {
-                if(iter->first->GetID() == objects[j]->GetID()) break;
-                iter++;
-            }
-
-            if(iter != _objects_dropped.end()) {
-                iter->second++;
-            } else {
-                _objects_dropped.insert(std::make_pair(objects[j], 1));
-            }
-        }
-    }
-
-    // ----- (3): Divide up the XP earnings by the number of players (both living and dead) and apply the penalty for any battle retries
-    _xp_earned /= _number_characters;
-
-    _CreateCharacterGUIObjects();
-    _CreateObjectList();
-    _SetHeaderText();
-} // void FinishVictoryAssistant::Initialize(uint32 retries_used)
-
-
-
-void FinishVictoryAssistant::Update()
-{
-    switch(_state) {
-    case FINISH_VICTORY_GROWTH:
-        _UpdateGrowth();
-        break;
-
-    case FINISH_VICTORY_SPOILS:
-        _UpdateSpoils();
-        break;
-
-    case FINISH_END:
-        break;
-
-    default:
-        IF_PRINT_WARNING(BATTLE_DEBUG) << "invalid finish state: " << _state << std::endl;
-        break;
-    }
-}
-
-
-
-void FinishVictoryAssistant::Draw()
-{
-    _header_window.Draw();
-
-    if(_state == FINISH_VICTORY_GROWTH) {
-        _header_growth.Draw();
-        for(uint32 i = 0; i < _number_characters; i++) {
-            _character_window[i].Draw();
-            _DrawGrowth(i);
-        }
-    } else if(_state == FINISH_VICTORY_SPOILS) {
-        _header_drunes_dropped.Draw();
-        _header_total_drunes.Draw();
-        _spoils_window.Draw();
-        _DrawSpoils();
-        _object_list.Draw();
-    }
-}
-
-
-
-void FinishVictoryAssistant::_SetHeaderText()
-{
-    if((_state == FINISH_ANNOUNCE_RESULT) || (_state == FINISH_VICTORY_GROWTH)) {
-        _header_growth.SetDisplayText(UTranslate("XP Earned: ") + MakeUnicodeString(NumberToString(_xp_earned)));
-    } else if(_state == FINISH_VICTORY_SPOILS) {
-        _header_drunes_dropped.SetDisplayText(UTranslate("Drunes Found: ") + MakeUnicodeString(NumberToString(_drunes_dropped)));
-        _header_total_drunes.SetDisplayText(UTranslate("Total Drunes: ") + MakeUnicodeString(NumberToString(GlobalManager->GetDrunes())));
-    } else {
-        IF_PRINT_WARNING(BATTLE_DEBUG) << "invalid finish state: " << _state << std::endl;
-    }
-}
-
-
-
-void FinishVictoryAssistant::_CreateCharacterGUIObjects()
-{
-    // ----- (1): Create the character windows. The lowest one does not have its lower border removed
-    float next_ypos = CHAR_WINDOW_YPOS;
-    for(uint32 i = 0; i < _number_characters; i++) {
-        _number_character_windows_created++;
-        if((i + 1) >= _number_characters) {
-            _character_window[i].Create(CHAR_WINDOW_WIDTH, CHAR_WINDOW_HEIGHT);
-        } else {
-            _character_window[i].Create(CHAR_WINDOW_WIDTH, CHAR_WINDOW_HEIGHT, ~VIDEO_MENU_EDGE_BOTTOM, VIDEO_MENU_EDGE_BOTTOM);
-        }
-
-        _character_window[i].SetPosition(CHAR_WINDOW_XPOS, next_ypos);
-        _character_window[i].SetAlignment(VIDEO_X_CENTER, VIDEO_Y_TOP);
-        _character_window[i].Show();
-        next_ypos -= CHAR_WINDOW_HEIGHT;
-    }
-
-    // ----- (2): Construct GUI objects that will fill each character window
-    for(uint32 i = 0; i < _number_characters; i++) {
-        _growth_list[i].SetOwner(&_character_window[i]);
-        _growth_list[i].SetPosition(290.0f, 115.0f);
-        _growth_list[i].SetDimensions(200.0f, 100.0f, 4, 4, 4, 4);
-        _growth_list[i].SetTextStyle(TextStyle("text20", Color::white, VIDEO_TEXT_SHADOW_DARK));
-        _growth_list[i].SetAlignment(VIDEO_X_LEFT, VIDEO_Y_TOP);
-        _growth_list[i].SetOptionAlignment(VIDEO_X_RIGHT, VIDEO_Y_CENTER);
-        _growth_list[i].SetCursorState(VIDEO_CURSOR_STATE_HIDDEN);
-        for(uint32 j = 0; j < 16; j ++) {
-            _growth_list[i].AddOption();
-        }
-
-        _level_text[i].SetOwner(&_character_window[i]);
-        _level_text[i].SetPosition(130.0f, 110.0f);
-        _level_text[i].SetDimensions(200.0f, 40.0f);
-        _level_text[i].SetAlignment(VIDEO_X_LEFT, VIDEO_Y_TOP);
-        _level_text[i].SetTextAlignment(VIDEO_X_LEFT, VIDEO_Y_CENTER);
-        _level_text[i].SetDisplaySpeed(30);
-        _level_text[i].SetTextStyle(TextStyle("text20", Color::white));
-        _level_text[i].SetDisplayMode(VIDEO_TEXT_INSTANT);
-
-        _xp_text[i].SetOwner(&_character_window[i]);
-        _xp_text[i].SetPosition(130.0f, 90.0f);
-        _xp_text[i].SetDimensions(200.0f, 40.0f);
-        _xp_text[i].SetAlignment(VIDEO_X_LEFT, VIDEO_Y_TOP);
-        _xp_text[i].SetTextAlignment(VIDEO_X_LEFT, VIDEO_Y_CENTER);
-        _xp_text[i].SetDisplaySpeed(30);
-        _xp_text[i].SetTextStyle(TextStyle("text20", Color::white));
-        _xp_text[i].SetDisplayMode(VIDEO_TEXT_INSTANT);
-
-        // Don't show XP when the maximum level has been reached.
-        if(_characters[i]->GetExperienceLevel() >= GlobalManager->GetMaxExperienceLevel()) {
-            _level_text[i].SetDisplayText(UTranslate("Level (Max): ")
-                                             + MakeUnicodeString(NumberToString(_characters[i]->GetExperienceLevel())));
-            _xp_text[i].SetDisplayText(" ");
-        } else {
-<<<<<<< HEAD
-            _level_text[i].SetDisplayText(UTranslate("Level: ")
-                                             + MakeUnicodeString(NumberToString(_characters[i]->GetExperienceLevel())));
-            _xp_text[i].SetDisplayText(UTranslate("XP: ")
-                                       + MakeUnicodeString(NumberToString(_characters[i]->GetExperienceForNextLevel()
-                                            - _characters[i]->GetExperiencePoints())));
-=======
-            _level_xp_text[i].SetDisplayText(UTranslate("Level: ")
-                                             + MakeUnicodeString(NumberToString(_characters[i]->GetExperienceLevel()))
-                                             + MakeUnicodeString("\n") + UTranslate("XP: ")
-                                             + MakeUnicodeString(NumberToString(_characters[i]->GetExperienceForNextLevel()
-                                               )));
->>>>>>> 5585cb2e
-        }
-
-        _skill_text[i].SetOwner(&_character_window[i]);
-        _skill_text[i].SetPosition(130.0f, 60.0f);
-        _skill_text[i].SetDimensions(200.0f, 40.0f);
-        _skill_text[i].SetAlignment(VIDEO_X_LEFT, VIDEO_Y_TOP);
-        _skill_text[i].SetTextAlignment(VIDEO_X_LEFT, VIDEO_Y_CENTER);
-        _skill_text[i].SetDisplaySpeed(30);
-        _skill_text[i].SetTextStyle(TextStyle("text20", Color::white));
-        _skill_text[i].SetDisplayMode(VIDEO_TEXT_INSTANT);
-    }
-} // void FinishVictoryAssistant::_CreateCharacterGUIObjects()
-
-
-
-void FinishVictoryAssistant::_CreateObjectList()
-{
-    for(std::map<hoa_global::GlobalObject *, int32>::iterator i = _objects_dropped.begin(); i != _objects_dropped.end(); i++) {
-        GlobalObject *obj = i->first;
-        _object_list.AddOption(MakeUnicodeString("<" + obj->GetIconImage().GetFilename() + "><30>")
-                               + obj->GetName() + MakeUnicodeString("<R>x" + NumberToString(i->second)));
-    }
-
-    // Resize all icon images so that they are the same height as the text
-    for(uint32 i = 0; i < _object_list.GetNumberOptions(); i++) {
-        _object_list.GetEmbeddedImage(i)->SetDimensions(30.0f, 30.0f);
-    }
-}
-
-
-
-void FinishVictoryAssistant::_SetCharacterStatus()
-{
-    std::deque<BattleCharacter *>& battle_characters = BattleMode::CurrentInstance()->GetCharacterActors();
-
-    for(std::deque<BattleCharacter *>::iterator i = battle_characters.begin(); i != battle_characters.end(); i++) {
-        GlobalCharacter *character = (*i)->GetGlobalCharacter();
-
-        // Put back the current HP / SP onto the global characters.
-        character->SetHitPoints((*i)->GetHitPoints());
-        character->SetSkillPoints((*i)->GetSkillPoints());
-    }
-}
-
-
-
-void FinishVictoryAssistant::_UpdateGrowth()
-{
-    // The number of milliseconds that we wait in between updating the XP count
-    const uint32 UPDATE_PERIOD = 50;
-    // A simple counter used to keep track of when the next XP count should begin
-    static uint32 time_counter = 0;
-
-    // The amount of XP to add to each character this update cycle
-    uint32 xp_to_add = 0;
-
-    // ---------- (1): Process confirm press inputs.
-    if(InputManager->ConfirmPress()) {
-        // Begin counting out XP earned
-        if(!_begin_counting) {
-            _begin_counting = true;
-        }
-        // If confirm received during counting, instantly add all remaining XP
-        else if(_xp_earned != 0) {
-            xp_to_add = _xp_earned;
-        }
-        // Counting has finished. Move on to the spoils screen
-        else {
-            _state = FINISH_VICTORY_SPOILS;
-            _SetHeaderText();
-        }
-    }
-
-    // If counting has not began or counting is alreasy finished, there is nothing more to do here
-    if(!_begin_counting || (_xp_earned == 0))
-        return;
-
-    // ---------- (2): Update the timer and determine how much XP to add if the time has been reached
-    // We don't want to modify the XP to add if a confirm event occurred in step (1)
-    if(xp_to_add == 0) {
-        time_counter += SystemManager->GetUpdateTime();
-        if(time_counter >= UPDATE_PERIOD) {
-            time_counter -= UPDATE_PERIOD;
-
-            // Determine an appropriate amount of XP to add here
-            if(_xp_earned > 10000)
-                xp_to_add = 1000;
-            else if(_xp_earned > 1000)
-                xp_to_add = 100;
-            else if(_xp_earned > 100)
-                xp_to_add = 10;
-            else
-                xp_to_add = 1;
-        }
-    }
-
-    // If there is no XP to add this update cycle, there is nothing left for us to do
-    if(xp_to_add == 0) {
-        return;
-    }
-
-    // ---------- (3): Add the XP amount to the characters appropriately
-    std::deque<BattleCharacter *>& battle_characters = BattleMode::CurrentInstance()->GetCharacterActors();
-    // Tell whether the character can receive XP
-    bool level_maxed_out = false;
-    for(uint32 i = 0; i < _number_characters; ++i) {
-        // Don't add experience points to dead characters
-        if(battle_characters[i]->IsAlive() == false) {
-            continue;
-        }
-
-        // Don't permit to earn XP when the maximum level has been reached.
-        if(battle_characters[i]->GetExperienceLevel() >= GlobalManager->GetMaxExperienceLevel())
-            level_maxed_out = true;
-
-        if(!level_maxed_out && _characters[i]->AddExperiencePoints(xp_to_add) == true) {
-            _character_growths[i].UpdateGrowthData();
-            // Only add text for the stats that experienced growth
-            uint32 line = 0;
-
-            // HP
-            if(_character_growths[i].hit_points > 0) {
-                _growth_list[i].SetOptionText(line, UTranslate("HP:"));
-                _growth_list[i].SetOptionText(line + 1, MakeUnicodeString(NumberToString(_character_growths[i].hit_points)));
-                line = line + 2;
-            }
-
-            // SP
-            if(_character_growths[i].skill_points > 0) {
-                _growth_list[i].SetOptionText(line, UTranslate("SP:"));
-                _growth_list[i].SetOptionText(line + 1, MakeUnicodeString(NumberToString(_character_growths[i].skill_points)));
-                line = line + 2;
-            }
-
-            // Strength
-            if(_character_growths[i].strength > 0) {
-                _growth_list[i].SetOptionText(line, UTranslate("STR:"));
-                _growth_list[i].SetOptionText(line + 1, MakeUnicodeString(NumberToString(_character_growths[i].strength)));
-                line = line + 2;
-            }
-
-            // Vigor
-            if(_character_growths[i].vigor > 0) {
-                _growth_list[i].SetOptionText(line, UTranslate("VIG:"));
-                _growth_list[i].SetOptionText(line + 1, MakeUnicodeString(NumberToString(_character_growths[i].vigor)));
-                line = line + 2;
-            }
-
-            // Fortitude
-            if(_character_growths[i].fortitude > 0) {
-                _growth_list[i].SetOptionText(line, UTranslate("FOR:"));
-                _growth_list[i].SetOptionText(line + 1, MakeUnicodeString(NumberToString(_character_growths[i].fortitude)));
-                line = line + 2;
-            }
-
-            // Protection
-            if(_character_growths[i].protection > 0) {
-                _growth_list[i].SetOptionText(line, UTranslate("PRO:"));
-                _growth_list[i].SetOptionText(line + 1, MakeUnicodeString(NumberToString(_character_growths[i].protection)));
-                line = line + 2;
-            }
-
-            // Agility
-            if(_character_growths[i].agility > 0) {
-                _growth_list[i].SetOptionText(line, UTranslate("AGI:"));
-                _growth_list[i].SetOptionText(line + 1, MakeUnicodeString(NumberToString(_character_growths[i].agility)));
-                line = line + 2;
-            }
-
-            // Evade
-            if(_character_growths[i].evade > 0.0f) {
-                _growth_list[i].SetOptionText(line, UTranslate("EVA:"));
-                _growth_list[i].SetOptionText(line + 1, MakeUnicodeString(NumberToString(_character_growths[i].evade)));
-                line = line + 2;
-            }
-
-            if(_character_growths[i].skills_learned.empty() == false) {
-                // TODO: this currently only shows the first skill learned. We need this interface to support showing multiple
-                // skills that were learned for each character
-                _skill_text[i].SetDisplayText(UTranslate("New Skill Learned:\n   ") + _character_growths[i].skills_learned[0]->GetName());
-            }
-        }
-
-        ustring level_text;
-        ustring xp_text;
-        if(level_maxed_out) {
-            level_text = UTranslate("Level (Max): ") + MakeUnicodeString(NumberToString(_characters[i]->GetExperienceLevel()));
-        } else {
-<<<<<<< HEAD
-            level_text = UTranslate("Level: ") + MakeUnicodeString(NumberToString(_characters[i]->GetExperienceLevel()));
-            xp_text = UTranslate("XP: ") + MakeUnicodeString(NumberToString(_characters[i]->GetExperienceForNextLevel()
-                                             - _characters[i]->GetExperiencePoints()));
-=======
-            level_xp_text = Translate("Level: ")
-                            + NumberToString(_characters[i]->GetExperienceLevel())
-                            + "\n" + Translate("XP: ")
-                            + NumberToString(_characters[i]->GetExperienceForNextLevel());
->>>>>>> 5585cb2e
-        }
-
-        _level_text[i].SetDisplayText(level_text);
-        _xp_text[i].SetDisplayText(xp_text);
-    }
-
-    _xp_earned -= xp_to_add;
-    _SetHeaderText();
-} // void FinishVictoryAssistant::_UpdateGrowth()
-
-
-
-void FinishVictoryAssistant::_UpdateSpoils()
-{
-    // The number of milliseconds that we wait in between updating the drunes count
-    const uint32 UPDATE_PERIOD = 50;
-    // A simple counter used to keep track of when the next drunes count should begin
-    static uint32 time_counter = 0;
-    // TODO: Add drunes gradually instead of all at once
-    static uint32 drunes_to_add = 0;
-
-    // ---------- (1): Process confirm press inputs.
-    if(InputManager->ConfirmPress()) {
-        // Begin counting out drunes dropped
-        if(!_begin_counting)
-            _begin_counting = true;
-
-        // If confirm received during counting, instantly add all remaining drunes
-        else if(_drunes_dropped != 0) {
-            drunes_to_add = _drunes_dropped;
-        }
-        // Counting is done. Finish supervisor should now terminate
-        else {
-            _state = FINISH_END;
-        }
-    }
-
-    // If counting has not began or counting is alreasy finished, there is nothing more to do here
-    if(!_begin_counting || (_drunes_dropped == 0))
-        return;
-
-    // ---------- (2): Update the timer and determine how many drunes to add if the time has been reached
-    // We don't want to modify the drunes to add if a confirm event occurred in step (1)
-    if(drunes_to_add == 0) {
-        time_counter += SystemManager->GetUpdateTime();
-        if(time_counter >= UPDATE_PERIOD) {
-            time_counter -= UPDATE_PERIOD;
-
-            // Determine an appropriate amount of drunes to add here
-            if(_drunes_dropped > 10000)
-                drunes_to_add = 1000;
-            else if(_drunes_dropped > 1000)
-                drunes_to_add = 100;
-            else if(_drunes_dropped > 100)
-                drunes_to_add = 10;
-            else
-                drunes_to_add = 1;
-        }
-    }
-
-    // ---------- (2): Add drunes and update the display
-    if(drunes_to_add != 0) {
-        // Avoid making _drunes_dropped a negative value
-        if(drunes_to_add > _drunes_dropped) {
-            drunes_to_add = _drunes_dropped;
-        }
-
-        GlobalManager->AddDrunes(drunes_to_add);
-        _drunes_dropped -= drunes_to_add;
-        _SetHeaderText();
-    }
-} // void FinishVictoryAssistant::_UpdateSpoils()
-
-
-
-void FinishVictoryAssistant::_DrawGrowth(uint32 index)
-{
-    VideoManager->SetDrawFlags(VIDEO_X_LEFT, VIDEO_Y_TOP, 0);
-    VideoManager->Move(CHAR_WINDOW_XPOS - (CHAR_WINDOW_WIDTH / 2) + 20.0f, (CHAR_WINDOW_YPOS - 15.0f) - (CHAR_WINDOW_HEIGHT * index));
-    _character_portraits[index].Draw();
-
-    _level_text[index].Draw();
-    _xp_text[index].Draw();
-    _growth_list[index].Draw();
-    _skill_text[index].Draw();
-}
-
-
-
-void FinishVictoryAssistant::_DrawSpoils()
-{
-    _object_header_text.Draw();
-    _object_list.Draw();
-}
-
-////////////////////////////////////////////////////////////////////////////////
-// FinishSupervisor class
-////////////////////////////////////////////////////////////////////////////////
-
-FinishSupervisor::FinishSupervisor() :
-    _state(FINISH_INVALID),
-    _battle_victory(false),
-    _defeat_assistant(_state),
-    _victory_assistant(_state)
-{
-    _outcome_text.SetPosition(400.0f, 720.0f);
-    _outcome_text.SetAlignment(VIDEO_X_LEFT, VIDEO_Y_TOP);
-    _outcome_text.SetTextAlignment(VIDEO_X_LEFT, VIDEO_Y_TOP);
-    _outcome_text.SetDimensions(400.0f, 50.0f);
-    _outcome_text.SetDisplaySpeed(30);
-    _outcome_text.SetTextStyle(TextStyle("text24", Color::white));
-    _outcome_text.SetDisplayMode(VIDEO_TEXT_INSTANT);
-}
-
-void FinishSupervisor::Initialize(bool victory)
-{
-    _battle_victory = victory;
-    _state = FINISH_ANNOUNCE_RESULT;
-
-    if(_battle_victory) {
-        _victory_assistant.Initialize();
-        _outcome_text.SetDisplayText(UTranslate("The heroes were victorious!"));
-    } else {
-        _defeat_assistant.Initialize();
-        _outcome_text.SetDisplayText(UTranslate("The heroes fell in battle..."));
-    }
-}
-
-
-
-void FinishSupervisor::Update()
-{
-    if(_state == FINISH_ANNOUNCE_RESULT) {
-        if(_battle_victory == true) {
-            _state = FINISH_VICTORY_GROWTH;
-        } else {
-            _state = FINISH_DEFEAT_SELECT;
-        }
-        return;
-    }
-
-    if(_battle_victory == true) {
-        _victory_assistant.Update();
-    } else {
-        _defeat_assistant.Update();
-    }
-
-    if(_state == FINISH_END) {
-        if(_battle_victory) {
-            BattleMode::CurrentInstance()->ChangeState(BATTLE_STATE_EXITING);
-        }
-
-        else {
-            switch(_defeat_assistant.GetDefeatOption()) {
-            case DEFEAT_OPTION_RETRY:
-                BattleMode::CurrentInstance()->RestartBattle();
-                break;
-            case DEFEAT_OPTION_END:
-                ModeManager->PopAll();
-                ModeManager->Push(new hoa_boot::BootMode(), false, true);
-                break;
-            default:
-                IF_PRINT_WARNING(BATTLE_DEBUG)
-                        << "invalid defeat option selected: "
-                        << _defeat_assistant.GetDefeatOption() << std::endl;
-                break;
-            }
-        }
-    }
-}
-
-
-
-void FinishSupervisor::Draw()
-{
-    _outcome_text.Draw();
-
-    if(_battle_victory == true) {
-        _victory_assistant.Draw();
-    } else {
-        _defeat_assistant.Draw();
-    }
-}
-
-} // namespace private_battle
-
-} // namespace hoa_battle
+////////////////////////////////////////////////////////////////////////////////
+//            Copyright (C) 2004-2010 by The Allacrost Project
+//                         All Rights Reserved
+//
+// This code is licensed under the GNU GPL version 2. It is free software and
+// you may modify it and/or redistribute it under the terms of this license.
+// See http://www.gnu.org/copyleft/gpl.html for details.
+////////////////////////////////////////////////////////////////////////////////
+
+/** ****************************************************************************
+*** \file    battle_finish.cpp
+*** \author  Tyler Olsen, roots@allacrost.org
+*** \brief   Source file for battle finish menu
+*** ***************************************************************************/
+
+#include "engine/audio/audio.h"
+#include "engine/mode_manager.h"
+#include "engine/input.h"
+#include "engine/system.h"
+#include "engine/video/video.h"
+
+#include "modes/battle/battle.h"
+#include "modes/battle/battle_actions.h"
+#include "modes/battle/battle_actors.h"
+#include "modes/battle/battle_finish.h"
+#include "modes/battle/battle_utils.h"
+
+#include "modes/boot/boot.h"
+
+using namespace hoa_utils;
+using namespace hoa_audio;
+using namespace hoa_video;
+using namespace hoa_gui;
+using namespace hoa_input;
+using namespace hoa_mode_manager;
+using namespace hoa_system;
+using namespace hoa_global;
+
+namespace hoa_battle
+{
+
+namespace private_battle
+{
+
+//! \brief Draw position and dimension constants used for GUI objects
+//@{
+const float TOP_WINDOW_XPOS        = 512.0f;
+const float TOP_WINDOW_YPOS        = 664.0f;
+const float TOP_WINDOW_WIDTH       = 512.0f;
+const float TOP_WINDOW_HEIGHT      = 64.0f;
+
+const float TOOLTIP_WINDOW_XPOS    = TOP_WINDOW_XPOS;
+const float TOOLTIP_WINDOW_YPOS    = TOP_WINDOW_YPOS - TOP_WINDOW_HEIGHT + 16.0f;
+const float TOOLTIP_WINDOW_WIDTH   = TOP_WINDOW_WIDTH;
+const float TOOLTIP_WINDOW_HEIGHT  = 112.0f;
+
+const float CHAR_WINDOW_XPOS       = TOP_WINDOW_XPOS;
+const float CHAR_WINDOW_YPOS       = TOOLTIP_WINDOW_YPOS;
+const float CHAR_WINDOW_WIDTH      = TOP_WINDOW_WIDTH;
+const float CHAR_WINDOW_HEIGHT     = 120.0f;
+
+const float SPOILS_WINDOW_XPOS     = TOP_WINDOW_XPOS;
+const float SPOILS_WINDOW_YPOS     = TOOLTIP_WINDOW_YPOS;
+const float SPOILS_WINDOW_WIDTH    = TOP_WINDOW_WIDTH;
+const float SPOILS_WINDOW_HEIGHT   = 220.0f;
+//@}
+
+////////////////////////////////////////////////////////////////////////////////
+// CharacterGrowth class
+////////////////////////////////////////////////////////////////////////////////
+
+CharacterGrowth::CharacterGrowth(GlobalCharacter* ch) :
+    hit_points(0),
+    skill_points(0),
+    strength(0),
+    vigor(0),
+    fortitude(0),
+    protection(0),
+    agility(0),
+    evade(0.0f),
+    _character(ch),
+    _experience_levels_gained(0)
+{
+    if (ch == NULL) {
+        IF_PRINT_WARNING(BATTLE_DEBUG) << "NULL pointer passed to constructor" << std::endl;
+    }
+}
+
+
+void CharacterGrowth::UpdateGrowthData() {
+    bool remaining_growth = true;
+    bool level_gained = false;
+
+    // The logic required to update this data can be a bit tricky. We have to retrieve all of the stat growth
+    // prior to calling AcknowledgeGrowth() because that call will reset the stat data. However, the list of
+    // new skills learned is not available until after calling AcknowledgeGrowth to process the new level gained
+    // (if any). And of course multiple AcknowledgeGrowth() calls may have to be made. The structure of the loop
+    // below addresses all of these cases.
+    while (remaining_growth == true) {
+        hit_points += _character->GetHitPointsGrowth();
+        skill_points += _character->GetSkillPointsGrowth();
+        strength += _character->GetStrengthGrowth();
+        vigor += _character->GetVigorGrowth();
+        fortitude += _character->GetFortitudeGrowth();
+        protection += _character->GetProtectionGrowth();
+        agility += _character->GetAgilityGrowth();
+        evade += _character->GetEvadeGrowth();
+
+        level_gained = _character->ReachedNewExperienceLevel();
+        remaining_growth = _character->AcknowledgeGrowth();
+
+        if (level_gained == true) {
+            _experience_levels_gained++;
+
+            // New skills are only found in growth data when the character has reached a new level
+            // Note that the character's new skills learned container will be cleared upon the next
+            // call to AcknowledgeGrowth, so skills will not be duplicated in the skills_learned container
+            std::vector<GlobalSkill*>* skills = _character->GetNewSkillsLearned();
+            for (uint32 i = 0; i < skills->size(); i++) {
+                skills_learned.push_back(skills->at(i));
+            }
+        }
+    }
+}
+
+////////////////////////////////////////////////////////////////////////////////
+// FinishDefeatAssistant class
+////////////////////////////////////////////////////////////////////////////////
+
+FinishDefeatAssistant::FinishDefeatAssistant(FINISH_STATE &state) :
+    _state(state)
+{
+    _options_window.Create(TOP_WINDOW_WIDTH, TOP_WINDOW_HEIGHT, ~VIDEO_MENU_EDGE_BOTTOM, VIDEO_MENU_EDGE_BOTTOM);
+    _options_window.SetPosition(TOP_WINDOW_XPOS, TOP_WINDOW_YPOS);
+    _options_window.SetAlignment(VIDEO_X_CENTER, VIDEO_Y_TOP);
+    _options_window.Show();
+
+    _tooltip_window.Create(TOOLTIP_WINDOW_WIDTH, TOOLTIP_WINDOW_HEIGHT);
+    _tooltip_window.SetPosition(TOOLTIP_WINDOW_XPOS, TOOLTIP_WINDOW_YPOS);
+    _tooltip_window.SetAlignment(VIDEO_X_CENTER, VIDEO_Y_TOP);
+    _tooltip_window.Show();
+
+    _options.SetOwner(&_options_window);
+    _options.SetPosition(TOP_WINDOW_WIDTH / 2, TOP_WINDOW_HEIGHT / 2 + 4.0f);
+    _options.SetDimensions(480.0f, 50.0f, 2, 1, 2, 1);
+    _options.SetTextStyle(TextStyle("title22", Color::white, VIDEO_TEXT_SHADOW_DARK));
+    _options.SetAlignment(VIDEO_X_CENTER, VIDEO_Y_CENTER);
+    _options.SetOptionAlignment(VIDEO_X_CENTER, VIDEO_Y_CENTER);
+    _options.SetSelectMode(VIDEO_SELECT_SINGLE);
+    _options.SetHorizontalWrapMode(VIDEO_WRAP_MODE_STRAIGHT);
+    _options.SetCursorOffset(-60.0f, 25.0f);
+    _options.AddOption(UTranslate("Retry"));
+    _options.AddOption(UTranslate("End"));
+    _options.SetSelection(0);
+
+    _confirm_options.SetOwner(&_options_window);
+    _confirm_options.SetPosition(TOP_WINDOW_WIDTH / 2, TOP_WINDOW_HEIGHT / 2 + 4.0f);
+    _confirm_options.SetDimensions(240.0f, 50.0f, 2, 1, 2, 1);
+    _confirm_options.SetTextStyle(TextStyle("title22", Color::white, VIDEO_TEXT_SHADOW_DARK));
+    _confirm_options.SetAlignment(VIDEO_X_CENTER, VIDEO_Y_CENTER);
+    _confirm_options.SetOptionAlignment(VIDEO_X_CENTER, VIDEO_Y_CENTER);
+    _confirm_options.SetSelectMode(VIDEO_SELECT_SINGLE);
+    _confirm_options.SetHorizontalWrapMode(VIDEO_WRAP_MODE_STRAIGHT);
+    _confirm_options.SetCursorOffset(-60.0f, 25.0f);
+    _confirm_options.AddOption(UTranslate("Yes"));
+    _confirm_options.AddOption(UTranslate("No"));
+    _confirm_options.SetSelection(0);
+
+    _tooltip.SetOwner(&_tooltip_window);
+    _tooltip.SetPosition(32.0f, TOOLTIP_WINDOW_HEIGHT - 40.0f);
+    _tooltip.SetDimensions(480.0f, 80.0f);
+    _tooltip.SetAlignment(VIDEO_X_LEFT, VIDEO_Y_TOP);
+    _tooltip.SetTextAlignment(VIDEO_X_LEFT, VIDEO_Y_TOP);
+    _tooltip.SetDisplaySpeed(30);
+    _tooltip.SetTextStyle(TextStyle("text20", Color::white));
+    _tooltip.SetDisplayMode(VIDEO_TEXT_INSTANT);
+}
+
+
+
+FinishDefeatAssistant::~FinishDefeatAssistant()
+{
+    _options_window.Destroy();
+    _tooltip_window.Destroy();
+}
+
+
+
+void FinishDefeatAssistant::Initialize()
+{
+    _SetTooltipText();
+
+    _options_window.Show();
+    _tooltip_window.Show();
+}
+
+
+
+void FinishDefeatAssistant::Update()
+{
+    switch(_state) {
+    case FINISH_DEFEAT_SELECT:
+        _options.Update();
+        if(InputManager->ConfirmPress()) {
+            if(!_options.IsOptionEnabled(_options.GetSelection())) {
+                AudioManager->PlaySound("snd/cancel.wav");
+            } else {
+                _state = FINISH_DEFEAT_CONFIRM;
+                // Set default confirm option to "No"
+                if(_options.GetSelection() == (int32)DEFEAT_OPTION_END)
+                    _confirm_options.SetSelection(1);
+                else
+                    _confirm_options.SetSelection(0);
+
+                _SetTooltipText();
+            }
+        }
+
+        else if(InputManager->LeftPress()) {
+            _options.InputLeft();
+            _SetTooltipText();
+        } else if(InputManager->RightPress()) {
+            _options.InputRight();
+            _SetTooltipText();
+        }
+
+        break;
+
+    case FINISH_DEFEAT_CONFIRM:
+        _confirm_options.Update();
+        if(InputManager->ConfirmPress()) {
+            switch(_confirm_options.GetSelection()) {
+            case 0: // "Yes"
+                _state = FINISH_END;
+                _options_window.Hide();
+                _tooltip_window.Hide();
+                break;
+            case 1: // "No"
+                _state = FINISH_DEFEAT_SELECT;
+                _SetTooltipText();
+                break;
+            default:
+                IF_PRINT_WARNING(BATTLE_DEBUG)
+                        << "invalid confirm option selection: "
+                        << _confirm_options.GetSelection() << std::endl;
+                break;
+            }
+        }
+
+        else if(InputManager->CancelPress()) {
+            _state = FINISH_DEFEAT_SELECT;
+            _SetTooltipText();
+        }
+
+        else if(InputManager->LeftPress()) {
+            _confirm_options.InputLeft();
+        } else if(InputManager->RightPress()) {
+            _confirm_options.InputRight();
+        }
+
+        break;
+
+    case FINISH_END:
+        break;
+
+    default:
+        IF_PRINT_WARNING(BATTLE_DEBUG) << "invalid finish state: " << _state << std::endl;
+        break;
+    }
+} // void FinishDefeatAssistant::Update()
+
+
+
+void FinishDefeatAssistant::Draw()
+{
+    _options_window.Draw();
+    _tooltip_window.Draw();
+
+    if(_state == FINISH_DEFEAT_SELECT) {
+        _options.Draw();
+    } else if(_state == FINISH_DEFEAT_CONFIRM) {
+        _confirm_options.Draw();
+    }
+
+    _tooltip.Draw();
+}
+
+
+
+void FinishDefeatAssistant::_SetTooltipText()
+{
+    _tooltip.SetDisplayText("");
+
+    if((_state == FINISH_ANNOUNCE_RESULT) || (_state == FINISH_DEFEAT_SELECT)) {
+        switch(_options.GetSelection()) {
+        case DEFEAT_OPTION_RETRY:
+            _tooltip.SetDisplayText(Translate("Start over from the beginning of this battle."));
+            break;
+        case DEFEAT_OPTION_END:
+            _tooltip.SetDisplayText(UTranslate("Exit to main menu."));
+            break;
+        default:
+            break;
+        }
+    } else if(_state == FINISH_DEFEAT_CONFIRM) {
+        switch(_options.GetSelection()) {
+        case DEFEAT_OPTION_RETRY:
+            _tooltip.SetDisplayText(UTranslate("Confirm: retry battle."));
+            break;
+        case DEFEAT_OPTION_END:
+            _tooltip.SetDisplayText(UTranslate("Confirm: return to main menu."));
+            break;
+        default:
+            break;
+        }
+    }
+}
+
+////////////////////////////////////////////////////////////////////////////////
+// FinishVictoryAssistant class
+////////////////////////////////////////////////////////////////////////////////
+
+FinishVictoryAssistant::FinishVictoryAssistant(FINISH_STATE &state) :
+    _state(state),
+    _number_characters(0),
+    _xp_earned(0),
+    _drunes_dropped(0),
+    _begin_counting(false),
+    _number_character_windows_created(0)
+{
+    _header_window.Create(TOP_WINDOW_WIDTH, TOP_WINDOW_HEIGHT, ~VIDEO_MENU_EDGE_BOTTOM, VIDEO_MENU_EDGE_BOTTOM);
+    _header_window.SetPosition(TOP_WINDOW_XPOS, TOP_WINDOW_YPOS);
+    _header_window.SetAlignment(VIDEO_X_CENTER, VIDEO_Y_TOP);
+    _header_window.Show();
+
+    // Note: Character windows are created later when the Initialize() function is called. This is done because the borders
+    // used with these windows depend on the number of characters in the party.
+
+    _spoils_window.Create(SPOILS_WINDOW_WIDTH, SPOILS_WINDOW_HEIGHT);
+    _spoils_window.SetPosition(SPOILS_WINDOW_XPOS, SPOILS_WINDOW_YPOS);
+    _spoils_window.SetAlignment(VIDEO_X_CENTER, VIDEO_Y_TOP);
+    _spoils_window.Show();
+
+    _header_growth.SetOwner(&_header_window);
+    _header_growth.SetPosition(TOP_WINDOW_WIDTH / 2 - 50.0f, TOP_WINDOW_HEIGHT - 20.0f);
+    _header_growth.SetDimensions(400.0f, 40.0f);
+    _header_growth.SetAlignment(VIDEO_X_LEFT, VIDEO_Y_TOP);
+    _header_growth.SetTextAlignment(VIDEO_X_LEFT, VIDEO_Y_TOP);
+    _header_growth.SetDisplaySpeed(30);
+    _header_growth.SetTextStyle(TextStyle("text20", Color::white));
+    _header_growth.SetDisplayMode(VIDEO_TEXT_INSTANT);
+
+    _header_drunes_dropped.SetOwner(&_header_window);
+    _header_drunes_dropped.SetPosition(TOP_WINDOW_WIDTH / 2 - 200.0f, TOP_WINDOW_HEIGHT - 20.0f);
+    _header_drunes_dropped.SetDimensions(400.0f, 40.0f);
+    _header_drunes_dropped.SetAlignment(VIDEO_X_LEFT, VIDEO_Y_TOP);
+    _header_drunes_dropped.SetTextAlignment(VIDEO_X_LEFT, VIDEO_Y_TOP);
+    _header_drunes_dropped.SetDisplaySpeed(30);
+    _header_drunes_dropped.SetTextStyle(TextStyle("text20", Color::white));
+    _header_drunes_dropped.SetDisplayMode(VIDEO_TEXT_INSTANT);
+
+    _header_total_drunes.SetOwner(&_header_window);
+    _header_total_drunes.SetPosition(TOP_WINDOW_WIDTH / 2 + 50.0f, TOP_WINDOW_HEIGHT - 20.0f);
+    _header_total_drunes.SetDimensions(400.0f, 40.0f);
+    _header_total_drunes.SetAlignment(VIDEO_X_LEFT, VIDEO_Y_TOP);
+    _header_total_drunes.SetTextAlignment(VIDEO_X_LEFT, VIDEO_Y_TOP);
+    _header_total_drunes.SetDisplaySpeed(30);
+    _header_total_drunes.SetTextStyle(TextStyle("text20", Color::white));
+    _header_total_drunes.SetDisplayMode(VIDEO_TEXT_INSTANT);
+
+    for(uint32 i = 0; i < 4; i++) {
+        _growth_list[i].SetOwner(&(_character_window[i]));
+    }
+
+    _object_header_text.SetOwner(&_spoils_window);
+    _object_header_text.SetPosition(SPOILS_WINDOW_WIDTH / 2 - 50.0f, SPOILS_WINDOW_HEIGHT - 10.0f);
+    _object_header_text.SetDimensions(200.0f, 40.0f);
+    _object_header_text.SetAlignment(VIDEO_X_LEFT, VIDEO_Y_TOP);
+    _object_header_text.SetTextAlignment(VIDEO_X_LEFT, VIDEO_Y_TOP);
+    _object_header_text.SetDisplaySpeed(30);
+    _object_header_text.SetTextStyle(TextStyle("title20", Color::white));
+    _object_header_text.SetDisplayMode(VIDEO_TEXT_INSTANT);
+    _object_header_text.SetDisplayText(UTranslate("Items Found"));
+
+    _object_list.SetOwner(&_spoils_window);
+    _object_list.SetPosition(100.0f, SPOILS_WINDOW_HEIGHT - 35.0f);
+    _object_list.SetDimensions(300.0f, 160.0f, 1, 8, 1, 8);
+    _object_list.SetTextStyle(TextStyle("text20", Color::white));
+    _object_list.SetAlignment(VIDEO_X_LEFT, VIDEO_Y_TOP);
+    _object_list.SetOptionAlignment(VIDEO_X_LEFT, VIDEO_Y_CENTER);
+    _object_list.SetCursorState(VIDEO_CURSOR_STATE_HIDDEN);
+}
+
+
+
+FinishVictoryAssistant::~FinishVictoryAssistant()
+{
+    _header_window.Destroy();
+    _spoils_window.Destroy();
+
+    for(uint32 i = 0; i < _number_character_windows_created; i++) {
+        _character_window[i].Destroy();
+    }
+
+    // Add all the objects that were dropped by enemies to the party's inventory
+    for(std::map<GlobalObject *, int32>::iterator i = _objects_dropped.begin(); i != _objects_dropped.end(); i++) {
+        GlobalManager->AddToInventory(i->first->GetID(), i->second);
+    }
+
+    // Update the HP and SP of all characters before leaving
+    _SetCharacterStatus();
+}
+
+
+
+void FinishVictoryAssistant::Initialize()
+{
+    // ----- (1): Prepare all character data
+    std::deque<BattleCharacter *>& all_characters = BattleMode::CurrentInstance()->GetCharacterActors();
+    _number_characters = all_characters.size();
+
+    for(uint32 i = 0; i < _number_characters; ++i) {
+        _characters.push_back(all_characters[i]->GetGlobalCharacter());
+        _character_growths.push_back(CharacterGrowth(_characters[i]));
+        _character_portraits[i] = all_characters[i]->GetPortrait();
+
+        // Only size up non valid images
+        if(!_character_portraits[i].GetFilename().empty())
+            _character_portraits[i].SetDimensions(100.0f, 100.0f);
+
+        // Gray out portraits of deceased characters
+        if(!all_characters[i]->IsAlive()) {
+            _character_portraits[i].EnableGrayScale();
+        } else {
+            // Set up the victory animation for the living beings
+            all_characters[i]->ChangeSpriteAnimation("victory");
+        }
+    }
+
+    // ----- (2): Collect the XP, drunes, and dropped objects for each defeated enemy
+    std::deque<BattleEnemy *>& all_enemies = BattleMode::CurrentInstance()->GetEnemyActors();
+    GlobalEnemy *enemy;
+    std::vector<GlobalObject *> objects;
+    std::map<GlobalObject *, int32>::iterator iter;
+
+    for(uint32 i = 0; i < all_enemies.size(); ++i) {
+        enemy = all_enemies[i]->GetGlobalEnemy();
+        _xp_earned += enemy->GetExperiencePoints();
+        _drunes_dropped += enemy->GetDrunesDropped();
+        enemy->DetermineDroppedObjects(objects);
+
+        for(uint32 j = 0; j < objects.size(); ++j) {
+            // Check if the object to add is already in our list. If so, just increase the quantity of that object.
+            // iter = _objects_dropped.find(objects[j]); // Will not work since each item is created with new.
+            // Need to search for the item ID instead.
+            iter = _objects_dropped.begin();
+            while(iter != _objects_dropped.end()) {
+                if(iter->first->GetID() == objects[j]->GetID()) break;
+                iter++;
+            }
+
+            if(iter != _objects_dropped.end()) {
+                iter->second++;
+            } else {
+                _objects_dropped.insert(std::make_pair(objects[j], 1));
+            }
+        }
+    }
+
+    // ----- (3): Divide up the XP earnings by the number of players (both living and dead) and apply the penalty for any battle retries
+    _xp_earned /= _number_characters;
+
+    _CreateCharacterGUIObjects();
+    _CreateObjectList();
+    _SetHeaderText();
+} // void FinishVictoryAssistant::Initialize(uint32 retries_used)
+
+
+
+void FinishVictoryAssistant::Update()
+{
+    switch(_state) {
+    case FINISH_VICTORY_GROWTH:
+        _UpdateGrowth();
+        break;
+
+    case FINISH_VICTORY_SPOILS:
+        _UpdateSpoils();
+        break;
+
+    case FINISH_END:
+        break;
+
+    default:
+        IF_PRINT_WARNING(BATTLE_DEBUG) << "invalid finish state: " << _state << std::endl;
+        break;
+    }
+}
+
+
+
+void FinishVictoryAssistant::Draw()
+{
+    _header_window.Draw();
+
+    if(_state == FINISH_VICTORY_GROWTH) {
+        _header_growth.Draw();
+        for(uint32 i = 0; i < _number_characters; i++) {
+            _character_window[i].Draw();
+            _DrawGrowth(i);
+        }
+    } else if(_state == FINISH_VICTORY_SPOILS) {
+        _header_drunes_dropped.Draw();
+        _header_total_drunes.Draw();
+        _spoils_window.Draw();
+        _DrawSpoils();
+        _object_list.Draw();
+    }
+}
+
+
+
+void FinishVictoryAssistant::_SetHeaderText()
+{
+    if((_state == FINISH_ANNOUNCE_RESULT) || (_state == FINISH_VICTORY_GROWTH)) {
+        _header_growth.SetDisplayText(UTranslate("XP Earned: ") + MakeUnicodeString(NumberToString(_xp_earned)));
+    } else if(_state == FINISH_VICTORY_SPOILS) {
+        _header_drunes_dropped.SetDisplayText(UTranslate("Drunes Found: ") + MakeUnicodeString(NumberToString(_drunes_dropped)));
+        _header_total_drunes.SetDisplayText(UTranslate("Total Drunes: ") + MakeUnicodeString(NumberToString(GlobalManager->GetDrunes())));
+    } else {
+        IF_PRINT_WARNING(BATTLE_DEBUG) << "invalid finish state: " << _state << std::endl;
+    }
+}
+
+
+
+void FinishVictoryAssistant::_CreateCharacterGUIObjects()
+{
+    // ----- (1): Create the character windows. The lowest one does not have its lower border removed
+    float next_ypos = CHAR_WINDOW_YPOS;
+    for(uint32 i = 0; i < _number_characters; i++) {
+        _number_character_windows_created++;
+        if((i + 1) >= _number_characters) {
+            _character_window[i].Create(CHAR_WINDOW_WIDTH, CHAR_WINDOW_HEIGHT);
+        } else {
+            _character_window[i].Create(CHAR_WINDOW_WIDTH, CHAR_WINDOW_HEIGHT, ~VIDEO_MENU_EDGE_BOTTOM, VIDEO_MENU_EDGE_BOTTOM);
+        }
+
+        _character_window[i].SetPosition(CHAR_WINDOW_XPOS, next_ypos);
+        _character_window[i].SetAlignment(VIDEO_X_CENTER, VIDEO_Y_TOP);
+        _character_window[i].Show();
+        next_ypos -= CHAR_WINDOW_HEIGHT;
+    }
+
+    // ----- (2): Construct GUI objects that will fill each character window
+    for(uint32 i = 0; i < _number_characters; i++) {
+        _growth_list[i].SetOwner(&_character_window[i]);
+        _growth_list[i].SetPosition(290.0f, 115.0f);
+        _growth_list[i].SetDimensions(200.0f, 100.0f, 4, 4, 4, 4);
+        _growth_list[i].SetTextStyle(TextStyle("text20", Color::white, VIDEO_TEXT_SHADOW_DARK));
+        _growth_list[i].SetAlignment(VIDEO_X_LEFT, VIDEO_Y_TOP);
+        _growth_list[i].SetOptionAlignment(VIDEO_X_RIGHT, VIDEO_Y_CENTER);
+        _growth_list[i].SetCursorState(VIDEO_CURSOR_STATE_HIDDEN);
+        for(uint32 j = 0; j < 16; j ++) {
+            _growth_list[i].AddOption();
+        }
+
+        _level_text[i].SetOwner(&_character_window[i]);
+        _level_text[i].SetPosition(130.0f, 110.0f);
+        _level_text[i].SetDimensions(200.0f, 40.0f);
+        _level_text[i].SetAlignment(VIDEO_X_LEFT, VIDEO_Y_TOP);
+        _level_text[i].SetTextAlignment(VIDEO_X_LEFT, VIDEO_Y_CENTER);
+        _level_text[i].SetDisplaySpeed(30);
+        _level_text[i].SetTextStyle(TextStyle("text20", Color::white));
+        _level_text[i].SetDisplayMode(VIDEO_TEXT_INSTANT);
+
+        _xp_text[i].SetOwner(&_character_window[i]);
+        _xp_text[i].SetPosition(130.0f, 90.0f);
+        _xp_text[i].SetDimensions(200.0f, 40.0f);
+        _xp_text[i].SetAlignment(VIDEO_X_LEFT, VIDEO_Y_TOP);
+        _xp_text[i].SetTextAlignment(VIDEO_X_LEFT, VIDEO_Y_CENTER);
+        _xp_text[i].SetDisplaySpeed(30);
+        _xp_text[i].SetTextStyle(TextStyle("text20", Color::white));
+        _xp_text[i].SetDisplayMode(VIDEO_TEXT_INSTANT);
+
+        // Don't show XP when the maximum level has been reached.
+        if(_characters[i]->GetExperienceLevel() >= GlobalManager->GetMaxExperienceLevel()) {
+            _level_text[i].SetDisplayText(UTranslate("Level (Max): ")
+                                             + MakeUnicodeString(NumberToString(_characters[i]->GetExperienceLevel())));
+            _xp_text[i].SetDisplayText(" ");
+        } else {
+            _level_text[i].SetDisplayText(UTranslate("Level: ")
+                                             + MakeUnicodeString(NumberToString(_characters[i]->GetExperienceLevel())));
+            _xp_text[i].SetDisplayText(UTranslate("XP: ")
+                                       + MakeUnicodeString(NumberToString(_characters[i]->GetExperienceForNextLevel())));
+        }
+
+        _skill_text[i].SetOwner(&_character_window[i]);
+        _skill_text[i].SetPosition(130.0f, 60.0f);
+        _skill_text[i].SetDimensions(200.0f, 40.0f);
+        _skill_text[i].SetAlignment(VIDEO_X_LEFT, VIDEO_Y_TOP);
+        _skill_text[i].SetTextAlignment(VIDEO_X_LEFT, VIDEO_Y_CENTER);
+        _skill_text[i].SetDisplaySpeed(30);
+        _skill_text[i].SetTextStyle(TextStyle("text20", Color::white));
+        _skill_text[i].SetDisplayMode(VIDEO_TEXT_INSTANT);
+    }
+} // void FinishVictoryAssistant::_CreateCharacterGUIObjects()
+
+
+
+void FinishVictoryAssistant::_CreateObjectList()
+{
+    for(std::map<hoa_global::GlobalObject *, int32>::iterator i = _objects_dropped.begin(); i != _objects_dropped.end(); i++) {
+        GlobalObject *obj = i->first;
+        _object_list.AddOption(MakeUnicodeString("<" + obj->GetIconImage().GetFilename() + "><30>")
+                               + obj->GetName() + MakeUnicodeString("<R>x" + NumberToString(i->second)));
+    }
+
+    // Resize all icon images so that they are the same height as the text
+    for(uint32 i = 0; i < _object_list.GetNumberOptions(); i++) {
+        _object_list.GetEmbeddedImage(i)->SetDimensions(30.0f, 30.0f);
+    }
+}
+
+
+
+void FinishVictoryAssistant::_SetCharacterStatus()
+{
+    std::deque<BattleCharacter *>& battle_characters = BattleMode::CurrentInstance()->GetCharacterActors();
+
+    for(std::deque<BattleCharacter *>::iterator i = battle_characters.begin(); i != battle_characters.end(); i++) {
+        GlobalCharacter *character = (*i)->GetGlobalCharacter();
+
+        // Put back the current HP / SP onto the global characters.
+        character->SetHitPoints((*i)->GetHitPoints());
+        character->SetSkillPoints((*i)->GetSkillPoints());
+    }
+}
+
+
+
+void FinishVictoryAssistant::_UpdateGrowth()
+{
+    // The number of milliseconds that we wait in between updating the XP count
+    const uint32 UPDATE_PERIOD = 50;
+    // A simple counter used to keep track of when the next XP count should begin
+    static uint32 time_counter = 0;
+
+    // The amount of XP to add to each character this update cycle
+    uint32 xp_to_add = 0;
+
+    // ---------- (1): Process confirm press inputs.
+    if(InputManager->ConfirmPress()) {
+        // Begin counting out XP earned
+        if(!_begin_counting) {
+            _begin_counting = true;
+        }
+        // If confirm received during counting, instantly add all remaining XP
+        else if(_xp_earned != 0) {
+            xp_to_add = _xp_earned;
+        }
+        // Counting has finished. Move on to the spoils screen
+        else {
+            _state = FINISH_VICTORY_SPOILS;
+            _SetHeaderText();
+        }
+    }
+
+    // If counting has not began or counting is alreasy finished, there is nothing more to do here
+    if(!_begin_counting || (_xp_earned == 0))
+        return;
+
+    // ---------- (2): Update the timer and determine how much XP to add if the time has been reached
+    // We don't want to modify the XP to add if a confirm event occurred in step (1)
+    if(xp_to_add == 0) {
+        time_counter += SystemManager->GetUpdateTime();
+        if(time_counter >= UPDATE_PERIOD) {
+            time_counter -= UPDATE_PERIOD;
+
+            // Determine an appropriate amount of XP to add here
+            if(_xp_earned > 10000)
+                xp_to_add = 1000;
+            else if(_xp_earned > 1000)
+                xp_to_add = 100;
+            else if(_xp_earned > 100)
+                xp_to_add = 10;
+            else
+                xp_to_add = 1;
+        }
+    }
+
+    // If there is no XP to add this update cycle, there is nothing left for us to do
+    if(xp_to_add == 0) {
+        return;
+    }
+
+    // ---------- (3): Add the XP amount to the characters appropriately
+    std::deque<BattleCharacter *>& battle_characters = BattleMode::CurrentInstance()->GetCharacterActors();
+    // Tell whether the character can receive XP
+    bool level_maxed_out = false;
+    for(uint32 i = 0; i < _number_characters; ++i) {
+        // Don't add experience points to dead characters
+        if(battle_characters[i]->IsAlive() == false) {
+            continue;
+        }
+
+        // Don't permit to earn XP when the maximum level has been reached.
+        if(battle_characters[i]->GetExperienceLevel() >= GlobalManager->GetMaxExperienceLevel())
+            level_maxed_out = true;
+
+        if(!level_maxed_out && _characters[i]->AddExperiencePoints(xp_to_add) == true) {
+            _character_growths[i].UpdateGrowthData();
+            // Only add text for the stats that experienced growth
+            uint32 line = 0;
+
+            // HP
+            if(_character_growths[i].hit_points > 0) {
+                _growth_list[i].SetOptionText(line, UTranslate("HP:"));
+                _growth_list[i].SetOptionText(line + 1, MakeUnicodeString(NumberToString(_character_growths[i].hit_points)));
+                line = line + 2;
+            }
+
+            // SP
+            if(_character_growths[i].skill_points > 0) {
+                _growth_list[i].SetOptionText(line, UTranslate("SP:"));
+                _growth_list[i].SetOptionText(line + 1, MakeUnicodeString(NumberToString(_character_growths[i].skill_points)));
+                line = line + 2;
+            }
+
+            // Strength
+            if(_character_growths[i].strength > 0) {
+                _growth_list[i].SetOptionText(line, UTranslate("STR:"));
+                _growth_list[i].SetOptionText(line + 1, MakeUnicodeString(NumberToString(_character_growths[i].strength)));
+                line = line + 2;
+            }
+
+            // Vigor
+            if(_character_growths[i].vigor > 0) {
+                _growth_list[i].SetOptionText(line, UTranslate("VIG:"));
+                _growth_list[i].SetOptionText(line + 1, MakeUnicodeString(NumberToString(_character_growths[i].vigor)));
+                line = line + 2;
+            }
+
+            // Fortitude
+            if(_character_growths[i].fortitude > 0) {
+                _growth_list[i].SetOptionText(line, UTranslate("FOR:"));
+                _growth_list[i].SetOptionText(line + 1, MakeUnicodeString(NumberToString(_character_growths[i].fortitude)));
+                line = line + 2;
+            }
+
+            // Protection
+            if(_character_growths[i].protection > 0) {
+                _growth_list[i].SetOptionText(line, UTranslate("PRO:"));
+                _growth_list[i].SetOptionText(line + 1, MakeUnicodeString(NumberToString(_character_growths[i].protection)));
+                line = line + 2;
+            }
+
+            // Agility
+            if(_character_growths[i].agility > 0) {
+                _growth_list[i].SetOptionText(line, UTranslate("AGI:"));
+                _growth_list[i].SetOptionText(line + 1, MakeUnicodeString(NumberToString(_character_growths[i].agility)));
+                line = line + 2;
+            }
+
+            // Evade
+            if(_character_growths[i].evade > 0.0f) {
+                _growth_list[i].SetOptionText(line, UTranslate("EVA:"));
+                _growth_list[i].SetOptionText(line + 1, MakeUnicodeString(NumberToString(_character_growths[i].evade)));
+                line = line + 2;
+            }
+
+            if(_character_growths[i].skills_learned.empty() == false) {
+                // TODO: this currently only shows the first skill learned. We need this interface to support showing multiple
+                // skills that were learned for each character
+                _skill_text[i].SetDisplayText(UTranslate("New Skill Learned:\n   ") + _character_growths[i].skills_learned[0]->GetName());
+            }
+        }
+
+        ustring level_text;
+        ustring xp_text;
+        if(level_maxed_out) {
+            level_text = UTranslate("Level (Max): ") + MakeUnicodeString(NumberToString(_characters[i]->GetExperienceLevel()));
+        } else {
+            level_text = UTranslate("Level: ") + MakeUnicodeString(NumberToString(_characters[i]->GetExperienceLevel()));
+            xp_text = UTranslate("XP: ") + MakeUnicodeString(NumberToString(_characters[i]->GetExperienceForNextLevel()));
+        }
+
+        _level_text[i].SetDisplayText(level_text);
+        _xp_text[i].SetDisplayText(xp_text);
+    }
+
+    _xp_earned -= xp_to_add;
+    _SetHeaderText();
+} // void FinishVictoryAssistant::_UpdateGrowth()
+
+
+
+void FinishVictoryAssistant::_UpdateSpoils()
+{
+    // The number of milliseconds that we wait in between updating the drunes count
+    const uint32 UPDATE_PERIOD = 50;
+    // A simple counter used to keep track of when the next drunes count should begin
+    static uint32 time_counter = 0;
+    // TODO: Add drunes gradually instead of all at once
+    static uint32 drunes_to_add = 0;
+
+    // ---------- (1): Process confirm press inputs.
+    if(InputManager->ConfirmPress()) {
+        // Begin counting out drunes dropped
+        if(!_begin_counting)
+            _begin_counting = true;
+
+        // If confirm received during counting, instantly add all remaining drunes
+        else if(_drunes_dropped != 0) {
+            drunes_to_add = _drunes_dropped;
+        }
+        // Counting is done. Finish supervisor should now terminate
+        else {
+            _state = FINISH_END;
+        }
+    }
+
+    // If counting has not began or counting is alreasy finished, there is nothing more to do here
+    if(!_begin_counting || (_drunes_dropped == 0))
+        return;
+
+    // ---------- (2): Update the timer and determine how many drunes to add if the time has been reached
+    // We don't want to modify the drunes to add if a confirm event occurred in step (1)
+    if(drunes_to_add == 0) {
+        time_counter += SystemManager->GetUpdateTime();
+        if(time_counter >= UPDATE_PERIOD) {
+            time_counter -= UPDATE_PERIOD;
+
+            // Determine an appropriate amount of drunes to add here
+            if(_drunes_dropped > 10000)
+                drunes_to_add = 1000;
+            else if(_drunes_dropped > 1000)
+                drunes_to_add = 100;
+            else if(_drunes_dropped > 100)
+                drunes_to_add = 10;
+            else
+                drunes_to_add = 1;
+        }
+    }
+
+    // ---------- (2): Add drunes and update the display
+    if(drunes_to_add != 0) {
+        // Avoid making _drunes_dropped a negative value
+        if(drunes_to_add > _drunes_dropped) {
+            drunes_to_add = _drunes_dropped;
+        }
+
+        GlobalManager->AddDrunes(drunes_to_add);
+        _drunes_dropped -= drunes_to_add;
+        _SetHeaderText();
+    }
+} // void FinishVictoryAssistant::_UpdateSpoils()
+
+
+
+void FinishVictoryAssistant::_DrawGrowth(uint32 index)
+{
+    VideoManager->SetDrawFlags(VIDEO_X_LEFT, VIDEO_Y_TOP, 0);
+    VideoManager->Move(CHAR_WINDOW_XPOS - (CHAR_WINDOW_WIDTH / 2) + 20.0f, (CHAR_WINDOW_YPOS - 15.0f) - (CHAR_WINDOW_HEIGHT * index));
+    _character_portraits[index].Draw();
+
+    _level_text[index].Draw();
+    _xp_text[index].Draw();
+    _growth_list[index].Draw();
+    _skill_text[index].Draw();
+}
+
+
+
+void FinishVictoryAssistant::_DrawSpoils()
+{
+    _object_header_text.Draw();
+    _object_list.Draw();
+}
+
+////////////////////////////////////////////////////////////////////////////////
+// FinishSupervisor class
+////////////////////////////////////////////////////////////////////////////////
+
+FinishSupervisor::FinishSupervisor() :
+    _state(FINISH_INVALID),
+    _battle_victory(false),
+    _defeat_assistant(_state),
+    _victory_assistant(_state)
+{
+    _outcome_text.SetPosition(400.0f, 720.0f);
+    _outcome_text.SetAlignment(VIDEO_X_LEFT, VIDEO_Y_TOP);
+    _outcome_text.SetTextAlignment(VIDEO_X_LEFT, VIDEO_Y_TOP);
+    _outcome_text.SetDimensions(400.0f, 50.0f);
+    _outcome_text.SetDisplaySpeed(30);
+    _outcome_text.SetTextStyle(TextStyle("text24", Color::white));
+    _outcome_text.SetDisplayMode(VIDEO_TEXT_INSTANT);
+}
+
+void FinishSupervisor::Initialize(bool victory)
+{
+    _battle_victory = victory;
+    _state = FINISH_ANNOUNCE_RESULT;
+
+    if(_battle_victory) {
+        _victory_assistant.Initialize();
+        _outcome_text.SetDisplayText(UTranslate("The heroes were victorious!"));
+    } else {
+        _defeat_assistant.Initialize();
+        _outcome_text.SetDisplayText(UTranslate("The heroes fell in battle..."));
+    }
+}
+
+
+
+void FinishSupervisor::Update()
+{
+    if(_state == FINISH_ANNOUNCE_RESULT) {
+        if(_battle_victory == true) {
+            _state = FINISH_VICTORY_GROWTH;
+        } else {
+            _state = FINISH_DEFEAT_SELECT;
+        }
+        return;
+    }
+
+    if(_battle_victory == true) {
+        _victory_assistant.Update();
+    } else {
+        _defeat_assistant.Update();
+    }
+
+    if(_state == FINISH_END) {
+        if(_battle_victory) {
+            BattleMode::CurrentInstance()->ChangeState(BATTLE_STATE_EXITING);
+        }
+
+        else {
+            switch(_defeat_assistant.GetDefeatOption()) {
+            case DEFEAT_OPTION_RETRY:
+                BattleMode::CurrentInstance()->RestartBattle();
+                break;
+            case DEFEAT_OPTION_END:
+                ModeManager->PopAll();
+                ModeManager->Push(new hoa_boot::BootMode(), false, true);
+                break;
+            default:
+                IF_PRINT_WARNING(BATTLE_DEBUG)
+                        << "invalid defeat option selected: "
+                        << _defeat_assistant.GetDefeatOption() << std::endl;
+                break;
+            }
+        }
+    }
+}
+
+
+
+void FinishSupervisor::Draw()
+{
+    _outcome_text.Draw();
+
+    if(_battle_victory == true) {
+        _victory_assistant.Draw();
+    } else {
+        _defeat_assistant.Draw();
+    }
+}
+
+} // namespace private_battle
+
+} // namespace hoa_battle