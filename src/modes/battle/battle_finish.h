////////////////////////////////////////////////////////////////////////////////
//            Copyright (C) 2004-2011 by The Allacrost Project
//            Copyright (C) 2012-2014 by Bertram (Valyria Tear)
//                         All Rights Reserved
//
// This code is licensed under the GNU GPL version 2. It is free software and
// you may modify it and/or redistribute it under the terms of this license.
// See http://www.gnu.org/copyleft/gpl.html for details.
////////////////////////////////////////////////////////////////////////////////

/** ****************************************************************************
*** \file    battle_finish.h
*** \author  Tyler Olsen, roots@allacrost.org
*** \author  Yohann Ferreira, yohann ferreira orange fr
*** \brief   Header file for battle finish menu
***
*** This code takes effect after either the character or enemy party has emerged
*** victorious in the battle.
*** ***************************************************************************/

#ifndef __BATTLE_FINISH_HEADER__
#define __BATTLE_FINISH_HEADER__

#include "common/global/global_actors.h"
#include "common/gui/option.h"
#include "common/gui/menu_window.h"
#include "common/gui/textbox.h"

#include "modes/battle/battle_utils.h"

namespace vt_battle
{

namespace private_battle
{

//! \brief Enums for the various states that the FinishWindow class may be in
enum FINISH_STATE {
    FINISH_INVALID = -1,
    FINISH_ANNOUNCE_RESULT = 0, //!< Short sequence announcing outcome of the battle (victory or defeat) and showing GUI objects
    FINISH_DEFEAT_SELECT   = 1, //!< Player selects what to do after defeat (go to main menu, exit game, etc.)
    FINISH_DEFEAT_CONFIRM  = 2, //!< Player confirms defeat selection
    FINISH_VICTORY_GROWTH  = 4, //!< XP earned is displayed and gradually awarded to characters
    FINISH_VICTORY_SPOILS  = 5, //!< Drunes and objects dropped are displayed and gradually awarded to party
    FINISH_END             = 6, //!< Short sequence of hiding finish GUI objects
};

//! \brief The set of defeat options that the player can select
//@{
//! Retry the battle
const uint32 DEFEAT_OPTION_RETRY     = 0;
//! End game and return to boot menu
const uint32 DEFEAT_OPTION_END       = 1;
//@}


/** ****************************************************************************
*** \brief A container class for managing all of a character's growth information
***
*** Each character that participated in the battle will have an instance of this
*** object dedicated to it. This class is used to retain all of the growth in
*** stats and skills learned. The reason this class is needed is because when a
*** character gains a level, their internal growth data is reset, so we need to
*** retain this information until battle mode exits.
***
*** \note The public stats and skills members are kept public for convenience.
*** However, you should not change the values of these members as their data
*** is updated and managed intenerally.
*** ***************************************************************************/
class CharacterGrowth
{
public:
    //! \param ch A pointer to the character that this growth information represents
<<<<<<< HEAD
    CharacterGrowth(hoa_global::GlobalCharacter* ch);
=======
    CharacterGrowth(vt_global::GlobalCharacter* ch);
>>>>>>> 5001b684

    ~CharacterGrowth()
        {}

    //! \brief Holds the accumulated growth for all stats
    //@{
    uint32 hit_points;
    uint32 skill_points;
    uint32 strength;
    uint32 vigor;
    uint32 fortitude;
    uint32 protection;
    uint32 agility;
    float evade;
    //@}

    //! \brief A vector holding valid object pointers to all skills that have been learned
<<<<<<< HEAD
    std::vector<hoa_global::GlobalSkill*> skills_learned;
=======
    std::vector<vt_global::GlobalSkill*> skills_learned;
>>>>>>> 5001b684

    /** \brief Updates all class members with the latest growth from the character
    ***
    *** The best way to use this function is to call it after experience points have been added
    *** to the character. If GlobalCharacter::AddExperiencePoints() returns true (indicating growth),
    *** then call this method to handle all of the growth data. This method will make all necessary
    *** calls to GlobalCharacter::AcknowledgeGrowth() and handle corner cases such as multiple experience
    *** levels being gained.
    **/
    void UpdateGrowthData();

private:
    //! \brief A valid object pointer to the character that the growth in this class represents
<<<<<<< HEAD
    hoa_global::GlobalCharacter* _character;
=======
    vt_global::GlobalCharacter* _character;
>>>>>>> 5001b684

    //! \brief A counter that reflects the number of experience levels that the character has gained (0 for no levels gained)
    uint32 _experience_levels_gained;
}; // class CharacterGrowth


/** ****************************************************************************
*** \brief Represents a collection of GUI objects drawn when the player loses the battle
***
*** This class assists the FinishSupervisor class. It is only utilized when the
*** player's characters are defeated in battle and presents the player with a
*** number of options.
***
*** - Retry: resets the state of the battle to the beginning
*** - Restart: loads the game state from the last save point
*** - Return: brings the player back to boot mode
*** - Retire: exits the game
*** ***************************************************************************/
class FinishDefeatAssistant
{
public:
    FinishDefeatAssistant(FINISH_STATE &state);

    ~FinishDefeatAssistant();

    void Initialize();

    //! \brief Processes user input and updates the GUI controls
    void Update();

    //! \brief Draws the finish window and GUI contents to the screen
    void Draw();

    //! \brief Returns the defeat option that the player selected
    uint32 GetDefeatOption() const {
        return _options.GetSelection();
    }

private:
    //! \brief A reference to where the state of the finish GUI menus is maintained
    FINISH_STATE &_state;

    //! \brief The window that the defeat message and options are displayed upon
    vt_gui::MenuWindow _options_window;

    //! \brief The window that the defeat message and options are displayed upon
    vt_gui::MenuWindow _tooltip_window;

    //! \brief The list of options that the player may choose from when they lose the battle
    vt_gui::OptionBox _options;

    //! \brief A simple "yes/no" confirmation to the selected option
    vt_gui::OptionBox _confirm_options;

    //! \brief Tooltip text explaining the currently selected option
    vt_gui::TextBox _tooltip;

    //! \brief Changes the text displayed by the tooltip based on the current state and selected option
    void _SetTooltipText();
}; // class FinishDefeatAssistant


/** ****************************************************************************
*** \brief Manages game state after the battle has been won and processes rewards
***
*** This class presents the user with the results of the battle. More specifically,
*** the following events are accomplished
***
*** -#) Display experience points gained and any growth acquired for each character
*** -#) Display the number of drunes earned and the type and quantity of any objects recovered
***
*** If the player lost the battle one or more times before they achieved victory, their XP and
*** drune rewards will be cut significantly for each retry.
*** ***************************************************************************/
class FinishVictoryAssistant
{
public:
    FinishVictoryAssistant(FINISH_STATE &state);

    ~FinishVictoryAssistant();

    //! \brief Instructs the class to prepare itself for future updating and drawing
    void Initialize();

    //! \brief Updates the state of the victory displays
    void Update();

    //! \brief Draws the appropriate information to the screen
    void Draw();

private:
    //! \brief A reference to where the state of the finish GUI menus is maintained
    FINISH_STATE &_state;

    //! \brief The total number of characters in the victorious party, living or dead
    uint32 _characters_number;

    //! \brief The amount of xp earned for the victory (per character)
    uint32 _xp_earned;

    //! \brief Tells to which character the raw fighting XP bonus is given to,
    //! and whether it has been given. True if given.
    //! The Raw fighting XP bonus is given when a character has won
    //! without wearing any equipment.
    bool _raw_xp_given[4];
    //! \brief Tells whether the Raw XP bonus was won.
    bool _raw_xp_won[4];

    //! \brief The amount of drunes dropped by the enemy party
    uint32 _drunes_dropped;

    //! \brief When set to true, counting out of XP or Drunes will begin
    bool _begin_counting;

    //! \brief Retains the number of character windows that were created
    uint32 _number_character_windows_created;

    //! \brief Pointers to all characters who took part in the battle
    std::vector<vt_global::GlobalCharacter *> _characters;

    //! \brief The growth data container objects for each corresponding character in _characters
    std::vector<CharacterGrowth> _character_growths;

    //! \brief Holds portrait images for each character portraits
    vt_video::StillImage _character_portraits[4];

    //! \brief Holds all objects that were dropped by the defeated enemy party (<ID, quantity>)
    std::map<vt_global::GlobalObject *, int32> _objects_dropped;

    //! \brief The top window in the GUI display that contains header text
    vt_gui::MenuWindow _header_window;

    //! \brief A window for each character showing any change to their attributes
    vt_gui::MenuWindow _character_window[4];

    //! \brief A window used to display details about objects dropped by the defeated enemies
    vt_gui::MenuWindow _spoils_window;

    //! \brief Drawn to the top header window displaying information about the stats/items obtained
    vt_gui::TextBox _header_growth;
    vt_gui::TextBox _header_drunes_dropped;
    vt_gui::TextBox _header_total_drunes;

    //! \brief Four row, four column option box for each character to display their stat growth
    vt_gui::OptionBox _growth_list[4];

    //! \brief Holds the experience level and XP points remaining for each character
    vt_gui::TextBox _level_text[4];
    vt_gui::TextBox _xp_text[4];

    //! \brief Holds the text indicating new skills that each character has learned
    vt_gui::TextBox _skill_text[4];

    //! \brief Header text for the object list option box
    vt_gui::TextBox _object_header_text;

    //! \brief Displays all objects obtained by the character party
    vt_gui::OptionBox _object_list;

    //! \brief Creates the character windows and any GUI objects that populate them
    void _CreateCharacterGUIObjects();

    //! \brief Populates the object list with the objects contained in the _dropped_objects container
    void _CreateObjectList();

    //! \brief Updates the character HP/SP before the battle exits
    void _SetCharacterStatus();

    //! \brief Sets the text to display in the header window depending upon the current state
    void _SetHeaderText();

    //! \brief Gradually rewards the characters with the XP that they earned
    void _UpdateGrowth();

    //! \brief Gradually counts out the amount of drunes that the party has earned
    void _UpdateSpoils();

    //! \brief Draws the XP earned by the party and any attribute growth they have made
    void _DrawGrowth(uint32 index);

    //! \brief Draws the number of drunes and items dropped by the enemy party
    void _DrawSpoils();
}; // class FinishVictoryAssistant


/** ****************************************************************************
*** \brief Manages game state after the battle has been either won or lost
***
*** Most of the grunt work is done by either the FinishDefeatAssistant or FinishVictoryAssistant
*** classes, depending on what the outcome of the battle was. This class does
*** some of the display and update work on its own however, such as adjusting
*** the scene lighting and displaying the victory/defeat message.
*** ***************************************************************************/
class FinishSupervisor
{
public:
    FinishSupervisor();

    ~FinishSupervisor()
    {}

    /** \brief Un-hides the window display and creates the window contents
    *** \param victory Set to true if the player's party was victorious in battle; false if he/she was defeated
    **/
    void Initialize(bool victory);

    //! \brief Updates the state of the window
    void Update();

    //! \brief Draws the window and its contents
    void Draw();

    FINISH_STATE GetState() const {
        return _state;
    }

private:
    //! \brief Maintains state information to determine how to process user input and what to draw to the screen
    FINISH_STATE _state;

    //! \brief Boolean used to determine if the battle was victorious for the player (true) or if the player was defeated (false)
    bool _battle_victory;

    //! \brief Assists this class when the player was defeated in battle
    FinishDefeatAssistant _defeat_assistant;

    //! \brief Assists this class when the player was victorious in battle
    FinishVictoryAssistant _victory_assistant;

    //! \brief Used to announce the battle's outcome (victory or defeat)
    vt_gui::TextBox _outcome_text;
}; // class FinishSupervisor

} // namespace private_battle

} // namespace vt_battle

#endif // __BATTLE_FINISH_HEADER__<|MERGE_RESOLUTION|>--- conflicted
+++ resolved
@@ -71,11 +71,7 @@
 {
 public:
     //! \param ch A pointer to the character that this growth information represents
-<<<<<<< HEAD
-    CharacterGrowth(hoa_global::GlobalCharacter* ch);
-=======
     CharacterGrowth(vt_global::GlobalCharacter* ch);
->>>>>>> 5001b684
 
     ~CharacterGrowth()
         {}
@@ -93,11 +89,7 @@
     //@}
 
     //! \brief A vector holding valid object pointers to all skills that have been learned
-<<<<<<< HEAD
-    std::vector<hoa_global::GlobalSkill*> skills_learned;
-=======
     std::vector<vt_global::GlobalSkill*> skills_learned;
->>>>>>> 5001b684
 
     /** \brief Updates all class members with the latest growth from the character
     ***
@@ -111,11 +103,7 @@
 
 private:
     //! \brief A valid object pointer to the character that the growth in this class represents
-<<<<<<< HEAD
-    hoa_global::GlobalCharacter* _character;
-=======
     vt_global::GlobalCharacter* _character;
->>>>>>> 5001b684
 
     //! \brief A counter that reflects the number of experience levels that the character has gained (0 for no levels gained)
     uint32 _experience_levels_gained;
