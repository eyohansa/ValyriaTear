///////////////////////////////////////////////////////////////////////////////
//            Copyright (C) 2004-2011 by The Allacrost Project
//            Copyright (C) 2012-2014 by Bertram (Valyria Tear)
//                         All Rights Reserved
//
// This code is licensed under the GNU GPL version 2. It is free software
// and you may modify it and/or redistribute it under the terms of this license.
// See http://www.gnu.org/copyleft/gpl.html for details.
///////////////////////////////////////////////////////////////////////////////

/** ****************************************************************************
*** \file    boot.h
*** \author  Viljami Korhonen, mindflayer@allacrost.org
*** \author  Yohann Ferreira, yohann ferreira orange fr
*** \brief   Header file for boot mode interface.
***
*** This code handles the game event processing and frame drawing when the user
*** is in boot mode (the boot screen and menus).
*** ***************************************************************************/

#ifndef __BOOT_HEADER__
#define __BOOT_HEADER__

#include "engine/mode_manager.h"

#include "common/options_handler.h"

//! \brief All calls to boot mode are wrapped in this namespace.
namespace vt_boot
{

//! \brief Various states that boot mode may be in
enum BOOT_STATE {
    BOOT_STATE_INTRO   = 0,
    BOOT_STATE_MENU    = 1
};

//! \brief Determines whether the code in the vt_boot namespace should print debug statements or not.
extern bool BOOT_DEBUG;

/** ****************************************************************************
*** \brief Handles the game execution while the player is on the boot menu screen.
***
*** This is the first mode that is pushed onto the game stack when the program starts.
*** Its primary functions are available from the highest level menu:
***
*** - "New Game": starts a new game
*** - "Load Game": activates save mode to allow the player to select a game to load
*** - "Options": enables the player to change various application settings
*** - "Quit": exits the application
***
*** The majority of the code in this class is for enabling the player to change their
*** application settings in the "Options" menu and its related sub-menus.
***
*** When boot mode is entered for the very first time upon the application starting
*** up, the opening animation of the title screen is displayed. This only occurs the
*** first time that boot mode is entered for the lifetime of the application process.
*** After the boot animation, a welcome screen may be displayed that lists the default
*** controls for the player. This screen is only visible the very first time the player
*** installs and starts the application and is hidden otherwise.
*** ***************************************************************************/
class BootMode : public vt_mode_manager::GameMode
{
public:
    BootMode();

    ~BootMode();

    //! \brief Returns a pointer to the active instance of boot mode
    static BootMode *CurrentInstance() {
        return _current_instance;
    }

    //! \brief Resets appropriate class members. Called whenever BootMode is made the active game mode.
    void Reset();

    //! \brief Handles user input and updates the boot menu
    void Update();

    //! \brief Draws the boot menu background depending on the current state
    void Draw();

    //! \brief Draws the contents and menus of boot mode depending on the current state
    void DrawPostEffects();

    //! \brief Tells the boot state
    BOOT_STATE GetState() const {
        return _boot_state;
    }

    //! \brief Sets the boot state
    void ChangeState(BOOT_STATE boot_state) {
        _boot_state = boot_state;
    }

    /** \brief Reloads all the menus to refresh their translated text.
    *** This is to be used only by the language menu.
    *** \Note Only menus with translatable texts are reloaded.
    **/
    void ReloadTranslatedTexts();

private:
    //! \brief The boot state used to know whether the menu has to be displayed.
    BOOT_STATE _boot_state;

    //! \brief A pointer to the most recently active instance of boot mode
    static BootMode* _current_instance;

    //! \brief True when the boot mode is in exiting state.
    bool _exiting_to_new_game;

    //! \brief Rendered text of the release version number
    vt_video::TextImage _version_text;

    /** \name Various menus available in boot mode
    *** The name of the menu objects is rather self explanatory. There are a number of methods in
    *** BootMode that are used by these menus.
    ***
    *** -# Setup methods used to initialize the properties of these menus
    *** -# Refresh methods used to refresh the menu option text to reflect current state information
    *** -# Handler methods used as callback functions when input on the menus occur
    ***
    *** Some of these methods are exclusive to their respective menus while others are not. Some
    *** of these menus do not have all of these types of methods available for them.
    **/
    //@{
    vt_gui::private_gui::GameOptionsMenuHandler _menu_handler;
    //! \brief The main menu
    vt_gui::OptionBox _main_menu;
    //@}

<<<<<<< HEAD
=======
    //! \brief A pointer to the function to call when a key has been pressed when we're waiting for one
    void (BootMode::*_key_setting_function)(const SDL_Keycode &);

    //! \brief A pointer to the function to call when a joystick button has been pressed when we're waiting for one
    void (BootMode::*_joy_setting_function)(uint8 button);

    //! \brief A pointer to the function to call when a joyystick axis has been moved when we're waiting for one
    void (BootMode::*_joy_axis_setting_function)(int8 axis);

    //! \brief Window display message for "select a key"
    vt_menu::MessageWindow _message_window;

>>>>>>> 38bff09d
    //! The menu bar displayed below the main menu.
    vt_video::StillImage _menu_bar;
    float _menu_bar_alpha;

    //! A text displayed a few second at startup to remind the player about the keys to use.
    vt_video::TextImage _f1_help_text;
    float _help_text_alpha;

    vt_system::SystemTimer _boot_timer;

    // ---------- Setup and refresh methods for boot menus

    //! \brief Returns whether at least one save is available to be loaded.
    bool _SavesAvailable(int32 maxId = 6);

    //! \brief Setup main menu
    //@{
    void _SetupMainMenu();
    //@}

    // ---------- Handler methods for boot menus

    //! \brief Handler methods for the main menu option box
    //@{
    void _OnNewGame();
    void _OnLoadGame();
    void _OnOptions();
    void _OnQuit();

#ifdef DEBUG_FEATURES
    void _DEBUG_OnBattle();
    void _DEBUG_OnMenu();
    void _DEBUG_OnShop();
#endif
    //@}

    //! \brief Tests whether the language selection and the welcome help window should be shown.
    void _ShowLanguageSelectionWindow();

<<<<<<< HEAD
=======
    /** \brief Shows the message window to display text that its waiting for either a joystick or keyboard event
    *** \param joystick True if the window should state its waiting for a joystick event, false for a keyboard event
    **/
    void _ShowMessageWindow(bool joystick);

    /** \brief Shows the message window to display text that its waiting for either a keyboard, joystick button, or joystick axis event
    *** \param wait The type of event the message box should state its waiting for
    **/
    void _ShowMessageWindow(private_boot::WAIT_FOR wait);

    /** \brief Changes the screen resolution, applies the new settings, and refreshes the video options
    *** \param width The width of the new resolution in pixels
    *** \param height The height of the new resolution in pixels
    *** \return whether the resolution was applied.
    **/
    bool _ChangeResolution(int32 width, int32 height);

    /** \brief Saves the settings to a file specified by the user
    *** \param filename the name of the file for the settings to be saved to, if a blank string is
    *** passed the default "settings.lua" will be used
    *** \return true if file could be saved, false otherwise
    **/
    bool _SaveSettingsFile(const std::string &filename = std::string());

    // ---------- Input configuration methods

    //! \brief Redefines a key command to be mapped to another key
    //@{
    void _RedefineUpKey();
    void _RedefineDownKey();
    void _RedefineLeftKey();
    void _RedefineRightKey();
    void _RedefineConfirmKey();
    void _RedefineCancelKey();
    void _RedefineMenuKey();
    void _RedefineMinimapKey();
    void _RedefinePauseKey();
    //@}

    /** \brief Wrapper functions to the InputManager used by the redefine key methods
    *** \note This was stated to be necessary because on Windows, having the _Redefine*Key() function
    *** pointers directly access the InputManager caused heap corruption.
    **/
    //@{
    void _SetUpKey(const SDL_Keycode &key);
    void _SetDownKey(const SDL_Keycode &key);
    void _SetLeftKey(const SDL_Keycode &key);
    void _SetRightKey(const SDL_Keycode &key);
    void _SetConfirmKey(const SDL_Keycode &key);
    void _SetCancelKey(const SDL_Keycode &key);
    void _SetMenuKey(const SDL_Keycode &key);
    void _SetMinimapKey(const SDL_Keycode &key);
    void _SetPauseKey(const SDL_Keycode &key);
    //@}

    //! \brief Redefines a joystick command to be mapped to another axis/button
    //@{
    void _RedefineXAxisJoy();
    void _RedefineYAxisJoy();
    void _RedefineConfirmJoy();
    void _RedefineCancelJoy();
    void _RedefineMenuJoy();
    void _RedefineMinimapJoy();
    void _RedefinePauseJoy();
    void _RedefineQuitJoy();
    //@}

    /** \brief Wrapper functions to the InputManager used by the redefine joy methods
    *** \note This was stated to be necessary because on Windows, having the _Redefine*Joy() function
    *** pointers directly access the InputManager caused heap corruption.
    **/
    //@{
    void _SetXAxisJoy(int8 axis);
    void _SetYAxisJoy(int8 axis);
    void _SetJoyThreshold(int16 threshold);
    void _SetConfirmJoy(uint8 button);
    void _SetCancelJoy(uint8 button);
    void _SetMenuJoy(uint8 button);
    void _SetMinimapJoy(uint8 button);
    void _SetPauseJoy(uint8 button);
    void _SetQuitJoy(uint8 button);
    //@}
>>>>>>> 38bff09d
}; // class BootMode : public vt_mode_manager::GameMode

} // namespace vt_boot

#endif // __BOOT_HEADER__<|MERGE_RESOLUTION|>--- conflicted
+++ resolved
@@ -129,21 +129,6 @@
     vt_gui::OptionBox _main_menu;
     //@}
 
-<<<<<<< HEAD
-=======
-    //! \brief A pointer to the function to call when a key has been pressed when we're waiting for one
-    void (BootMode::*_key_setting_function)(const SDL_Keycode &);
-
-    //! \brief A pointer to the function to call when a joystick button has been pressed when we're waiting for one
-    void (BootMode::*_joy_setting_function)(uint8 button);
-
-    //! \brief A pointer to the function to call when a joyystick axis has been moved when we're waiting for one
-    void (BootMode::*_joy_axis_setting_function)(int8 axis);
-
-    //! \brief Window display message for "select a key"
-    vt_menu::MessageWindow _message_window;
-
->>>>>>> 38bff09d
     //! The menu bar displayed below the main menu.
     vt_video::StillImage _menu_bar;
     float _menu_bar_alpha;
@@ -182,92 +167,6 @@
 
     //! \brief Tests whether the language selection and the welcome help window should be shown.
     void _ShowLanguageSelectionWindow();
-
-<<<<<<< HEAD
-=======
-    /** \brief Shows the message window to display text that its waiting for either a joystick or keyboard event
-    *** \param joystick True if the window should state its waiting for a joystick event, false for a keyboard event
-    **/
-    void _ShowMessageWindow(bool joystick);
-
-    /** \brief Shows the message window to display text that its waiting for either a keyboard, joystick button, or joystick axis event
-    *** \param wait The type of event the message box should state its waiting for
-    **/
-    void _ShowMessageWindow(private_boot::WAIT_FOR wait);
-
-    /** \brief Changes the screen resolution, applies the new settings, and refreshes the video options
-    *** \param width The width of the new resolution in pixels
-    *** \param height The height of the new resolution in pixels
-    *** \return whether the resolution was applied.
-    **/
-    bool _ChangeResolution(int32 width, int32 height);
-
-    /** \brief Saves the settings to a file specified by the user
-    *** \param filename the name of the file for the settings to be saved to, if a blank string is
-    *** passed the default "settings.lua" will be used
-    *** \return true if file could be saved, false otherwise
-    **/
-    bool _SaveSettingsFile(const std::string &filename = std::string());
-
-    // ---------- Input configuration methods
-
-    //! \brief Redefines a key command to be mapped to another key
-    //@{
-    void _RedefineUpKey();
-    void _RedefineDownKey();
-    void _RedefineLeftKey();
-    void _RedefineRightKey();
-    void _RedefineConfirmKey();
-    void _RedefineCancelKey();
-    void _RedefineMenuKey();
-    void _RedefineMinimapKey();
-    void _RedefinePauseKey();
-    //@}
-
-    /** \brief Wrapper functions to the InputManager used by the redefine key methods
-    *** \note This was stated to be necessary because on Windows, having the _Redefine*Key() function
-    *** pointers directly access the InputManager caused heap corruption.
-    **/
-    //@{
-    void _SetUpKey(const SDL_Keycode &key);
-    void _SetDownKey(const SDL_Keycode &key);
-    void _SetLeftKey(const SDL_Keycode &key);
-    void _SetRightKey(const SDL_Keycode &key);
-    void _SetConfirmKey(const SDL_Keycode &key);
-    void _SetCancelKey(const SDL_Keycode &key);
-    void _SetMenuKey(const SDL_Keycode &key);
-    void _SetMinimapKey(const SDL_Keycode &key);
-    void _SetPauseKey(const SDL_Keycode &key);
-    //@}
-
-    //! \brief Redefines a joystick command to be mapped to another axis/button
-    //@{
-    void _RedefineXAxisJoy();
-    void _RedefineYAxisJoy();
-    void _RedefineConfirmJoy();
-    void _RedefineCancelJoy();
-    void _RedefineMenuJoy();
-    void _RedefineMinimapJoy();
-    void _RedefinePauseJoy();
-    void _RedefineQuitJoy();
-    //@}
-
-    /** \brief Wrapper functions to the InputManager used by the redefine joy methods
-    *** \note This was stated to be necessary because on Windows, having the _Redefine*Joy() function
-    *** pointers directly access the InputManager caused heap corruption.
-    **/
-    //@{
-    void _SetXAxisJoy(int8 axis);
-    void _SetYAxisJoy(int8 axis);
-    void _SetJoyThreshold(int16 threshold);
-    void _SetConfirmJoy(uint8 button);
-    void _SetCancelJoy(uint8 button);
-    void _SetMenuJoy(uint8 button);
-    void _SetMinimapJoy(uint8 button);
-    void _SetPauseJoy(uint8 button);
-    void _SetQuitJoy(uint8 button);
-    //@}
->>>>>>> 38bff09d
 }; // class BootMode : public vt_mode_manager::GameMode
 
 } // namespace vt_boot
