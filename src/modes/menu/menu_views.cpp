--- conflicted
+++ resolved
@@ -128,15 +128,8 @@
         VideoManager->MoveRelative(0, 15);
     }
 
-<<<<<<< HEAD
-    // XP to level up
-    VideoManager->MoveRelative(0, 19);
-    VideoManager->Text()->Draw(UTranslate("XP to Next: ") +
-                               MakeUnicodeString(NumberToString(character->GetExperienceForNextLevel())), TextStyle("text20"));
-=======
     if (nb_effects < 12)
         return;
->>>>>>> 5001b684
 
     // Show a third column when there are more than 12 active status effects (max 15)
     VideoManager->MoveRelative(-15, -6 * 15);
@@ -1112,17 +1105,12 @@
         _focused_def_armor_icons[1].SetHeightKeepRatio(20);
     }
 
-<<<<<<< HEAD
-    VideoManager->MoveRelative(0, 25);
-    VideoManager->Text()->Draw(UTranslate("XP to Next: ") + MakeUnicodeString(NumberToString(ch->GetExperienceForNextLevel())));
-=======
     _focused_def_armor_icons[2].Clear();
     GlobalArmor *arm_armor = ch->GetArmArmorEquipped();
     if (arm_armor) {
         _focused_def_armor_icons[2].Load(arm_armor->GetIconImage().GetFilename());
         _focused_def_armor_icons[2].SetHeightKeepRatio(20);
     }
->>>>>>> 5001b684
 
     _focused_def_armor_icons[3].Clear();
     GlobalArmor *leg_armor = ch->GetLegArmorEquipped();
@@ -2713,4 +2701,4 @@
 
 } // namespace private_menu
 
-} // namespace vt_menu+} // namespace vt_menu
